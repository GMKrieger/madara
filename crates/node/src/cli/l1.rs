use std::time::Duration;

use url::Url;

use mp_utils::parsers::{parse_duration, parse_url};

#[derive(Clone, Debug, clap::Args)]
pub struct L1SyncParams {
    /// Disable L1 sync.
    #[clap(env = "MADARA_SYNC_L1_DISABLED", long, alias = "no-l1-sync", conflicts_with = "l1_endpoint")]
    pub sync_l1_disabled: bool,

    /// The L1 rpc endpoint url for state verification.
    #[clap(env = "MADARA_L1_ENDPOINT", long, value_parser = parse_url, value_name = "ETHEREUM RPC URL")]
    pub l1_endpoint: Option<Url>,

<<<<<<< HEAD
    /// Fix the gas price. If the gas price is fixed it won't fetch the fee history from the ethereum.
    #[clap(long, alias = "gas-price")]
    pub gas_price: Option<u64>,

    /// Fix the blob gas price. If the gas price is fixed it won't fetch the fee history from the ethereum.
    #[clap(long, alias = "blob-gas-price")]
    pub blob_gas_price: Option<u64>,
=======
    /// Disable the gas price sync service. The sync service is responsible to fetch the fee history from the ethereum.
    #[clap(env = "MADARA_GAS_PRICE_SYNC_DISABLED", long, alias = "no-gas-price-sync")]
    pub gas_price_sync_disabled: bool,
>>>>>>> a6472357

    /// Time in which the gas price worker will fetch the gas price.
    #[clap(
		env = "MADARA_GAS_PRICE_POLL",
        long,
        default_value = "10s",
        value_parser = parse_duration,
    )]
    pub gas_price_poll: Duration,
}<|MERGE_RESOLUTION|>--- conflicted
+++ resolved
@@ -14,19 +14,13 @@
     #[clap(env = "MADARA_L1_ENDPOINT", long, value_parser = parse_url, value_name = "ETHEREUM RPC URL")]
     pub l1_endpoint: Option<Url>,
 
-<<<<<<< HEAD
     /// Fix the gas price. If the gas price is fixed it won't fetch the fee history from the ethereum.
-    #[clap(long, alias = "gas-price")]
+    #[clap(env = "MADARA_GAS_PRICE", long, alias = "gas-price")]
     pub gas_price: Option<u64>,
 
     /// Fix the blob gas price. If the gas price is fixed it won't fetch the fee history from the ethereum.
-    #[clap(long, alias = "blob-gas-price")]
+    #[clap(env = "MADARA_DATA_GAS_PRICE", long, alias = "blob-gas-price")]
     pub blob_gas_price: Option<u64>,
-=======
-    /// Disable the gas price sync service. The sync service is responsible to fetch the fee history from the ethereum.
-    #[clap(env = "MADARA_GAS_PRICE_SYNC_DISABLED", long, alias = "no-gas-price-sync")]
-    pub gas_price_sync_disabled: bool,
->>>>>>> a6472357
 
     /// Time in which the gas price worker will fetch the gas price.
     #[clap(
