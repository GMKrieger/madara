--- conflicted
+++ resolved
@@ -6,7 +6,7 @@
 
 use anyhow::Context;
 use clap::Parser;
-use dc_block_import::BlockImporter;
+use mc_block_import::BlockImporter;
 mod cli;
 mod service;
 mod util;
@@ -16,7 +16,7 @@
 use mc_db::DatabaseService;
 use mc_mempool::{GasPriceProvider, L1DataProvider, Mempool};
 use mc_metrics::MetricsService;
-use mc_rpc::providers::{AddTransactionProvider, ForwardToProvider, MempoolProvider};
+use mc_rpc::providers::{AddTransactionProvider, ForwardToProvider, MempoolAddTxProvider};
 use mc_telemetry::{SysInfo, TelemetryService};
 use mp_convert::ToFelt;
 use mp_utils::service::{Service, ServiceGroup};
@@ -72,7 +72,7 @@
     .await
     .context("Initializing db service")?;
 
-    let importer = Arc::new(BlockImporter::new(Arc::clone(&db_service.backend())));
+    let importer = Arc::new(BlockImporter::new(Arc::clone(db_service.backend())));
 
     let l1_gas_setter = GasPriceProvider::new();
     let l1_data_provider: Arc<dyn L1DataProvider> = Arc::new(l1_gas_setter.clone());
@@ -107,14 +107,7 @@
                     telemetry_service.new_handle(),
                 )?;
 
-<<<<<<< HEAD
-                (
-                    ServiceGroup::default().with(block_production_service),
-                    Arc::new(dc_rpc::mempool_provider::MempoolAddTxProvider::new(mempool)),
-                )
-=======
-                (ServiceGroup::default().with(block_production_service), Arc::new(MempoolProvider::new(mempool)))
->>>>>>> fc44980a
+                (ServiceGroup::default().with(block_production_service), Arc::new(MempoolAddTxProvider::new(mempool)))
             }
             // Block sync service. (full node)
             false => {
