//! Madara node command line.
#![warn(missing_docs)]

mod cli;
mod service;
mod util;

use std::sync::Arc;

use anyhow::Context;
use clap::Parser;
use cli::{NetworkType, RunCmd};
use mc_block_import::BlockImporter;
use mc_db::DatabaseService;
use mc_mempool::{GasPriceProvider, L1DataProvider, Mempool};
use mc_metrics::MetricsService;
use mc_rpc::providers::{AddTransactionProvider, ForwardToProvider, MempoolAddTxProvider};
use mc_telemetry::{SysInfo, TelemetryService};
use mp_convert::ToFelt;
use mp_utils::service::{Service, ServiceGroup};
use service::{BlockProductionService, GatewayService, L1SyncService, RpcService, SyncService};
use starknet_providers::SequencerGatewayProvider;

const GREET_IMPL_NAME: &str = "Madara";
const GREET_SUPPORT_URL: &str = "https://github.com/madara-alliance/madara/issues";

#[tokio::main]
async fn main() -> anyhow::Result<()> {
    crate::util::setup_logging()?;
    crate::util::setup_rayon_threadpool()?;
    crate::util::raise_fdlimit();

    let mut run_cmd: RunCmd = RunCmd::parse();

    // If it's a sequencer or a devnet we set the mandatory chain config. If it's a full node we set the chain config from the network or the custom chain config.
    let chain_config = if run_cmd.is_sequencer() {
        run_cmd.chain_config()?
    } else if run_cmd.network.is_some() {
        run_cmd.set_preset_from_network()?
    } else {
        run_cmd.chain_config()?
    };

    let node_name = run_cmd.node_name_or_provide().await.to_string();
    let node_version = env!("DEOXYS_BUILD_VERSION");

    log::info!("🥷  {} Node", GREET_IMPL_NAME);
    log::info!("✌️  Version {}", node_version);
    log::info!("💁 Support URL: {}", GREET_SUPPORT_URL);
    log::info!("🏷  Node Name: {}", node_name);
    let role = if run_cmd.is_sequencer() { "Sequencer" } else { "Full Node" };
    log::info!("👤 Role: {}", role);
    log::info!("🌐 Network: {} (chain id `{}`)", chain_config.chain_name, chain_config.chain_id);

    let sys_info = SysInfo::probe();
    sys_info.show();

    // Services.

    let telemetry_service =
        TelemetryService::new(run_cmd.telemetry_params.telemetry, run_cmd.telemetry_params.telemetry_endpoints.clone())
            .context("Initializing telemetry service")?;
    let prometheus_service = MetricsService::new(
        run_cmd.prometheus_params.prometheus_disabled,
        run_cmd.prometheus_params.prometheus_external,
        run_cmd.prometheus_params.prometheus_port,
    )
    .context("Initializing prometheus metrics service")?;

    let db_service = DatabaseService::new(
        &run_cmd.db_params.base_path,
        run_cmd.db_params.backup_dir.clone(),
        run_cmd.db_params.restore_from_latest_backup,
        Arc::clone(&chain_config),
        prometheus_service.registry(),
    )
    .await
    .context("Initializing db service")?;

    let importer = Arc::new(
        BlockImporter::new(
            Arc::clone(db_service.backend()),
            prometheus_service.registry(),
            run_cmd.sync_params.unsafe_starting_block,
            // Always flush when in authority mode as we really want to minimize the risk of losing a block when the app is unexpectedly killed :)
            /* always_force_flush */
            run_cmd.is_sequencer(),
        )
        .context("Initializing importer service")?,
    );

    let l1_gas_setter = GasPriceProvider::new();

    if let Some(fix_gas) = run_cmd.l1_sync_params.gas_price {
        l1_gas_setter.update_eth_l1_gas_price(fix_gas as u128);
        l1_gas_setter.set_gas_price_sync_enabled(false);
    }
    if let Some(fix_blob_gas) = run_cmd.l1_sync_params.blob_gas_price {
        l1_gas_setter.update_eth_l1_data_gas_price(fix_blob_gas as u128);
        l1_gas_setter.set_data_gas_price_sync_enabled(false);
    }
    let l1_data_provider: Arc<dyn L1DataProvider> = Arc::new(l1_gas_setter.clone());

    // declare mempool here so that it can be used to process l1->l2 messages in the l1 service
    let mempool = Arc::new(Mempool::new(Arc::clone(db_service.backend()), Arc::clone(&l1_data_provider)));

    let l1_service = L1SyncService::new(
        &run_cmd.l1_sync_params,
        &db_service,
        prometheus_service.registry(),
        l1_gas_setter,
        chain_config.chain_id.clone(),
        chain_config.eth_core_contract_address,
        run_cmd.is_sequencer(),
<<<<<<< HEAD
        Arc::clone(&mempool),
=======
        run_cmd.is_devnet(),
>>>>>>> 57552e4c
    )
    .await
    .context("Initializing the l1 sync service")?;

    // Block provider startup.
    // `rpc_add_txs_method_provider` is a trait object that tells the RPC task where to put the transactions when using the Write endpoints.
    let (block_provider_service, rpc_add_txs_method_provider): (_, Arc<dyn AddTransactionProvider>) =
        match run_cmd.is_sequencer() {
            // Block production service. (authority)
            true => {
                let block_production_service = BlockProductionService::new(
                    &run_cmd.block_production_params,
                    &db_service,
                    Arc::clone(&mempool),
                    importer,
                    Arc::clone(&l1_data_provider),
                    run_cmd.devnet,
                    prometheus_service.registry(),
                    telemetry_service.new_handle(),
                )?;

                (ServiceGroup::default().with(block_production_service), Arc::new(MempoolAddTxProvider::new(mempool)))
            }
            // Block sync service. (full node)
            false => {
                // Feeder gateway sync service.
                let sync_service = SyncService::new(
                    &run_cmd.sync_params,
                    Arc::clone(&chain_config),
                    run_cmd.network.context(
                        "You should provide a `--network` argument to ensure you're syncing from the right FGW",
                    )?,
                    &db_service,
                    importer,
                    telemetry_service.new_handle(),
                )
                .await
                .context("Initializing sync service")?;

                (
                ServiceGroup::default().with(sync_service),
                // TODO(rate-limit): we may get rate limited with this unconfigured provider?
                Arc::new(ForwardToProvider::new(SequencerGatewayProvider::new(
                    run_cmd
                        .network
                        .context(
                            "You should provide a `--network` argument to ensure you're syncing from the right gateway",
                        )?
                        .gateway(),
                    run_cmd
                        .network
                        .context(
                            "You should provide a `--network` argument to ensure you're syncing from the right FGW",
                        )?
                        .feeder_gateway(),
                    chain_config.chain_id.to_felt(),
                ))),
            )
            }
        };

    let rpc_service = RpcService::new(
        &run_cmd.rpc_params,
        &db_service,
        Arc::clone(&chain_config),
        prometheus_service.registry(),
        Arc::clone(&rpc_add_txs_method_provider),
    )
    .context("Initializing rpc service")?;

    let gateway_service = GatewayService::new(run_cmd.gateway_params, &db_service, rpc_add_txs_method_provider)
        .await
        .context("Initializing gateway service")?;

    telemetry_service.send_connected(&node_name, node_version, &chain_config.chain_name, &sys_info);

    let app = ServiceGroup::default()
        .with(db_service)
        .with(l1_service)
        .with(block_provider_service)
        .with(rpc_service)
        .with(gateway_service)
        .with(telemetry_service)
        .with(prometheus_service);

    // Check if the devnet is running with the correct chain id.
    if run_cmd.devnet && chain_config.chain_id != NetworkType::Devnet.chain_id() {
        if !run_cmd.block_production_params.override_devnet_chain_id {
            log::error!("You're running a devnet with the network config of {:?}. This means that devnet transactions can be replayed on the actual network. Use `--network=devnet` instead. Or if this is the expected behavior please pass `--override-devnet-chain-id`", chain_config.chain_name);
            panic!();
        } else {
            // This log is immediately flooded with devnet accounts and so this can be missed.
            // Should we add a delay here to make this clearly visisble?
            log::warn!("You're running a devnet with the network config of {:?}. This means that devnet transactions can be replayed on the actual network.", run_cmd.network);
        }
    }

    app.start_and_drive_to_end().await?;
    Ok(())
}<|MERGE_RESOLUTION|>--- conflicted
+++ resolved
@@ -112,11 +112,8 @@
         chain_config.chain_id.clone(),
         chain_config.eth_core_contract_address,
         run_cmd.is_sequencer(),
-<<<<<<< HEAD
         Arc::clone(&mempool),
-=======
         run_cmd.is_devnet(),
->>>>>>> 57552e4c
     )
     .await
     .context("Initializing the l1 sync service")?;
