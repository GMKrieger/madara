use std::sync::Arc;

use jsonrpsee::server::ServerHandle;
use tokio::task::JoinSet;

use mc_db::MadaraBackend;
use mc_rpc::{providers::AddTransactionProvider, rpc_api_admin, rpc_api_user, Starknet};
use mp_utils::service::{MadaraService, Service, ServiceContext};

use metrics::RpcMetrics;
use server::{start_server, ServerConfig};

use crate::cli::RpcParams;

use self::server::rpc_api_build;

mod metrics;
mod middleware;
mod server;

pub struct RpcService {
    config: RpcParams,
    backend: Arc<MadaraBackend>,
    add_txs_method_provider: Arc<dyn AddTransactionProvider>,
    server_handle_user: Option<ServerHandle>,
    server_handle_admin: Option<ServerHandle>,
}

impl RpcService {
    pub fn new(
        config: RpcParams,
        backend: Arc<MadaraBackend>,
        add_txs_method_provider: Arc<dyn AddTransactionProvider>,
<<<<<<< HEAD
    ) -> anyhow::Result<Self> {
        let starknet = Starknet::new(Arc::clone(db.backend()), add_txs_method_provider, config.storage_proof_config());
=======
    ) -> Self {
        Self { config, backend, add_txs_method_provider, server_handle_user: None, server_handle_admin: None }
    }
}

#[async_trait::async_trait]
impl Service for RpcService {
    async fn start(&mut self, join_set: &mut JoinSet<anyhow::Result<()>>, ctx: ServiceContext) -> anyhow::Result<()> {
        let RpcService { config, backend, add_txs_method_provider, .. } = self;

        let starknet = Starknet::new(backend.clone(), add_txs_method_provider.clone(), ctx.clone());
>>>>>>> 73691f40
        let metrics = RpcMetrics::register()?;

        let server_config_user = if !config.rpc_disable {
            let api_rpc_user = rpc_api_user(&starknet)?;
            let methods_user = rpc_api_build("rpc", api_rpc_user).into();

            Some(ServerConfig {
                name: "JSON-RPC".to_string(),
                addr: config.addr_user(),
                batch_config: config.batch_config(),
                max_connections: config.rpc_max_connections,
                max_payload_in_mb: config.rpc_max_request_size,
                max_payload_out_mb: config.rpc_max_response_size,
                max_subs_per_conn: config.rpc_max_subscriptions_per_connection,
                message_buffer_capacity: config.rpc_message_buffer_capacity_per_connection,
                methods: methods_user,
                metrics: metrics.clone(),
                cors: config.cors(),
                rpc_version_default: mp_chain_config::RpcVersion::RPC_VERSION_LATEST,
            })
        } else {
            None
        };

        let server_config_admin = if config.rpc_admin {
            let api_rpc_admin = rpc_api_admin(&starknet)?;
            let methods_admin = rpc_api_build("admin", api_rpc_admin).into();

            Some(ServerConfig {
                name: "JSON-RPC (Admin)".to_string(),
                addr: config.addr_admin(),
                batch_config: config.batch_config(),
                max_connections: config.rpc_max_connections,
                max_payload_in_mb: config.rpc_max_request_size,
                max_payload_out_mb: config.rpc_max_response_size,
                max_subs_per_conn: config.rpc_max_subscriptions_per_connection,
                message_buffer_capacity: config.rpc_message_buffer_capacity_per_connection,
                methods: methods_admin,
                metrics,
                cors: config.cors(),
                rpc_version_default: mp_chain_config::RpcVersion::RPC_VERSION_LATEST_ADMIN,
            })
        } else {
            None
        };

        if let Some(server_config) = &server_config_user {
            // rpc enabled
            self.server_handle_user = Some(start_server(server_config.clone(), join_set, ctx.clone()).await?);
        }

        if let Some(server_config) = &server_config_admin {
            // rpc enabled (admin)
            let ctx = ctx.child().with_id(MadaraService::RpcAdmin);
            ctx.service_add(MadaraService::RpcAdmin);
            self.server_handle_admin = Some(start_server(server_config.clone(), join_set, ctx).await?);
        }

        Ok(())
    }

    fn id(&self) -> MadaraService {
        MadaraService::Rpc
    }
}<|MERGE_RESOLUTION|>--- conflicted
+++ resolved
@@ -31,10 +31,6 @@
         config: RpcParams,
         backend: Arc<MadaraBackend>,
         add_txs_method_provider: Arc<dyn AddTransactionProvider>,
-<<<<<<< HEAD
-    ) -> anyhow::Result<Self> {
-        let starknet = Starknet::new(Arc::clone(db.backend()), add_txs_method_provider, config.storage_proof_config());
-=======
     ) -> Self {
         Self { config, backend, add_txs_method_provider, server_handle_user: None, server_handle_admin: None }
     }
@@ -45,8 +41,8 @@
     async fn start(&mut self, join_set: &mut JoinSet<anyhow::Result<()>>, ctx: ServiceContext) -> anyhow::Result<()> {
         let RpcService { config, backend, add_txs_method_provider, .. } = self;
 
-        let starknet = Starknet::new(backend.clone(), add_txs_method_provider.clone(), ctx.clone());
->>>>>>> 73691f40
+        let starknet =
+            Starknet::new(backend.clone(), add_txs_method_provider.clone(), config.storage_proof_config(), ctx.clone());
         let metrics = RpcMetrics::register()?;
 
         let server_config_user = if !config.rpc_disable {
