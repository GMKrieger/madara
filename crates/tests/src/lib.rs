--- conflicted
+++ resolved
@@ -228,11 +228,7 @@
     use starknet_core::types::{BlockHashAndNumber, Felt};
 
     let _ = env_logger::builder().is_test(true).try_init();
-<<<<<<< HEAD
-    let mut node = MadaraCmdBuilder::new()
-        .args(["--full", "--network", "sepolia", "--no-sync-polling", "--n-blocks-to-sync", "10", "--no-l1-sync"])
-        .run();
-=======
+
     let mut cmd_builder = MadaraCmdBuilder::new().args([
         "--full",
         "--network",
@@ -249,7 +245,6 @@
     }
 
     let mut node = cmd_builder.run();
->>>>>>> 2e1c7390
     node.wait_for_ready().await;
     node.wait_for_sync_to(9).await;
 
