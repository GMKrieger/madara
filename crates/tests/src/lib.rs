--- conflicted
+++ resolved
@@ -217,29 +217,17 @@
 
     let _ = env_logger::builder().is_test(true).try_init();
     let mut node = MadaraCmdBuilder::new()
-<<<<<<< HEAD
-        .args([
-            "--network",
-            "sepolia",
-            "--no-sync-polling",
-            "--n-blocks-to-sync",
-            "10",
-            "--no-l1-sync",
-            "--preset=sepolia",
-        ])
-=======
         .args(["--full", "--network", "sepolia", "--no-sync-polling", "--n-blocks-to-sync", "20", "--no-l1-sync"])
->>>>>>> e2c92eb9
         .run();
     node.wait_for_ready().await;
-    node.wait_for_sync_to(9).await;
+    node.wait_for_sync_to(19).await;
 
     assert_eq!(
         node.json_rpc().block_hash_and_number().await.unwrap(),
         BlockHashAndNumber {
-            // https://sepolia.voyager.online/block/9
-            block_hash: Felt::from_hex_unchecked("0x4174555d24718e8225a3d536ca96d2c4cc8a31bff6a6c758ab84a16a9e92d6c"),
-            block_number: 9
+            // https://sepolia.voyager.online/block/19
+            block_hash: Felt::from_hex_unchecked("0x4177d1ba942a4ab94f86a476c06f0f9e02363ad410cdf177c54064788c9bcb5"),
+            block_number: 19
         }
     );
 }