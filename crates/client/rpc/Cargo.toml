[package]
name = "mc-rpc"
description = "Madara client rpc service"
authors.workspace = true
edition.workspace = true
license.workspace = true
repository.workspace = true
version.workspace = true
homepage.workspace = true

[lints]
workspace = true

[package.metadata.docs.rs]
targets = ["x86_64-unknown-linux-gnu"]

[dev-dependencies]

rstest = { workspace = true }
mc-db = { workspace = true, features = ["testing"] }
env_logger = { workspace = true }

[dependencies]

# Madara
m-proc-macros = { workspace = true }
mc-db = { workspace = true }
mc-exec = { workspace = true }
mc-mempool = { workspace = true }
mp-block = { workspace = true, default-features = true }
mp-chain-config = { workspace = true }
mp-class = { workspace = true }
mp-convert = { workspace = true, default-features = true }
mp-receipt = { workspace = true }
mp-state-update = { workspace = true }
mp-transactions = { workspace = true }

# Starknet
blockifier = { workspace = true, default-features = true }
starknet-core = { workspace = true }
starknet-providers = { workspace = true }
starknet-types-core = { workspace = true }
starknet_api = { workspace = true, default-features = true }

# Others
anyhow = { workspace = true }
bitvec = { workspace = true }
jsonrpsee = { workspace = true, default-features = true, features = [
  "macros",
  "server",
] }
log = { workspace = true, default-features = true }
paste = { workspace = true }
serde = { workspace = true }
serde_json = { workspace = true }
<<<<<<< HEAD
serde_with = { workspace = true }
thiserror = { workspace = true }
=======
thiserror = { workspace = true }
tracing = { workspace = true }
>>>>>>> 9a285311
<|MERGE_RESOLUTION|>--- conflicted
+++ resolved
@@ -53,10 +53,6 @@
 paste = { workspace = true }
 serde = { workspace = true }
 serde_json = { workspace = true }
-<<<<<<< HEAD
 serde_with = { workspace = true }
 thiserror = { workspace = true }
-=======
-thiserror = { workspace = true }
-tracing = { workspace = true }
->>>>>>> 9a285311
+tracing = { workspace = true }