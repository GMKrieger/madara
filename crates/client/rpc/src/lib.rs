--- conflicted
+++ resolved
@@ -25,6 +25,7 @@
 use providers::AddTransactionProvider;
 use utils::ResultExt;
 
+// TODO: maake it actually configurable.
 #[derive(Clone)]
 pub struct StorageProofConfig {
     pub max_keys: usize,
@@ -52,17 +53,8 @@
 }
 
 impl Starknet {
-<<<<<<< HEAD
-    pub fn new(
-        backend: Arc<MadaraBackend>,
-        chain_config: Arc<ChainConfig>,
-        add_transaction_provider: Arc<dyn AddTransactionProvider>,
-    ) -> Self {
-        Self { backend, add_transaction_provider, chain_config, storage_proof_config: StorageProofConfig::new() }
-=======
     pub fn new(backend: Arc<MadaraBackend>, add_transaction_provider: Arc<dyn AddTransactionProvider>) -> Self {
-        Self { backend, add_transaction_provider }
->>>>>>> 9a285311
+        Self { backend, add_transaction_provider, storage_proof_config: StorageProofConfig::new() }
     }
 
     pub fn clone_backend(&self) -> Arc<MadaraBackend> {
