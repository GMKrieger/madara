--- conflicted
+++ resolved
@@ -61,11 +61,12 @@
 pub fn rpc_test_setup() -> (Arc<MadaraBackend>, Starknet) {
     let chain_config = Arc::new(ChainConfig::madara_test());
     let backend = MadaraBackend::open_for_testing(chain_config.clone());
-<<<<<<< HEAD
-    let rpc = Starknet::new(backend.clone(), Arc::new(TestTransactionProvider), Default::default());
-=======
-    let rpc = Starknet::new(backend.clone(), Arc::new(TestTransactionProvider), ServiceContext::new_for_testing());
->>>>>>> 73691f40
+    let rpc = Starknet::new(
+        backend.clone(),
+        Arc::new(TestTransactionProvider),
+        Default::default(),
+        ServiceContext::new_for_testing(),
+    );
     (backend, rpc)
 }
 
