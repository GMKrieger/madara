--- conflicted
+++ resolved
@@ -4,23 +4,8 @@
 use blockifier::transaction::transactions::DeclareTransaction;
 use blockifier::transaction::transactions::DeployAccountTransaction;
 use blockifier::transaction::transactions::InvokeTransaction;
-<<<<<<< HEAD
-use dc_db::db_block_id::DbBlockId;
-use dc_db::DeoxysBackend;
-use dc_db::DeoxysStorageError;
-use dc_exec::ExecutionContext;
-use dp_block::BlockId;
-use dp_block::BlockTag;
-use dp_block::DeoxysPendingBlockInfo;
-use dp_class::ConvertedClass;
-use dp_transactions::{broadcasted_to_blockifier, BroadcastedToBlockifierError};
 use header::make_pending_header;
 use inner::MempoolInner;
-=======
-use header::make_pending_header;
-use inner::MempoolInner;
-pub use inner::{ArrivedAtTimestamp, MempoolTransaction};
-pub use l1::{GasPriceProvider, L1DataProvider};
 use mc_db::db_block_id::DbBlockId;
 use mc_db::MadaraBackend;
 use mc_db::MadaraStorageError;
@@ -29,7 +14,8 @@
 use mp_block::BlockTag;
 use mp_block::MadaraPendingBlockInfo;
 use mp_class::ConvertedClass;
->>>>>>> fc44980a
+use mp_transactions::broadcasted_to_blockifier;
+use mp_transactions::BroadcastedToBlockifierError;
 use starknet_api::core::{ContractAddress, Nonce};
 use starknet_api::transaction::TransactionHash;
 use starknet_core::types::BroadcastedDeclareTransaction;
@@ -57,20 +43,13 @@
 #[derive(thiserror::Error, Debug)]
 pub enum Error {
     #[error("Storage error: {0:#}")]
-<<<<<<< HEAD
-    StorageError(#[from] DeoxysStorageError),
-=======
     StorageError(#[from] MadaraStorageError),
-    #[error("No genesis block in storage")]
-    NoGenesis,
->>>>>>> fc44980a
     #[error("Validation error: {0:#}")]
     Validation(#[from] StatefulValidatorError),
     #[error(transparent)]
     InnerMempool(#[from] inner::TxInsersionError),
     #[error(transparent)]
-<<<<<<< HEAD
-    Exec(#[from] dc_exec::Error),
+    Exec(#[from] mc_exec::Error),
     #[error("Preprocessing transaction: {0:#}")]
     BroadcastedToBlockifier(#[from] BroadcastedToBlockifierError),
 }
@@ -92,9 +71,6 @@
     fn take_tx(&self) -> Option<MempoolTransaction>;
     fn re_add_txs(&self, txs: Vec<MempoolTransaction>);
     fn chain_id(&self) -> Felt;
-=======
-    Exec(#[from] mc_exec::Error),
->>>>>>> fc44980a
 }
 
 pub struct Mempool {
@@ -119,17 +95,11 @@
             block
         } else {
             // No current pending block, we'll make an unsaved empty one for the sake of validating this tx.
-<<<<<<< HEAD
             let parent_block_hash = self
                 .backend
                 .get_block_hash(&BlockId::Tag(BlockTag::Latest))?
                 .unwrap_or(/* genesis block's parent hash */ Felt::ZERO);
-            DeoxysPendingBlockInfo::new(
-=======
-            let parent_block_hash =
-                self.backend.get_block_hash(&BlockId::Tag(BlockTag::Latest))?.ok_or(Error::NoGenesis)?;
             MadaraPendingBlockInfo::new(
->>>>>>> fc44980a
                 make_pending_header(parent_block_hash, self.backend.chain_config(), self.l1_data_provider.as_ref()),
                 vec![],
             )
