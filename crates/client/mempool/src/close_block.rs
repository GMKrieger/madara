use mc_block_import::{
    BlockImportError, BlockImportResult, BlockImporter, BlockValidationContext, UnverifiedFullBlock, UnverifiedHeader,
};
use mp_block::{header::PendingHeader, MadaraPendingBlock, MadaraPendingBlockInfo};
use mp_state_update::StateDiff;
use starknet_api::core::ChainId;

/// Close the block (convert from pending to closed), and store to db. This is delegated to the block import module.
pub async fn close_block(
    importer: &BlockImporter,
    block: MadaraPendingBlock,
    state_diff: &StateDiff,
    chain_id: ChainId,
    block_number: u64,
) -> Result<BlockImportResult, BlockImportError> {
<<<<<<< HEAD
    let validation = Validation {
        trust_transaction_hashes: true, // no need to recompute tx hashes
        chain_id,
        trust_global_tries: false,
        ignore_block_order: false,
    };
=======
    let validation = BlockValidationContext::new(chain_id).trust_transaction_hashes(true);
>>>>>>> 06065054

    let MadaraPendingBlock { info, inner } = block;
    let MadaraPendingBlockInfo { header, tx_hashes: _tx_hashes } = info;

    // Header
    let PendingHeader {
        parent_block_hash,
        sequencer_address,
        block_timestamp,
        protocol_version,
        l1_gas_price,
        l1_da_mode,
    } = header;

    let block = importer
        .pre_validate(
            UnverifiedFullBlock {
                unverified_block_number: Some(block_number),
                header: UnverifiedHeader {
                    parent_block_hash: Some(parent_block_hash),
                    sequencer_address,
                    block_timestamp,
                    protocol_version,
                    l1_gas_price,
                    l1_da_mode,
                },
                state_diff: state_diff.clone(),
                transactions: inner.transactions,
                receipts: inner.receipts,
                declared_classes: vec![],
                commitments: Default::default(), // the block importer will compute the commitments for us
            },
            validation.clone(),
        )
        .await?;

    importer.verify_apply(block, validation.clone()).await
}<|MERGE_RESOLUTION|>--- conflicted
+++ resolved
@@ -13,16 +13,7 @@
     chain_id: ChainId,
     block_number: u64,
 ) -> Result<BlockImportResult, BlockImportError> {
-<<<<<<< HEAD
-    let validation = Validation {
-        trust_transaction_hashes: true, // no need to recompute tx hashes
-        chain_id,
-        trust_global_tries: false,
-        ignore_block_order: false,
-    };
-=======
     let validation = BlockValidationContext::new(chain_id).trust_transaction_hashes(true);
->>>>>>> 06065054
 
     let MadaraPendingBlock { info, inner } = block;
     let MadaraPendingBlockInfo { header, tx_hashes: _tx_hashes } = info;
