--- conflicted
+++ resolved
@@ -7,16 +7,9 @@
 use mp_chain_config::ChainConfig;
 use mp_utils::service::Service;
 use rocksdb::backup::{BackupEngine, BackupEngineOptions};
-<<<<<<< HEAD
-use rocksdb::{
-    BoundColumnFamily, ColumnFamilyDescriptor, DBCompressionType, DBWithThreadMode, Env, FlushOptions, MultiThreaded,
-    Options, SliceTransform,
-};
-use snapshots::Snapshots;
-=======
 use rocksdb::{BoundColumnFamily, ColumnFamilyDescriptor, DBWithThreadMode, Env, FlushOptions, MultiThreaded};
 use rocksdb_options::rocksdb_global_options;
->>>>>>> 1c054dc7
+use snapshots::Snapshots;
 use starknet_types_core::hash::{Pedersen, Poseidon, StarkHash};
 use std::path::{Path, PathBuf};
 use std::sync::{Arc, Mutex};
@@ -351,15 +344,11 @@
     #[cfg(feature = "testing")]
     pub fn open_for_testing(chain_config: Arc<ChainConfig>) -> Arc<MadaraBackend> {
         let temp_dir = tempfile::TempDir::with_prefix("madara-test").unwrap();
-        let db = open_rocksdb(temp_dir.as_ref(), true).unwrap();
+        let db = open_rocksdb(temp_dir.as_ref()).unwrap();
         let snapshots = Arc::new(Snapshots::new(Arc::clone(&db), Some(0)));
         Arc::new(Self {
             backup_handle: None,
-<<<<<<< HEAD
             db,
-=======
-            db: open_rocksdb(temp_dir.as_ref()).unwrap(),
->>>>>>> 1c054dc7
             last_flush_time: Default::default(),
             chain_config,
             db_metrics: DbMetrics::register().unwrap(),
@@ -401,12 +390,8 @@
             None
         };
 
-<<<<<<< HEAD
-        let db = open_rocksdb(&db_path, true)?;
+        let db = open_rocksdb(&db_path)?;
         let snapshots = Arc::new(Snapshots::new(Arc::clone(&db), Some(trie_log_config.max_saved_snapshots)));
-=======
-        let db = open_rocksdb(&db_path)?;
->>>>>>> 1c054dc7
 
         let backend = Arc::new(Self {
             db_metrics: DbMetrics::register().context("Registering db metrics")?,
