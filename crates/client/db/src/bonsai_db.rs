--- conflicted
+++ resolved
@@ -136,10 +136,7 @@
 
     #[tracing::instrument(skip(self, prefix), fields(module = "BonsaiDB"))]
     fn remove_by_prefix(&mut self, prefix: &DatabaseKey) -> Result<(), Self::DatabaseError> {
-<<<<<<< HEAD
-=======
         tracing::trace!("Getting from RocksDB: {:?}", prefix);
->>>>>>> 9a285311
         let handle = self.db.get_column(self.column_mapping.map(prefix));
         let iter = self.db.iterator_cf(&handle, IteratorMode::From(prefix.as_slice(), Direction::Forward));
         let mut batch = self.create_batch();
@@ -165,7 +162,6 @@
     }
 }
 
-<<<<<<< HEAD
 fn to_changed_key(k: &DatabaseKey) -> (usize, ByteVec) {
     (
         match k {
@@ -208,23 +204,7 @@
     }
 
     fn get_by_prefix(&self, _prefix: &DatabaseKey) -> Result<Vec<(ByteVec, ByteVec)>, Self::DatabaseError> {
-        unreachable!()
-        // log::trace!("Getting from RocksDB: {:?}", prefix);
-        // let handle = self.db.get_column(self.column_mapping.map(prefix));
-        // let iter = self.snapshot.iterator_cf(&handle, IteratorMode::From(prefix.as_slice(), Direction::Forward));
-        // Ok(iter
-        //     .map_while(|kv| {
-        //         if let Ok((key, value)) = kv {
-        //             if key.starts_with(prefix.as_slice()) {
-        //                 Some((key.to_vec().into(), value.to_vec().into()))
-        //             } else {
-        //                 None
-        //             }
-        //         } else {
-        //             None
-        //         }
-        //     })
-        //     .collect())
+        unreachable!("unused for now")
     }
 
     fn contains(&self, key: &DatabaseKey) -> Result<bool, Self::DatabaseError> {
@@ -288,149 +268,12 @@
         } else {
             None
         }
-=======
-// pub struct BonsaiTransaction<'db> {
-//     txn: Transaction<'db, DB>,
-//     db: &'db DB,
-//     column_mapping: DatabaseKeyMapping,
-// }
-
-// impl<'db> BonsaiDatabase for BonsaiTransaction<'db> {
-//     type Batch = WriteBatchWithTransaction<true>;
-//     type DatabaseError = MadaraStorageError;
-
-//     fn create_batch(&self) -> Self::Batch {
-//         self.txn.get_writebatch()
-//     }
-
-//     fn get(&self, key: &DatabaseKey) -> Result<Option<Vec<u8>>, Self::DatabaseError> {
-//         tracing::trace!("Getting from RocksDB: {:?}", key);
-//         let handle = self.db.get_column(self.column_mapping.map(key));
-//         Ok(self.txn.get_cf(&handle, key.as_slice())?)
-//     }
-
-//     fn get_by_prefix(&self, prefix: &DatabaseKey) -> Result<Vec<(Vec<u8>, Vec<u8>)>, Self::DatabaseError> {
-//         tracing::trace!("Getting from RocksDB: {:?}", prefix);
-//         let handle = self.db.get_column(self.column_mapping.map(prefix));
-//         let iter = self.txn.iterator_cf(&handle, IteratorMode::From(prefix.as_slice(), Direction::Forward));
-//         Ok(iter
-//             .map_while(|kv| {
-//                 if let Ok((key, value)) = kv {
-//                     if key.starts_with(prefix.as_slice()) {
-//                         Some((key.to_vec(), value.to_vec()))
-//                     } else {
-//                         None
-//                     }
-//                 } else {
-//                     None
-//                 }
-//             })
-//             .collect())
-//     }
-
-//     fn contains(&self, key: &DatabaseKey) -> Result<bool, Self::DatabaseError> {
-//         tracing::trace!("Checking if RocksDB contains: {:?}", key);
-//         let handle = self.db.get_column(self.column_mapping.map(key));
-//         Ok(self.txn.get_cf(&handle, key.as_slice()).map(|value| value.is_some())?)
-//     }
-
-//     fn insert(
-//         &mut self,
-//         key: &DatabaseKey,
-//         value: &[u8],
-//         batch: Option<&mut Self::Batch>,
-//     ) -> Result<Option<Vec<u8>>, Self::DatabaseError> {
-//         tracing::trace!("Inserting into RocksDB: {:?} {:?}", key, value);
-//         let handle = self.db.get_column(self.column_mapping.map(key));
-//         let old_value = self.txn.get_cf(&handle, key.as_slice())?;
-//         if let Some(batch) = batch {
-//             batch.put_cf(&handle, key.as_slice(), value);
-//         } else {
-//             self.txn.put_cf(&handle, key.as_slice(), value)?;
-//         }
-//         Ok(old_value)
-//     }
-
-//     fn remove(
-//         &mut self,
-//         key: &DatabaseKey,
-//         batch: Option<&mut Self::Batch>,
-//     ) -> Result<Option<Vec<u8>>, Self::DatabaseError> {
-//         tracing::trace!("Removing from RocksDB: {:?}", key);
-//         let handle = self.db.get_column(self.column_mapping.map(key));
-//         let old_value = self.txn.get_cf(&handle, key.as_slice())?;
-//         if let Some(batch) = batch {
-//             batch.delete_cf(&handle, key.as_slice());
-//         } else {
-//             self.txn.delete_cf(&handle, key.as_slice())?;
-//         }
-//         Ok(old_value)
-//     }
-
-//     fn remove_by_prefix(&mut self, prefix: &DatabaseKey) -> Result<(), Self::DatabaseError> {
-//         tracing::trace!("Getting from RocksDB: {:?}", prefix);
-//         let handle = self.db.get_column(self.column_mapping.map(prefix));
-//         let iter = self.txn.iterator_cf(&handle, IteratorMode::From(prefix.as_slice(), Direction::Forward));
-//         let mut batch = self.create_batch();
-//         for kv in iter {
-//             if let Ok((key, _)) = kv {
-//                 if key.starts_with(prefix.as_slice()) {
-//                     batch.delete_cf(&handle, &key);
-//                 } else {
-//                     break;
-//                 }
-//             } else {
-//                 break;
-//             }
-//         }
-//         drop(handle);
-//         self.write_batch(batch)?;
-//         Ok(())
-//     }
-
-//     fn write_batch(&mut self, batch: Self::Batch) -> Result<(), Self::DatabaseError> {
-//         Ok(self.txn.rebuild_from_writebatch(&batch)?)
-//     }
-// }
-
-impl<'db> BonsaiPersistentDatabase<BasicId> for BonsaiDb<'db>
-where
-    Self: 'db,
-{
-    type Transaction = Self;
-    type DatabaseError = DbError;
-
-    fn snapshot(&mut self, _id: BasicId) {
-        tracing::trace!("Generating RocksDB snapshot");
-        // let snapshot = self.db.snapshot();
-        // self.snapshots.insert(id, snapshot);
-    }
-
-    fn transaction(&self, _id: BasicId) -> Option<Self::Transaction> {
-        tracing::trace!("Generating RocksDB transaction");
-        // TODO: we lie about supporting transactions here
-        Some(BonsaiDb::new(self.db, self.column_mapping.clone()))
-        // if let Some(snapshot) = self.snapshots.get(&id) {
-        //     let write_opts = WriteOptions::default();
-        //     let mut txn_opts = OptimisticTransactionOptions::default();
-        //     txn_opts.set_snapshot(true);
-        //     let txn = self.db.transaction_opt(&write_opts, &txn_opts);
-
-        //     let mut read_options = ReadOptions::default();
-        //     read_options.set_snapshot(snapshot);
-
-        //     Some(BonsaiTransaction { txn, db: self.db, column_mapping: self.column_mapping.clone() })
-        // } else {
-        //     None
-        // }
->>>>>>> 9a285311
     }
 
     fn merge<'a>(&mut self, _transaction: Self::Transaction<'a>) -> Result<(), Self::DatabaseError>
     where
         Self: 'a,
     {
-        // transaction.txn.commit()?;
-        unreachable!()
+        unreachable!("unused for now")
     }
 }