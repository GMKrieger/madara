--- conflicted
+++ resolved
@@ -133,12 +133,7 @@
     let sw = PerfStopwatch::new();
     let (state_update, block) =
         retry(|| fetch_state_update_with_block(provider, block_id), MAX_RETRY, BASE_DELAY).await?;
-<<<<<<< HEAD
     let class_update = fetch_class_updates(chain_id, &state_update, block_id, provider).await?;
-=======
-
-    let class_update = fetch_class_updates(backend, &state_update, block_id, provider).await?;
->>>>>>> b599f605
 
     stopwatch_end!(sw, "fetching {:?}: {:?}", block_id);
 
@@ -261,7 +256,6 @@
     provider: &SequencerGatewayProvider,
 ) -> Result<(Felt, ContractClass), ProviderError> {
     let contract_class = provider.get_class(starknet_core::types::BlockId::from(block_id), class_hash).await?;
-<<<<<<< HEAD
     log::debug!("Got the contract class {:?}", contract_class);
     Ok((class_hash, contract_class))
 }
@@ -356,479 +350,15 @@
 }
 
 #[cfg(test)]
-mod tests {
-    use super::*;
-    use rstest::{fixture, rstest};
-    use starknet_core::types::{DataAvailabilityResources, L1DataAvailabilityMode, ResourcePrice};
-    use starknet_providers::sequencer::models::{
-        state_update::{StateDiff, StorageDiff},
-        BlockStatus, BuiltinInstanceCounter, ConfirmedTransactionReceipt, Event, ExecutionResources,
-        InvokeFunctionTransaction, TransactionExecutionStatus, TransactionType,
-    };
-
-    #[fixture]
-    fn sequencer_gateway_provider() -> SequencerGatewayProvider {
-        SequencerGatewayProvider::starknet_alpha_mainnet()
-    }
-
-    #[rstest]
-    #[tokio::test]
-    async fn test_can_fetch_pending_block(sequencer_gateway_provider: SequencerGatewayProvider) {
-        let block = fetch_pending_block_and_updates(&ChainId::Mainnet, &sequencer_gateway_provider).await.unwrap();
-        // ignore as we can't check much here :/
-        drop(block);
-    }
-
-    #[rstest]
-    #[tokio::test]
-    async fn test_can_convert_pending_block() {
-        let felt = |s: &str| Felt::from_hex_unchecked(s);
-
-        let block = (
-            SequencerBlock {
-                block_hash: None,
-                block_number: None,
-                parent_block_hash: felt("0x6c3b6c94d4add68c0309218708baa09463887f51863115346d380d67269a68a"),
-                timestamp: 1726480207,
-                sequencer_address: Some(felt("0x1176a1bd84444c89232ec27754698e5d2e7e1a7f1539f12027f28b23ec9f3d8")),
-                state_root: None,
-                transaction_commitment: None,
-                event_commitment: None,
-                status: BlockStatus::Pending,
-                l1_da_mode: L1DataAvailabilityMode::Calldata,
-                l1_gas_price: ResourcePrice { price_in_fri: felt("0x993f2ef1b9f1"), price_in_wei: felt("0x6894e3020") },
-                l1_data_gas_price: ResourcePrice {
-                    price_in_fri: felt("0x375526f9a8f0f"),
-                    price_in_wei: felt("0x25c2d9f043"),
-                },
-                transactions: vec![
-                    TransactionType::InvokeFunction(InvokeFunctionTransaction {
-                        sender_address: felt("0x13fbb0f1e4f795e070d6a54a618114df7d60b8e1e183afa4822db06835105b1"),
-                        entry_point_selector: None,
-                        calldata: vec![
-                            felt("0x2"),
-                            felt("0x0"),
-                            felt("0x13fbb0f1e4f795e070d6a54a618114df7d60b8e1e183afa4822db06835105b1"),
-                        ],
-                        signature: vec![felt("0x3b81b87ad249504cd88f031c0b1c7a893eedb8bce50ca88c53a051014d0a25d")],
-                        transaction_hash: felt("0x40a00bf7c2ccc154b4d18e63f072f69a0ce99c5249c2b7b62076dc017408858"),
-                        max_fee: Some(felt("0x3f6c4a9a01d28")),
-                        nonce: Some(felt("0x12")),
-                        nonce_data_availability_mode: None,
-                        fee_data_availability_mode: None,
-                        resource_bounds: None,
-                        tip: None,
-                        paymaster_data: None,
-                        account_deployment_data: None,
-                        version: felt("0x1"),
-                    }),
-                    TransactionType::InvokeFunction(InvokeFunctionTransaction {
-                        sender_address: felt("0x1ac14b1f2986d5994afb8cbdc788f0659aaebb9a68a8f91306f60fe4856b2b8"),
-                        entry_point_selector: None,
-                        calldata: vec![
-                            felt("0x2"),
-                            felt("0x2cd937c3dccd4a4e125011bbe3189a6db0419bb6dd95c4b5ce5f6d834d8996"),
-                        ],
-                        signature: vec![
-                            felt("0x16337397dd75f3d7f95bcca3509149b266c90ab5fdf87c7d950767b78fab231"),
-                            felt("0x7bcc57dfc8159fa54de2d2e87ea6ecd4204e7cbc2173d0b2345d43c4028f944"),
-                        ],
-                        transaction_hash: felt("0x39441f846a99c8fec3cdb328bf00a9ee3d664f732f2c9649e324e61582762e8"),
-                        max_fee: Some(felt("0x3f6c4a9191bc1")),
-                        nonce: Some(felt("0x1b")),
-                        nonce_data_availability_mode: None,
-                        fee_data_availability_mode: None,
-                        resource_bounds: None,
-                        tip: None,
-                        paymaster_data: None,
-                        account_deployment_data: None,
-                        version: felt("0x1"),
-                    }),
-                ],
-                transaction_receipts: vec![
-                    ConfirmedTransactionReceipt {
-                        transaction_hash: felt("0x40a00bf7c2ccc154b4d18e63f072f69a0ce99c5249c2b7b62076dc017408858"),
-                        transaction_index: 0,
-                        execution_status: Some(TransactionExecutionStatus::Succeeded),
-                        revert_error: None,
-                        execution_resources: Some(ExecutionResources {
-                            n_steps: 87793,
-                            n_memory_holes: 0,
-                            builtin_instance_counter: BuiltinInstanceCounter {
-                                pedersen_builtin: Some(114),
-                                range_check_builtin: Some(9393),
-                                bitwise_builtin: Some(12),
-                                output_builtin: None,
-                                ecdsa_builtin: None,
-                                ec_op_builtin: Some(6),
-                                poseidon_builtin: None,
-                                keccak_builtin: None,
-                                segment_arena_builtin: None,
-                            },
-                            data_availability: Some(DataAvailabilityResources { l1_gas: 12838, l1_data_gas: 0 }),
-                            total_gas_consumed: Some(DataAvailabilityResources { l1_gas: 13233, l1_data_gas: 0 }),
-                        }),
-                        l1_to_l2_consumed_message: None,
-                        l2_to_l1_messages: vec![],
-                        events: vec![
-                            Event {
-                                from_address: felt("0x2cd937c3dccd4a4e125011bbe3189a6db0419bb6dd95c4b5ce5f6d834d8996"),
-                                keys: vec![
-                                    felt("0x134692b230b9e1ffa39098904722134159652b09c5bc41d88d6698779d228ff"),
-                                    felt("0x13fbb0f1e4f795e070d6a54a618114df7d60b8e1e183afa4822db06835105b1"),
-                                    felt("0x7f39fc9465588bb783023401230d2318354b23e71e632aa7019a423d284f8c4"),
-                                ],
-                                data: vec![felt("0x7738106d5"), felt("0x0")],
-                            },
-                            Event {
-                                from_address: felt("0x2cd937c3dccd4a4e125011bbe3189a6db0419bb6dd95c4b5ce5f6d834d8996"),
-                                keys: vec![
-                                    felt("0x134692b230b9e1ffa39098904722134159652b09c5bc41d88d6698779d228ff"),
-                                    felt("0x13fbb0f1e4f795e070d6a54a618114df7d60b8e1e183afa4822db06835105b1"),
-                                    felt("0x7f39fc9465588bb783023401230d2318354b23e71e632aa7019a423d284f8c4"),
-                                ],
-                                data: vec![felt("0x0"), felt("0x0")],
-                            },
-                            Event {
-                                from_address: felt("0x2cd937c3dccd4a4e125011bbe3189a6db0419bb6dd95c4b5ce5f6d834d8996"),
-                                keys: vec![
-                                    felt("0x99cd8bde557814842a3121e8ddfd433a539b8c9f14bf31ebf108d12e6196e9"),
-                                    felt("0x13fbb0f1e4f795e070d6a54a618114df7d60b8e1e183afa4822db06835105b1"),
-                                    felt("0x7f39fc9465588bb783023401230d2318354b23e71e632aa7019a423d284f8c4"),
-                                ],
-                                data: vec![felt("0x7738106d5"), felt("0x0")],
-                            },
-                        ],
-                        actual_fee: felt("0x151df82a5a620"),
-                    },
-                    ConfirmedTransactionReceipt {
-                        transaction_hash: felt("0x39441f846a99c8fec3cdb328bf00a9ee3d664f732f2c9649e324e61582762e8"),
-                        transaction_index: 1,
-                        execution_status: Some(TransactionExecutionStatus::Succeeded),
-                        revert_error: None,
-                        execution_resources: Some(ExecutionResources {
-                            n_steps: 59639,
-                            n_memory_holes: 0,
-                            builtin_instance_counter: BuiltinInstanceCounter {
-                                pedersen_builtin: Some(110),
-                                range_check_builtin: Some(4129),
-                                bitwise_builtin: Some(12),
-                                output_builtin: None,
-                                ecdsa_builtin: None,
-                                ec_op_builtin: Some(6),
-                                poseidon_builtin: None,
-                                keccak_builtin: None,
-                                segment_arena_builtin: None,
-                            },
-                            data_availability: Some(DataAvailabilityResources { l1_gas: 11736, l1_data_gas: 0 }),
-                            total_gas_consumed: Some(DataAvailabilityResources { l1_gas: 11921, l1_data_gas: 0 }),
-                        }),
-                        l1_to_l2_consumed_message: None,
-                        l2_to_l1_messages: vec![],
-                        events: vec![Event {
-                            from_address: felt("0x49d36570d4e46f48e99674bd3fcc84644ddd6b96f7c741b1562b82f9e004dc7"),
-                            keys: vec![felt("0x99cd8bde557814842a3121e8ddfd433a539b8c9f14bf31ebf108d12e6196e9")],
-                            data: vec![
-                                felt("0x1ac14b1f2986d5994afb8cbdc788f0659aaebb9a68a8f91306f60fe4856b2b8"),
-                                felt("0x1176a1bd84444c89232ec27754698e5d2e7e1a7f1539f12027f28b23ec9f3d8"),
-                                felt("0x1305fd1ef0220"),
-                                felt("0x0"),
-                            ],
-                        }],
-                        actual_fee: felt("0x1305fd1ef0220"),
-                    },
-                ],
-                starknet_version: Some("0.13.2.1".into()),
-            },
-            SequencerStateUpdate {
-                block_hash: None,
-                new_root: None,
-                old_root: felt("0x7b664bb7e0de32440cb925f3b0580a3f72d42442bd508fbe44f78956baec413"),
-                state_diff: StateDiff {
-                    storage_diffs: [
-                        (
-                            felt("0x13e48fb52751595411acd0153a04be2f9472e23cc06eb52dd991145914234ec"),
-                            vec![
-                                StorageDiff {
-                                    key: felt("0x12f1312f6092a30a200f21c6e298f5a94b3522583fe40c98c035b7fd8049b0"),
-                                    value: felt("0x25b0807ac00"),
-                                },
-                                StorageDiff {
-                                    key: felt("0x1d411efc1b91ba8ec75807861b5ba3fc72f0df8d68a1155a6b4c6717865364"),
-                                    value: felt("0x3dc5cb078c05c00"),
-                                },
-                            ],
-                        ),
-                        (
-                            felt("0x2cd937c3dccd4a4e125011bbe3189a6db0419bb6dd95c4b5ce5f6d834d8996"),
-                            vec![StorageDiff {
-                                key: felt("0xbc72301fcd3b05852cc058ab4cae654f59901211906ce8eaab14eff5546aae"),
-                                value: felt("0x0"),
-                            }],
-                        ),
-                    ]
-                    .into(),
-                    deployed_contracts: vec![],
-                    old_declared_contracts: vec![],
-                    declared_classes: vec![],
-                    replaced_classes: vec![],
-                    nonces: [
-                        (felt("0x13fbb0f1e4f795e070d6a54a618114df7d60b8e1e183afa4822db06835105b1"), felt("0x13")),
-                        (felt("0x1ac14b1f2986d5994afb8cbdc788f0659aaebb9a68a8f91306f60fe4856b2b8"), felt("0x1c")),
-                        (felt("0x2bb8a1f5a1241c1ebe8e10ff93b38ab097b1a20f77517997f8799829e096535"), felt("0x3af1")),
-                    ]
-                    .into(),
-                },
-            },
-            vec![],
-        );
-        let converted = convert_sequencer_pending_block(block.0, block.1, block.2).unwrap();
-        assert_eq!(
-            converted,
-            serde_json::from_value(serde_json::json!({
-              "header": {
-                "parent_block_hash": "0x6c3b6c94d4add68c0309218708baa09463887f51863115346d380d67269a68a",
-                "sequencer_address": "0x1176a1bd84444c89232ec27754698e5d2e7e1a7f1539f12027f28b23ec9f3d8",
-                "block_timestamp": 1726480207,
-                "protocol_version": [
-                  0,
-                  13,
-                  2,
-                  1
-                ],
-                "l1_gas_price": {
-                  "eth_l1_gas_price": 28073406496u64,
-                  "strk_l1_gas_price": 168496649583089u64,
-                  "eth_l1_data_gas_price": 162182852675u64,
-                  "strk_l1_data_gas_price": 973421850300175u64
-                },
-                "l1_da_mode": "Calldata"
-              },
-              "state_diff": {
-                "storage_diffs": [
-                  {
-                    "address": "0x2cd937c3dccd4a4e125011bbe3189a6db0419bb6dd95c4b5ce5f6d834d8996",
-                    "storage_entries": [
-                      {
-                        "key": "0xbc72301fcd3b05852cc058ab4cae654f59901211906ce8eaab14eff5546aae",
-                        "value": "0x0"
-                      }
-                    ]
-                  },
-                  {
-                    "address": "0x13e48fb52751595411acd0153a04be2f9472e23cc06eb52dd991145914234ec",
-                    "storage_entries": [
-                      {
-                        "key": "0x12f1312f6092a30a200f21c6e298f5a94b3522583fe40c98c035b7fd8049b0",
-                        "value": "0x25b0807ac00"
-                      },
-                      {
-                        "key": "0x1d411efc1b91ba8ec75807861b5ba3fc72f0df8d68a1155a6b4c6717865364",
-                        "value": "0x3dc5cb078c05c00"
-                      }
-                    ]
-                  }
-                ],
-                "deprecated_declared_classes": [],
-                "declared_classes": [],
-                "deployed_contracts": [],
-                "replaced_classes": [],
-                "nonces": [
-                  {
-                    "contract_address": "0x13fbb0f1e4f795e070d6a54a618114df7d60b8e1e183afa4822db06835105b1",
-                    "nonce": "0x13"
-                  },
-                  {
-                    "contract_address": "0x1ac14b1f2986d5994afb8cbdc788f0659aaebb9a68a8f91306f60fe4856b2b8",
-                    "nonce": "0x1c"
-                  },
-                  {
-                    "contract_address": "0x2bb8a1f5a1241c1ebe8e10ff93b38ab097b1a20f77517997f8799829e096535",
-                    "nonce": "0x3af1"
-                  }
-                ]
-              },
-              "transactions": [
-                {
-                  "Invoke": {
-                    "V1": {
-                      "sender_address": "0x13fbb0f1e4f795e070d6a54a618114df7d60b8e1e183afa4822db06835105b1",
-                      "calldata": [
-                        "0x2",
-                        "0x0",
-                        "0x13fbb0f1e4f795e070d6a54a618114df7d60b8e1e183afa4822db06835105b1"
-                      ],
-                      "max_fee": "0x3f6c4a9a01d28",
-                      "signature": [
-                        "0x3b81b87ad249504cd88f031c0b1c7a893eedb8bce50ca88c53a051014d0a25d"
-                      ],
-                      "nonce": "0x12"
-                    }
-                  }
-                },
-                {
-                  "Invoke": {
-                    "V1": {
-                      "sender_address": "0x1ac14b1f2986d5994afb8cbdc788f0659aaebb9a68a8f91306f60fe4856b2b8",
-                      "calldata": [
-                        "0x2",
-                        "0x2cd937c3dccd4a4e125011bbe3189a6db0419bb6dd95c4b5ce5f6d834d8996"
-                      ],
-                      "max_fee": "0x3f6c4a9191bc1",
-                      "signature": [
-                        "0x16337397dd75f3d7f95bcca3509149b266c90ab5fdf87c7d950767b78fab231",
-                        "0x7bcc57dfc8159fa54de2d2e87ea6ecd4204e7cbc2173d0b2345d43c4028f944"
-                      ],
-                      "nonce": "0x1b"
-                    }
-                  }
-                }
-              ],
-              "receipts": [
-                {
-                  "Invoke": {
-                    "transaction_hash": "0x40a00bf7c2ccc154b4d18e63f072f69a0ce99c5249c2b7b62076dc017408858",
-                    "actual_fee": {
-                      "amount": "0x151df82a5a620",
-                      "unit": "Wei"
-                    },
-                    "messages_sent": [],
-                    "events": [
-                      {
-                        "from_address": "0x2cd937c3dccd4a4e125011bbe3189a6db0419bb6dd95c4b5ce5f6d834d8996",
-                        "keys": [
-                          "0x134692b230b9e1ffa39098904722134159652b09c5bc41d88d6698779d228ff",
-                          "0x13fbb0f1e4f795e070d6a54a618114df7d60b8e1e183afa4822db06835105b1",
-                          "0x7f39fc9465588bb783023401230d2318354b23e71e632aa7019a423d284f8c4"
-                        ],
-                        "data": [
-                          "0x7738106d5",
-                          "0x0"
-                        ]
-                      },
-                      {
-                        "from_address": "0x2cd937c3dccd4a4e125011bbe3189a6db0419bb6dd95c4b5ce5f6d834d8996",
-                        "keys": [
-                          "0x134692b230b9e1ffa39098904722134159652b09c5bc41d88d6698779d228ff",
-                          "0x13fbb0f1e4f795e070d6a54a618114df7d60b8e1e183afa4822db06835105b1",
-                          "0x7f39fc9465588bb783023401230d2318354b23e71e632aa7019a423d284f8c4"
-                        ],
-                        "data": [
-                          "0x0",
-                          "0x0"
-                        ]
-                      },
-                      {
-                        "from_address": "0x2cd937c3dccd4a4e125011bbe3189a6db0419bb6dd95c4b5ce5f6d834d8996",
-                        "keys": [
-                          "0x99cd8bde557814842a3121e8ddfd433a539b8c9f14bf31ebf108d12e6196e9",
-                          "0x13fbb0f1e4f795e070d6a54a618114df7d60b8e1e183afa4822db06835105b1",
-                          "0x7f39fc9465588bb783023401230d2318354b23e71e632aa7019a423d284f8c4"
-                        ],
-                        "data": [
-                          "0x7738106d5",
-                          "0x0"
-                        ]
-                      }
-                    ],
-                    "execution_resources": {
-                      "steps": 87793,
-                      "memory_holes": 0,
-                      "range_check_builtin_applications": 9393,
-                      "pedersen_builtin_applications": 114,
-                      "poseidon_builtin_applications": null,
-                      "ec_op_builtin_applications": 6,
-                      "ecdsa_builtin_applications": null,
-                      "bitwise_builtin_applications": 12,
-                      "keccak_builtin_applications": null,
-                      "segment_arena_builtin": null,
-                      "data_availability": {
-                        "l1_gas": 12838,
-                        "l1_data_gas": 0
-                      },
-                      "total_gas_consumed": {
-                        "l1_gas": 13233,
-                        "l1_data_gas": 0
-                      }
-                    },
-                    "execution_result": "Succeeded"
-                  }
-                },
-                {
-                  "Invoke": {
-                    "transaction_hash": "0x39441f846a99c8fec3cdb328bf00a9ee3d664f732f2c9649e324e61582762e8",
-                    "actual_fee": {
-                      "amount": "0x1305fd1ef0220",
-                      "unit": "Wei"
-                    },
-                    "messages_sent": [],
-                    "events": [
-                      {
-                        "from_address": "0x49d36570d4e46f48e99674bd3fcc84644ddd6b96f7c741b1562b82f9e004dc7",
-                        "keys": [
-                          "0x99cd8bde557814842a3121e8ddfd433a539b8c9f14bf31ebf108d12e6196e9"
-                        ],
-                        "data": [
-                          "0x1ac14b1f2986d5994afb8cbdc788f0659aaebb9a68a8f91306f60fe4856b2b8",
-                          "0x1176a1bd84444c89232ec27754698e5d2e7e1a7f1539f12027f28b23ec9f3d8",
-                          "0x1305fd1ef0220",
-                          "0x0"
-                        ]
-                      }
-                    ],
-                    "execution_resources": {
-                      "steps": 59639,
-                      "memory_holes": 0,
-                      "range_check_builtin_applications": 4129,
-                      "pedersen_builtin_applications": 110,
-                      "poseidon_builtin_applications": null,
-                      "ec_op_builtin_applications": 6,
-                      "ecdsa_builtin_applications": null,
-                      "bitwise_builtin_applications": 12,
-                      "keccak_builtin_applications": null,
-                      "segment_arena_builtin": null,
-                      "data_availability": {
-                        "l1_gas": 11736,
-                        "l1_data_gas": 0
-                      },
-                      "total_gas_consumed": {
-                        "l1_gas": 11921,
-                        "l1_data_gas": 0
-                      }
-                    },
-                    "execution_result": "Succeeded"
-                  }
-                }
-              ],
-              "declared_classes": []
-            }))
-            .unwrap()
-        )
-    }
-
-    // TODO: I'd like to have more tests for more starknt versions, but i don't want to commit multiple megabytes into the repository.
-    #[rstest]
-    #[case(0)]
-    #[case(724_130)]
-    #[tokio::test]
-    async fn test_can_fetch_and_convert_block(
-        sequencer_gateway_provider: SequencerGatewayProvider,
-        #[case] block_n: u64,
-    ) {
-        let block = fetch_block_and_updates(&ChainId::Mainnet, block_n, &sequencer_gateway_provider).await.unwrap();
-        let path = &format!("test-data/block_{block_n}.json");
-        // serde_json::to_writer(std::fs::File::create(path).unwrap(), &block).unwrap();
-        let expected = serde_json::from_str(&std::fs::read_to_string(path).unwrap()).unwrap();
-        assert_eq!(block, expected)
-=======
-    Ok((class_hash, contract_class))
-}
+#[path = "fetchers_real_fgw_test.rs"]
+mod fetchers_real_fgw_test;
 
 #[cfg(test)]
 mod test_l2_fetchers {
     use super::*;
     use crate::tests::utils::gateway::{test_setup, TestContext};
     use mc_block_import::UnverifiedPendingFullBlock;
+    use mc_db::MadaraBackend;
     use mp_block::header::L1DataAvailabilityMode;
     use mp_chain_config::StarknetVersion;
     use rstest::*;
@@ -854,11 +384,10 @@
         // Mock class hash
         ctx.mock_class_hash("cairo/target/dev/madara_contracts_TestContract.contract_class.json");
 
-        let result = fetch_pending_block_and_updates(&ctx.backend, &ctx.provider).await;
+        let result = fetch_pending_block_and_updates(&ctx.backend.chain_config().chain_id, &ctx.provider).await;
 
         let pending_block = result
-            .expect("Failed to fetch pending block")
-            .expect("Expected Some(UnverifiedPendingFullBlock), got None");
+            .expect("Failed to fetch pending block");
 
         assert!(
             matches!(pending_block, UnverifiedPendingFullBlock { .. }),
@@ -936,7 +465,7 @@
         // Mock a "pending block not found" scenario
         ctx.mock_block_pending_not_found();
 
-        let result = fetch_pending_block_and_updates(&ctx.backend, &ctx.provider).await;
+        let result = fetch_pending_block_and_updates(&ctx.backend.chain_config().chain_id, &ctx.provider).await;
 
         assert!(
             matches!(result, Err(FetchError::Provider(ProviderError::StarknetError(StarknetError::BlockNotFound)))),
@@ -1143,7 +672,7 @@
             .await
             .expect("Failed to fetch state update with block");
 
-        let class_updates = fetch_class_updates(&ctx.backend, &state_update, FetchBlockId::BlockN(5), &ctx.provider)
+        let class_updates = fetch_class_updates(&ctx.backend.chain_config().chain_id, &state_update, FetchBlockId::BlockN(5), &ctx.provider)
             .await
             .expect("Failed to fetch class updates");
 
@@ -1168,7 +697,7 @@
         let (state_update, _block) =
             fetch_state_update_with_block(&ctx.provider, FetchBlockId::BlockN(5)).await.unwrap();
         ctx.mock_class_hash_not_found("0x40fe2533528521fc49a8ad8440f8a1780c50337a94d0fce43756015fa816a8a".to_string());
-        let result = fetch_class_updates(&ctx.backend, &state_update, FetchBlockId::BlockN(5), &ctx.provider).await;
+        let result = fetch_class_updates(&ctx.backend.chain_config().chain_id, &state_update, FetchBlockId::BlockN(5), &ctx.provider).await;
 
         assert!(
             matches!(
@@ -1302,6 +831,5 @@
         assert!(block.transactions.is_empty());
         assert!(block.transaction_receipts.is_empty());
         assert_eq!(block.starknet_version, Some("0.13.2.1".to_string()));
->>>>>>> b599f605
     }
 }