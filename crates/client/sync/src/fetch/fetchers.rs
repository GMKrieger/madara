//! Contains the code required to fetch data from the network efficiently.
use core::time::Duration;
use std::sync::Arc;

use deoxys_runtime::opaque::DBlockT;
use itertools::Itertools;
use mc_storage::OverrideHandle;
use mp_block::DeoxysBlock;
use mp_contract::class::{ContractClassData, ContractClassWrapper};
use mp_felt::Felt252Wrapper;
use mp_storage::StarknetStorageSchemaVersion;
use sp_blockchain::HeaderBackend;
use sp_core::{H160, H256};
use sp_runtime::generic::{Block as RuntimeBlock, Header};
use sp_runtime::traits::BlakeTwo256;
use sp_runtime::OpaqueExtrinsic;
use starknet_api::core::ClassHash;
use starknet_core::types::BlockId as BlockIdCore;
use starknet_ff::FieldElement;
use starknet_providers::sequencer::models as p;
use starknet_providers::sequencer::models::state_update::{DeclaredContract, DeployedContract};
use starknet_providers::sequencer::models::{BlockId, StateUpdate};
use starknet_providers::{Provider, ProviderError, SequencerGatewayProvider};
use tokio::task::JoinSet;
use url::Url;

use crate::l2::L2SyncError;
use crate::utility::{block_hash_deoxys, block_hash_substrate};

/// The configuration of the worker responsible for fetching new blocks and state updates from the
/// feeder.
#[derive(Clone, Debug)]
pub struct FetchConfig {
    /// The URL of the sequencer gateway.
    pub gateway: Url,
    /// The URL of the feeder gateway.
    pub feeder_gateway: Url,
    /// The ID of the chain served by the sequencer gateway.
    pub chain_id: starknet_ff::FieldElement,
    /// The number of tasks spawned to fetch blocks and state updates.
    pub workers: u32,
    /// Whether to play a sound when a new block is fetched.
    pub sound: bool,
    /// The L1 contract core address
    pub l1_core_address: H160,
    /// Whether to check the root of the state update
    pub verify: bool,
    /// The optional API_KEY to avoid rate limiting from the sequencer gateway.
    pub api_key: Option<String>,
}

pub async fn fetch_block(client: &SequencerGatewayProvider, block_number: u64) -> Result<p::Block, L2SyncError> {
    let block = client.get_block(BlockId::Number(block_number)).await?;

    Ok(block)
}

pub async fn fetch_block_and_updates<C>(
    block_n: u64,
    provider: Arc<SequencerGatewayProvider>,
    overrides: Arc<OverrideHandle<RuntimeBlock<Header<u32, BlakeTwo256>, OpaqueExtrinsic>>>,
    client: Arc<C>,
) -> Result<(p::Block, StateUpdate, Vec<ContractClassData>), L2SyncError>
where
    C: HeaderBackend<DBlockT>,
{
    const MAX_RETRY: u32 = 15;
    let mut attempt = 0;
    let base_delay = Duration::from_secs(1);

    loop {
        log::debug!("fetch_block_and_updates {}", block_n);
        let block = fetch_block(&provider, block_n);
        let state_update = fetch_state_and_class_update(&provider, block_n, &overrides, client.as_ref());
        let (block, state_update) = tokio::join!(block, state_update);
        log::debug!("fetch_block_and_updates: done {block_n}");

        match block.as_ref().err().or(state_update.as_ref().err()) {
            Some(L2SyncError::Provider(ProviderError::RateLimited)) => {
                log::info!("The fetching process has been rate limited");
                log::debug!("The fetching process has been rate limited, retrying in {:?} seconds", base_delay);
                attempt += 1;
                if attempt >= MAX_RETRY {
                    return Err(L2SyncError::FetchRetryLimit);
                }
                // Exponential backoff with a cap on the delay
                let delay = base_delay * 2_u32.pow(attempt - 1).min(6); // Cap to prevent overly long delays
                tokio::time::sleep(delay).await;
            }
            _ => {
                let (block, (state_update, class_update)) = (block?, state_update?);
                return Ok((block, state_update, class_update));
            }
        }
    }
}

pub async fn fetch_apply_genesis_block(config: FetchConfig) -> Result<DeoxysBlock, String> {
<<<<<<< HEAD
    let client =
        SequencerGatewayProvider::new(config.gateway.clone(), config.feeder_gateway.clone(), config.chain_id, None);
=======
    let client = SequencerGatewayProvider::new(
        config.gateway.clone(),
        config.feeder_gateway.clone(),
        config.chain_id,
        config.api_key.clone(),
    );
>>>>>>> b696ca7c
    let block = client.get_block(BlockId::Number(0)).await.map_err(|e| format!("failed to get block: {e}"))?;

    Ok(crate::convert::block(block).await)
}

#[allow(clippy::too_many_arguments)]
async fn fetch_state_and_class_update<C>(
    provider: &SequencerGatewayProvider,
    block_number: u64,
    overrides: &Arc<OverrideHandle<RuntimeBlock<Header<u32, BlakeTwo256>, OpaqueExtrinsic>>>,
    client: &C,
) -> Result<(StateUpdate, Vec<ContractClassData>), L2SyncError>
where
    C: HeaderBackend<DBlockT>,
{
    // Children tasks need StateUpdate as an Arc, because of task spawn 'static requirement
    // We make an Arc, and then unwrap the StateUpdate out of the Arc
    let state_update = Arc::new(fetch_state_update(provider, block_number).await?);
    let class_update = fetch_class_update(provider, &state_update, overrides, block_number, client).await?;
    let state_update = Arc::try_unwrap(state_update).expect("arc should not be aliased");

    Ok((state_update, class_update))
}

/// retrieves state update from Starknet sequencer
async fn fetch_state_update(
    provider: &SequencerGatewayProvider,
    block_number: u64,
) -> Result<StateUpdate, L2SyncError> {
    let state_update = provider.get_state_update(BlockId::Number(block_number)).await?;

    Ok(state_update)
}

/// retrieves class updates from Starknet sequencer
async fn fetch_class_update<C>(
    provider: &SequencerGatewayProvider,
    state_update: &Arc<StateUpdate>,
    overrides: &Arc<OverrideHandle<RuntimeBlock<Header<u32, BlakeTwo256>, OpaqueExtrinsic>>>,
    block_number: u64,
    client: &C,
) -> Result<Vec<ContractClassData>, L2SyncError>
where
    C: HeaderBackend<DBlockT>,
{
    // defaults to downloading ALL classes if a substrate block hash could not be determined
    let missing_classes = match block_hash_substrate(client, block_number) {
        Some(block_hash_substrate) => fetch_missing_classes(state_update, overrides, block_hash_substrate),
        None => aggregate_classes(state_update),
    };

    let arc_provider = Arc::new(provider.clone());
    let mut task_set = missing_classes.into_iter().fold(JoinSet::new(), |mut set, class_hash| {
        let provider = Arc::clone(&arc_provider);
        let state_update = Arc::clone(state_update);
        let class_hash = *class_hash;
        set.spawn(async move { fetch_class(class_hash, block_hash_deoxys(&state_update), &provider).await });
        set
    });

    // WARNING: all class downloads will abort if even a single class fails to download.
    let mut classes = vec![];
    while let Some(res) = task_set.join_next().await {
        classes.push(res.expect("Join error")?);
        // No need to `abort_all()` the `task_set` in cast of errors, as dropping the `task_set`
        // will abort all the tasks.
    }

    Ok(classes)
}

/// Downloads a class definition from the Starknet sequencer. Note that because
/// of the current type hell this needs to be converted into a blockifier equivalent
async fn fetch_class(
    class_hash: FieldElement,
    block_hash: FieldElement,
    provider: &SequencerGatewayProvider,
) -> Result<ContractClassData, L2SyncError> {
    // log::info!("💾 Downloading class {class_hash:#x}");
    let core_class = provider.get_class(BlockIdCore::Hash(block_hash), class_hash).await?;

    // Core classes have to be converted into Blockifier classes to gain support
    // for Substrate [`Encode`] and [`Decode`] traits
    Ok(ContractClassData {
        // TODO: find a less roundabout way of converting from a Felt252Wrapper
        hash: ClassHash(Felt252Wrapper::from(class_hash).into()),
        // TODO: remove this expect when ContractClassWrapper::try_from does proper error handling using
        // thiserror
        contract_class: ContractClassWrapper::try_from(core_class).expect("converting contract class"),
    })
}

/// Filters out class declarations in the Starknet sequencer state update
/// and retains only those which are not stored in the local Substrate db.
fn fetch_missing_classes<'a>(
    state_update: &'a StateUpdate,
    overrides: &Arc<OverrideHandle<RuntimeBlock<Header<u32, BlakeTwo256>, OpaqueExtrinsic>>>,
    block_hash_substrate: H256,
) -> Vec<&'a FieldElement> {
    aggregate_classes(state_update)
        .into_iter()
        .filter(|class_hash| is_missing_class(overrides, block_hash_substrate, Felt252Wrapper::from(**class_hash)))
        .collect()
}

/// Retrieves all class hashes from state update. This includes newly deployed
/// contract class hashes, Sierra class hashes and Cairo class hashes
fn aggregate_classes(state_update: &StateUpdate) -> Vec<&FieldElement> {
    std::iter::empty()
        .chain(
            state_update
                .state_diff
                .deployed_contracts
                .iter()
                .map(|DeployedContract { address: _, class_hash }| class_hash),
        )
        .chain(
            state_update
                .state_diff
                .declared_classes
                .iter()
                .map(|DeclaredContract { class_hash, compiled_class_hash: _ }| class_hash),
        )
        .unique()
        .collect()
}

/// Check if a class is stored in the local Substrate db.
///
/// Since a change in class definition will result in a change in class hash,
/// this means we only need to check for class hashes in the db.
fn is_missing_class(
    overrides: &Arc<OverrideHandle<RuntimeBlock<Header<u32, BlakeTwo256>, OpaqueExtrinsic>>>,
    block_hash_substrate: H256,
    class_hash: Felt252Wrapper,
) -> bool {
    overrides
        .for_schema_version(&StarknetStorageSchemaVersion::Undefined)
        .contract_class_by_class_hash(block_hash_substrate, ClassHash::from(class_hash))
        .is_none()
}<|MERGE_RESOLUTION|>--- conflicted
+++ resolved
@@ -96,17 +96,12 @@
 }
 
 pub async fn fetch_apply_genesis_block(config: FetchConfig) -> Result<DeoxysBlock, String> {
-<<<<<<< HEAD
-    let client =
-        SequencerGatewayProvider::new(config.gateway.clone(), config.feeder_gateway.clone(), config.chain_id, None);
-=======
     let client = SequencerGatewayProvider::new(
         config.gateway.clone(),
         config.feeder_gateway.clone(),
         config.chain_id,
         config.api_key.clone(),
     );
->>>>>>> b696ca7c
     let block = client.get_block(BlockId::Number(0)).await.map_err(|e| format!("failed to get block: {e}"))?;
 
     Ok(crate::convert::block(block).await)
