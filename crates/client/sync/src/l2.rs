--- conflicted
+++ resolved
@@ -11,24 +11,14 @@
 use mc_db::bonsai_db::BonsaiDb;
 use mc_storage::OverrideHandle;
 use mp_block::state_update::StateUpdateWrapper;
-<<<<<<< HEAD
 use mp_block::DeoxysBlock;
-use mp_contract::class::{ClassUpdateWrapper, ContractClassData, ContractClassWrapper};
-=======
 use mp_contract::class::ClassUpdateWrapper;
->>>>>>> 30c59174
 use mp_felt::Felt252Wrapper;
 use serde::Deserialize;
 use sp_blockchain::HeaderBackend;
-<<<<<<< HEAD
-use sp_core::{H160, H256};
+use sp_core::H256;
 use sp_runtime::generic::{Block as RuntimeBlock, Header};
-use sp_runtime::traits::{BlakeTwo256, UniqueSaturatedInto};
-=======
-use sp_core::H256;
-use sp_runtime::generic::{Block, Header};
-use sp_runtime::traits::{BlakeTwo256, Block as BlockT};
->>>>>>> 30c59174
+use sp_runtime::traits::BlakeTwo256;
 use sp_runtime::OpaqueExtrinsic;
 use starknet_api::hash::StarkHash;
 use starknet_core::types::{PendingStateUpdate, StarknetError};
@@ -112,7 +102,7 @@
         .expect("Failed to acquire read lock on STARKNET_HIGHEST_BLOCK_HASH_AND_NUMBER")
 }
 
-pub fn get_pending_block() -> Option<mp_block::Block> {
+pub fn get_pending_block() -> Option<DeoxysBlock> {
     STARKNET_PENDING_BLOCK.read().expect("Failed to acquire read lock on STARKNET_PENDING_BLOCK").clone()
 }
 
@@ -136,41 +126,6 @@
     pub overrides: Arc<OverrideHandle<RuntimeBlock<Header<u32, BlakeTwo256>, OpaqueExtrinsic>>>,
 }
 
-<<<<<<< HEAD
-async fn fetch_block_and_updates<C>(
-    block_n: u64,
-    provider: &SequencerGatewayProvider,
-    overrides: &Arc<OverrideHandle<RuntimeBlock<Header<u32, BlakeTwo256>, OpaqueExtrinsic>>>,
-    client: &C,
-) -> Result<(p::Block, StateUpdate, Vec<ContractClassData>), L2SyncError>
-where
-    C: HeaderBackend<DBlockT>,
-{
-    // retry loop
-    const MAX_RETRY: usize = 15;
-    for _ in 0..MAX_RETRY {
-        log::debug!("fetch_block_and_updates {}", block_n);
-        let block = fetch_block(provider, block_n);
-        let state_update = fetch_state_and_class_update(provider, block_n, overrides, client);
-        let (block, state_update) = tokio::join!(block, state_update);
-        log::debug!("fetch_block_and_updates: done {block_n}");
-
-        if matches!(
-            block.as_ref().err().or(state_update.as_ref().err()),
-            Some(L2SyncError::Provider(ProviderError::RateLimited))
-        ) {
-            continue; // retry api call
-        }
-        let (block, (state_update, class_update)) = (block?, state_update?);
-
-        return Ok((block, state_update, class_update));
-    }
-
-    Err(L2SyncError::FetchRetryLimit)
-}
-
-=======
->>>>>>> 30c59174
 /// Spawns workers to fetch blocks and state updates from the feeder.
 pub async fn sync<C>(
     mut sender_config: SenderConfig,
@@ -289,178 +244,6 @@
     log::debug!("L2 sync finished :)");
 }
 
-<<<<<<< HEAD
-async fn fetch_block(client: &SequencerGatewayProvider, block_number: u64) -> Result<p::Block, L2SyncError> {
-    let block = client.get_block(BlockId::Number(block_number)).await?;
-
-    Ok(block)
-}
-
-// FIXME: This is an artefact of an older version of the code when this was used to retrieve the
-// head of the chain during initialization, but is since no longer used.
-
-pub async fn fetch_apply_genesis_block(config: FetchConfig) -> Result<DeoxysBlock, String> {
-    let client = SequencerGatewayProvider::new(config.gateway.clone(), config.feeder_gateway.clone(), config.chain_id);
-    let block = client.get_block(BlockId::Number(0)).await.map_err(|e| format!("failed to get block: {e}"))?;
-
-    Ok(crate::convert::block(block).await)
-}
-
-#[allow(clippy::too_many_arguments)]
-async fn fetch_state_and_class_update<C>(
-    provider: &SequencerGatewayProvider,
-    block_number: u64,
-    overrides: &Arc<OverrideHandle<RuntimeBlock<Header<u32, BlakeTwo256>, OpaqueExtrinsic>>>,
-    client: &C,
-) -> Result<(StateUpdate, Vec<ContractClassData>), L2SyncError>
-where
-    C: HeaderBackend<DBlockT>,
-{
-    // Children tasks need StateUpdate as an Arc, because of task spawn 'static requirement
-    // We make an Arc, and then unwrap the StateUpdate out of the Arc
-    let state_update = Arc::new(fetch_state_update(provider, block_number).await?);
-    let class_update = fetch_class_update(provider, &state_update, overrides, block_number, client).await?;
-    let state_update = Arc::try_unwrap(state_update).expect("arc should not be aliased");
-
-    Ok((state_update, class_update))
-}
-
-/// retrieves state update from Starknet sequencer
-async fn fetch_state_update(
-    provider: &SequencerGatewayProvider,
-    block_number: u64,
-) -> Result<StateUpdate, L2SyncError> {
-    let state_update = provider.get_state_update(BlockId::Number(block_number)).await?;
-
-    Ok(state_update)
-}
-
-/// retrieves class updates from Starknet sequencer
-async fn fetch_class_update<C>(
-    provider: &SequencerGatewayProvider,
-    state_update: &Arc<StateUpdate>,
-    overrides: &Arc<OverrideHandle<RuntimeBlock<Header<u32, BlakeTwo256>, OpaqueExtrinsic>>>,
-    block_number: u64,
-    client: &C,
-) -> Result<Vec<ContractClassData>, L2SyncError>
-where
-    C: HeaderBackend<DBlockT>,
-{
-    // defaults to downloading ALL classes if a substrate block hash could not be determined
-    let missing_classes = match block_hash_substrate(client, block_number) {
-        Some(block_hash_substrate) => fetch_missing_classes(state_update, overrides, block_hash_substrate),
-        None => aggregate_classes(state_update),
-    };
-
-    let arc_provider = Arc::new(provider.clone());
-    let mut task_set = missing_classes.into_iter().fold(JoinSet::new(), |mut set, class_hash| {
-        let provider = Arc::clone(&arc_provider);
-        let state_update = Arc::clone(state_update);
-        let class_hash = *class_hash;
-        set.spawn(async move { download_class(class_hash, block_hash_madara(&state_update), &provider).await });
-        set
-    });
-
-    // WARNING: all class downloads will abort if even a single class fails to download.
-    let mut classes = vec![];
-    while let Some(res) = task_set.join_next().await {
-        classes.push(res.expect("Join error")?);
-        // No need to `abort_all()` the `task_set` in cast of errors, as dropping the `task_set`
-        // will abort all the tasks.
-    }
-
-    Ok(classes)
-}
-
-/// Retrieves Madara block hash from state update
-fn block_hash_madara(state_update: &StateUpdate) -> FieldElement {
-    state_update.block_hash.unwrap()
-}
-
-/// Retrieves Substrate block hash from rpc client
-fn block_hash_substrate<C>(client: &C, block_number: u64) -> Option<H256>
-where
-    C: HeaderBackend<DBlockT>,
-{
-    client
-        .hash(UniqueSaturatedInto::unique_saturated_into(block_number))
-        .unwrap()
-        .map(|hash| H256::from_slice(hash.as_bits::<Msb0>().to_bitvec().as_raw_slice()))
-}
-
-/// Downloads a class definition from the Starknet sequencer. Note that because
-/// of the current type hell this needs to be converted into a blockifier equivalent
-async fn download_class(
-    class_hash: FieldElement,
-    block_hash: FieldElement,
-    provider: &SequencerGatewayProvider,
-) -> Result<ContractClassData, L2SyncError> {
-    // log::info!("💾 Downloading class {class_hash:#x}");
-    let core_class = provider.get_class(BlockIdCore::Hash(block_hash), class_hash).await?;
-
-    // Core classes have to be converted into Blockifier classes to gain support
-    // for Substrate [`Encode`] and [`Decode`] traits
-    Ok(ContractClassData {
-        // TODO: find a less roundabout way of converting from a Felt252Wrapper
-        hash: ClassHash(Felt252Wrapper::from(class_hash).into()),
-        // TODO: remove this expect when ContractClassWrapper::try_from does proper error handling using
-        // thiserror
-        contract_class: ContractClassWrapper::try_from(core_class).expect("converting contract class"),
-    })
-}
-
-/// Filters out class declarations in the Starknet sequencer state update
-/// and retains only those which are not stored in the local Substrate db.
-fn fetch_missing_classes<'a>(
-    state_update: &'a StateUpdate,
-    overrides: &Arc<OverrideHandle<RuntimeBlock<Header<u32, BlakeTwo256>, OpaqueExtrinsic>>>,
-    block_hash_substrate: H256,
-) -> Vec<&'a FieldElement> {
-    aggregate_classes(state_update)
-        .into_iter()
-        .filter(|class_hash| is_missing_class(overrides, block_hash_substrate, Felt252Wrapper::from(**class_hash)))
-        .collect()
-}
-
-/// Retrieves all class hashes from state update. This includes newly deployed
-/// contract class hashes, Sierra class hashes and Cairo class hashes
-fn aggregate_classes(state_update: &StateUpdate) -> Vec<&FieldElement> {
-    std::iter::empty()
-        .chain(
-            state_update
-                .state_diff
-                .deployed_contracts
-                .iter()
-                .map(|DeployedContract { address: _, class_hash }| class_hash),
-        )
-        .chain(
-            state_update
-                .state_diff
-                .declared_classes
-                .iter()
-                .map(|DeclaredContract { class_hash, compiled_class_hash: _ }| class_hash),
-        )
-        .unique()
-        .collect()
-}
-
-/// Check if a class is stored in the local Substrate db.
-///
-/// Since a change in class definition will result in a change in class hash,
-/// this means we only need to check for class hashes in the db.
-fn is_missing_class(
-    overrides: &Arc<OverrideHandle<RuntimeBlock<Header<u32, BlakeTwo256>, OpaqueExtrinsic>>>,
-    block_hash_substrate: H256,
-    class_hash: Felt252Wrapper,
-) -> bool {
-    overrides
-        .for_schema_version(&StarknetStorageSchemaVersion::Undefined)
-        .contract_class_by_class_hash(block_hash_substrate, ClassHash::from(class_hash))
-        .is_none()
-}
-
-=======
->>>>>>> 30c59174
 /// Notifies the consensus engine that a new block should be created.
 async fn create_block(cmds: &mut CommandSink, parent_hash: &mut Option<H256>) -> Result<(), String> {
     let (sender, receiver) = futures::channel::oneshot::channel();
@@ -539,13 +322,7 @@
 
     let hash_best = client.info().best_hash;
     let hash_current = block.parent_block_hash;
-<<<<<<< HEAD
-    // Well howdy, seems like we can't convert a B::Hash to a FieldElement pa'tner,
-    // fancy this instead? 🤠🔫
     let tmp = DHashT::from_str(&hash_current.to_string()).unwrap_or(Default::default());
-=======
-    let tmp = <B as BlockT>::Hash::from_str(&hash_current.to_string()).unwrap_or(Default::default());
->>>>>>> 30c59174
     let number = block.block_number.ok_or("block number not found")? - 1;
 
     if hash_best == tmp {
@@ -566,21 +343,4 @@
         .expect("Failed to acquire write lock on STARKNET_HIGHEST_BLOCK_HASH_AND_NUMBER") = (hash_current, number);
 
     Ok(())
-<<<<<<< HEAD
-}
-
-pub fn get_highest_block_hash_and_number() -> (FieldElement, u64) {
-    *STARKNET_HIGHEST_BLOCK_HASH_AND_NUMBER
-        .read()
-        .expect("Failed to acquire read lock on STARKNET_HIGHEST_BLOCK_HASH_AND_NUMBER")
-}
-
-pub fn get_pending_block() -> Option<DeoxysBlock> {
-    STARKNET_PENDING_BLOCK.read().expect("Failed to acquire read lock on STARKNET_PENDING_BLOCK").clone()
-}
-
-pub fn get_pending_state_update() -> Option<PendingStateUpdate> {
-    STARKNET_PENDING_STATE_UPDATE.read().expect("Failed to acquire read lock on STARKNET_PENDING_BLOCK").clone()
-=======
->>>>>>> 30c59174
 }