--- conflicted
+++ resolved
@@ -44,20 +44,12 @@
 [features]
 default = ["std"]
 std = [
-<<<<<<< HEAD
   "codec/std",
   "frame-benchmarking?/std",
   "frame-support/std",
   "frame-system/std",
   "scale-info/std",
   #"cairo-vm/std",
-=======
-	"codec/std",
-	"frame-benchmarking?/std",
-	"frame-support/std",
-	"frame-system/std",
-	"scale-info/std",
->>>>>>> 6727b3ef
 ]
 runtime-benchmarks = ["frame-benchmarking/runtime-benchmarks"]
 try-runtime = ["frame-support/try-runtime"]