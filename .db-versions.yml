--- conflicted
+++ resolved
@@ -1,11 +1,9 @@
-current_version: 2
+current_version: 3
 versions:
+  - version: 3
+    pr: 473
   - version: 2
-<<<<<<< HEAD
-    pr: 473
-=======
     pr: 495
->>>>>>> ed52002e
   - version: 1
     pr: 450
   - version: 0
