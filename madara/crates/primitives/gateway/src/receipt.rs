--- conflicted
+++ resolved
@@ -1,18 +1,10 @@
-<<<<<<< HEAD
-use mp_block::H160;
-use mp_convert::FeltExt;
-use mp_receipt::{Event, L1Gas, MsgToL1};
-=======
-use mp_receipt::{Event, L1Gas, MsgToL1, MsgToL2};
->>>>>>> a99088a9
-use primitive_types::H256;
-use serde::{Deserialize, Serialize};
-use starknet_types_core::felt::Felt;
-
 use crate::transaction::{
     DeclareTransaction, DeployAccountTransaction, DeployTransaction, InvokeTransaction, L1HandlerTransaction,
     Transaction,
 };
+use mp_receipt::{Event, L1Gas, MsgToL1, MsgToL2};
+use serde::{Deserialize, Serialize};
+use starknet_types_core::felt::Felt;
 
 #[derive(Clone, Debug, Deserialize, Serialize, PartialEq, Eq)]
 // #[serde(deny_unknown_fields)] // TODO(v0.13.4): re-add this flag.
@@ -259,49 +251,6 @@
 }
 
 #[derive(Clone, Default, Debug, Deserialize, Serialize, PartialEq, Eq)]
-<<<<<<< HEAD
-// #[serde(deny_unknown_fields)] // TODO(v0.13.4): re-add this flag.
-pub struct MsgToL2 {
-    pub from_address: H160,
-    pub to_address: Felt,
-    pub selector: Felt,
-    pub payload: Vec<Felt>,
-    pub nonce: Option<Felt>,
-}
-
-impl MsgToL2 {
-    pub fn compute_hash(&self) -> H256 {
-        let mut hasher = Keccak256::new();
-        hasher.update([0u8; 12]); // Padding
-        hasher.update(self.from_address.as_bytes());
-        hasher.update(self.to_address.to_bytes_be());
-        hasher.update(self.nonce.unwrap_or_default().to_bytes_be());
-        hasher.update(self.selector.to_bytes_be());
-        hasher.update([0u8; 24]); // Padding
-        hasher.update((self.payload.len() as u64).to_be_bytes());
-        self.payload.iter().for_each(|felt| hasher.update(felt.to_bytes_be()));
-        H256::from_slice(&hasher.finalize())
-    }
-}
-
-impl TryFrom<&L1HandlerTransaction> for MsgToL2 {
-    type Error = ();
-
-    fn try_from(l1_handler: &L1HandlerTransaction) -> Result<Self, Self::Error> {
-        let (l1_address, payload) = l1_handler.calldata.split_first().ok_or(())?;
-        Ok(Self {
-            from_address: l1_address.to_h160().map_err(drop)?,
-            to_address: l1_handler.contract_address,
-            selector: l1_handler.entry_point_selector,
-            payload: payload.to_vec(),
-            nonce: Some(l1_handler.nonce),
-        })
-    }
-}
-
-#[derive(Clone, Default, Debug, Deserialize, Serialize, PartialEq, Eq)]
-=======
->>>>>>> a99088a9
 #[serde(rename_all = "SCREAMING_SNAKE_CASE")]
 pub enum ExecutionStatus {
     #[default]
