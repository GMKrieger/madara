--- conflicted
+++ resolved
@@ -18,19 +18,12 @@
 # Madara
 mp-rpc = { workspace = true }
 mp-transactions = { workspace = true }
-
-# Madara
 mp-chain-config = { workspace = true }
 mp-convert = { workspace = true }
 
 # Starknet
 blockifier = { workspace = true }
 cairo-vm = { workspace = true }
-<<<<<<< HEAD
-=======
-rstest.workspace = true
-sha3.workspace = true
->>>>>>> a99088a9
 starknet-core = { workspace = true }
 starknet-types-core = { workspace = true }
 starknet_api = { workspace = true }
@@ -44,7 +37,9 @@
 serde_with.workspace = true
 thiserror = { workspace = true }
 tracing.workspace = true
+sha3.workspace = true
 
 
 [dev-dependencies]
+rstest.workspace = true
 bincode = { workspace = true }