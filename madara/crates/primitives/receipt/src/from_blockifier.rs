<<<<<<< HEAD
use crate::{
    DeclareTransactionReceipt, DeployAccountTransactionReceipt, Event, ExecutionResources, ExecutionResult, FeePayment,
    InvokeTransactionReceipt, L1Gas, L1HandlerTransactionReceipt, MsgToL1, PriceUnit, TransactionReceipt,
};
=======
use anyhow::anyhow;
>>>>>>> a99088a9
use blockifier::execution::call_info::CallInfo;
use blockifier::transaction::{
    account_transaction::AccountTransaction,
    objects::{FeeType, GasVector, HasRelatedFeeType, TransactionExecutionInfo},
    transaction_execution::Transaction,
    transactions::L1HandlerTransaction,
};
use cairo_vm::types::builtin_name::BuiltinName;
<<<<<<< HEAD
use starknet_core::types::{Hash256, MsgToL2};
=======
use primitive_types::H256;
use serde::{Deserialize, Serialize};
use sha3::{Digest, Keccak256};
>>>>>>> a99088a9
use starknet_types_core::felt::Felt;
use std::convert::TryFrom;
use thiserror::Error;

fn blockifier_tx_fee_type(tx: &Transaction) -> FeeType {
    match tx {
        Transaction::AccountTransaction(tx) => tx.fee_type(),
        Transaction::L1HandlerTransaction(tx) => tx.fee_type(),
    }
}
fn blockifier_tx_hash(tx: &Transaction) -> Felt {
    match tx {
        Transaction::AccountTransaction(tx) => match tx {
            AccountTransaction::Declare(tx) => tx.tx_hash.0,
            AccountTransaction::DeployAccount(tx) => tx.tx_hash.0,
            AccountTransaction::Invoke(tx) => tx.tx_hash.0,
        },
        Transaction::L1HandlerTransaction(tx) => tx.tx_hash.0,
    }
}

#[derive(Debug, Error)]
pub enum L1HandlerMessageError {
    #[error("Empty calldata")]
    EmptyCalldata,
    #[error("From address out of range")]
    FromAddressOutOfRange,
    #[error("Invalid nonce")]
    InvalidNonce,
}

<<<<<<< HEAD
fn get_l1_handler_message_hash(tx: &L1HandlerTransaction) -> Result<Hash256, L1HandlerMessageError> {
=======
#[derive(Clone, Default, Debug, Deserialize, Serialize, PartialEq, Eq)]
#[serde(deny_unknown_fields)]
pub struct MsgToL2 {
    pub from_address: Felt,
    pub to_address: Felt,
    pub selector: Felt,
    pub payload: Vec<Felt>,
    pub nonce: Option<Felt>,
}

// Specification reference: https://docs.starknet.io/architecture-and-concepts/network-architecture/messaging-mechanism/#hashing_l1-l2
// Example implementation in starknet-rs: https://github.com/xJonathanLEI/starknet-rs/blob/master/starknet-core/src/types/msg.rs#L28
//
// Key Differences:
// - In starknet-rs, padding is applied to the `from_address` and `nonce` fields. This is necessary because the `from_address` is an Ethereum address (20 bytes) and the `nonce` is a u64 (8 bytes).
// - In this implementation, padding for `from_address` and `nonce` is not required. Both fields are converted to `felt252`, which naturally fits the required size.
// - Padding is only applied to the payload length, which is a u64 (8 bytes), to ensure proper alignment.
impl MsgToL2 {
    pub fn compute_hash(&self) -> H256 {
        let mut hasher = Keccak256::new();
        hasher.update(self.from_address.to_bytes_be());
        hasher.update(self.to_address.to_bytes_be());
        hasher.update(self.nonce.unwrap_or_default().to_bytes_be());
        hasher.update(self.selector.to_bytes_be());
        hasher.update([0u8; 24]); // Padding
        hasher.update((self.payload.len() as u64).to_be_bytes());
        self.payload.iter().for_each(|felt| hasher.update(felt.to_bytes_be()));
        H256::from_slice(&hasher.finalize())
    }
}

impl TryFrom<&mp_transactions::L1HandlerTransaction> for MsgToL2 {
    type Error = anyhow::Error;

    fn try_from(tx: &mp_transactions::L1HandlerTransaction) -> Result<Self, Self::Error> {
        let (from_address, payload) = tx.calldata.split_first().ok_or_else(|| anyhow!("Empty calldata"))?;

        Ok(Self {
            from_address: *from_address,
            to_address: tx.contract_address,
            selector: tx.entry_point_selector,
            payload: payload.to_vec(),
            nonce: Some(tx.nonce.into()),
        })
    }
}

fn get_l1_handler_message_hash(tx: &L1HandlerTransaction) -> Result<H256, L1HandlerMessageError> {
>>>>>>> a99088a9
    let (from_address, payload) = tx.tx.calldata.0.split_first().ok_or(L1HandlerMessageError::EmptyCalldata)?;

    let nonce = Some(tx.tx.nonce.0);

    let message = MsgToL2 {
        from_address: *from_address,
        to_address: tx.tx.contract_address.into(),
        selector: tx.tx.entry_point_selector.0,
        payload: payload.into(),
        nonce,
    };
<<<<<<< HEAD
    Ok(message.hash())
=======
    Ok(H256::from_slice(message.compute_hash().as_bytes()))
>>>>>>> a99088a9
}

fn recursive_call_info_iter(res: &TransactionExecutionInfo) -> impl Iterator<Item = &CallInfo> {
    res
        .non_optional_call_infos() // all root callinfos
        .flat_map(|call_info| call_info.iter()) // flatmap over the roots' recursive inner call infos
}

pub fn from_blockifier_execution_info(res: &TransactionExecutionInfo, tx: &Transaction) -> TransactionReceipt {
    let price_unit = match blockifier_tx_fee_type(tx) {
        FeeType::Eth => PriceUnit::Wei,
        FeeType::Strk => PriceUnit::Fri,
    };

    let actual_fee = FeePayment { amount: res.transaction_receipt.fee.into(), unit: price_unit };
    let transaction_hash = blockifier_tx_hash(tx);

    let messages_sent = recursive_call_info_iter(res)
        .flat_map(|call| {
            call.execution.l2_to_l1_messages.iter().map(|message| MsgToL1 {
                // Note: storage address here to identify the contract. Not caller address nor code address, because of delegate (library) calls.
                from_address: call.call.storage_address.into(),
                to_address: message.message.to_address.into(),
                payload: message.message.payload.0.clone(),
            })
        })
        .collect();
    let events = recursive_call_info_iter(res)
        .flat_map(|call| {
            call.execution.events.iter().map(|event| Event {
                // See above for why we use storage address.
                from_address: call.call.storage_address.into(),
                keys: event.event.keys.iter().map(|k| k.0).collect(),
                data: event.event.data.0.clone(),
            })
        })
        .collect();

    // Note: these should not be iterated over recursively because they include the inner calls
    // We only add up the root calls here without recursing into the inner calls.

    let get_applications = |resource| {
        res.non_optional_call_infos()
            .map(|call| call.resources.builtin_instance_counter.get(resource).map(|el| *el as u64))
            .sum::<Option<_>>()
            .unwrap_or_default()
    };

    let memory_holes = res.non_optional_call_infos().map(|call| call.resources.n_memory_holes as u64).sum();

    let execution_resources = ExecutionResources {
        steps: res.non_optional_call_infos().map(|call| call.resources.n_steps as u64).sum(),
        memory_holes,
        range_check_builtin_applications: get_applications(&BuiltinName::range_check),
        pedersen_builtin_applications: get_applications(&BuiltinName::pedersen),
        poseidon_builtin_applications: get_applications(&BuiltinName::poseidon),
        ec_op_builtin_applications: get_applications(&BuiltinName::ec_op),
        ecdsa_builtin_applications: get_applications(&BuiltinName::ecdsa),
        bitwise_builtin_applications: get_applications(&BuiltinName::bitwise),
        keccak_builtin_applications: get_applications(&BuiltinName::keccak),
        segment_arena_builtin: get_applications(&BuiltinName::segment_arena),
        data_availability: res.transaction_receipt.da_gas.into(),
        total_gas_consumed: res.transaction_receipt.gas.into(),
    };

    let execution_result = if let Some(reason) = &res.revert_error {
        ExecutionResult::Reverted { reason: reason.into() }
    } else {
        ExecutionResult::Succeeded
    };

    match tx {
        Transaction::AccountTransaction(AccountTransaction::Declare(_)) => {
            TransactionReceipt::Declare(DeclareTransactionReceipt {
                transaction_hash,
                actual_fee,
                messages_sent,
                events,
                execution_resources,
                execution_result,
            })
        }
        Transaction::AccountTransaction(AccountTransaction::DeployAccount(tx)) => {
            TransactionReceipt::DeployAccount(DeployAccountTransactionReceipt {
                transaction_hash,
                actual_fee,
                messages_sent,
                events,
                execution_resources,
                execution_result,
                contract_address: tx.contract_address.into(),
            })
        }
        Transaction::AccountTransaction(AccountTransaction::Invoke(_)) => {
            TransactionReceipt::Invoke(InvokeTransactionReceipt {
                transaction_hash,
                actual_fee,
                messages_sent,
                events,
                execution_resources,
                execution_result,
            })
        }
        Transaction::L1HandlerTransaction(tx) => TransactionReceipt::L1Handler(L1HandlerTransactionReceipt {
            transaction_hash,
            actual_fee,
            messages_sent,
            events,
            execution_resources,
            execution_result,
            // This should not panic unless blockifier gives a garbage receipt.
            // TODO: we should have a soft error here just in case.
            message_hash: get_l1_handler_message_hash(tx).expect("Error getting l1 handler message hash"),
        }),
    }
}

impl From<GasVector> for L1Gas {
    fn from(value: GasVector) -> Self {
        L1Gas { l1_gas: value.l1_gas as _, l1_data_gas: value.l1_data_gas as _ }
    }
}

#[cfg(test)]
mod events_logic_tests {
    use super::*;
    use crate::Event;
    use blockifier::execution::call_info::{CallExecution, CallInfo, OrderedEvent};
    use rstest::rstest;
    use starknet_api::transaction::{EventContent, EventData, EventKey};
    use starknet_types_core::felt::Felt;

    #[rstest]
    fn test_event_ordering() {
        let nested_calls = create_call_info(
            0,
            vec![create_call_info(
                1,
                vec![create_call_info(2, vec![create_call_info(3, vec![create_call_info(4, vec![])])])],
            )],
        );
        let call_2 = create_call_info(5, vec![]);
        let events: Vec<_> = recursive_call_info_iter(&TransactionExecutionInfo {
            validate_call_info: Some(nested_calls),
            execute_call_info: None,
            fee_transfer_call_info: Some(call_2),
            revert_error: None,
            transaction_receipt: Default::default(),
        })
        .flat_map(|call| {
            call.execution.events.iter().map(|event| Event {
                // See above for why we use storage address.
                from_address: call.call.storage_address.into(),
                keys: event.event.keys.iter().map(|k| k.0).collect(),
                data: event.event.data.0.clone(),
            })
        })
        .collect();
        let expected_events_ordering = vec![event(0), event(1), event(2), event(3), event(4), event(5)];

        assert_eq!(expected_events_ordering, events);
    }

    fn create_call_info(event_number: u32, inner_calls: Vec<CallInfo>) -> CallInfo {
        CallInfo {
            call: Default::default(),
            execution: execution(vec![ordered_event(event_number as usize)]),
            resources: Default::default(),
            inner_calls,
            storage_read_values: vec![],
            accessed_storage_keys: Default::default(),
        }
    }

    fn execution(events: Vec<OrderedEvent>) -> CallExecution {
        CallExecution {
            retdata: Default::default(),
            events,
            l2_to_l1_messages: vec![],
            failed: false,
            gas_consumed: Default::default(),
        }
    }

    fn ordered_event(order: usize) -> OrderedEvent {
        OrderedEvent {
            order,
            event: EventContent { keys: vec![EventKey(Felt::ZERO); order], data: EventData(vec![Felt::ZERO; order]) },
        }
    }

    fn event(order: usize) -> Event {
        Event { from_address: Default::default(), keys: vec![Felt::ZERO; order], data: vec![Felt::ZERO; order] }
    }
}

#[cfg(test)]
mod test {
    use super::*;
    use std::str::FromStr;

    #[test]
    fn test_compute_hash_msg_to_l2() {
        let msg = MsgToL2 {
            from_address: Felt::from(1),
            to_address: Felt::from(2),
            selector: Felt::from(3),
            payload: vec![Felt::from(4), Felt::from(5), Felt::from(6)],
            nonce: Some(Felt::from(7)),
        };

        let hash = msg.compute_hash();

        let expected_hash =
            H256::from_str("0xeec1e25e91757d5e9c8a11cf6e84ddf078dbfbee23382ee979234fc86a8608a5").unwrap();

        assert_eq!(hash, expected_hash);
    }
}<|MERGE_RESOLUTION|>--- conflicted
+++ resolved
@@ -1,11 +1,8 @@
-<<<<<<< HEAD
 use crate::{
     DeclareTransactionReceipt, DeployAccountTransactionReceipt, Event, ExecutionResources, ExecutionResult, FeePayment,
     InvokeTransactionReceipt, L1Gas, L1HandlerTransactionReceipt, MsgToL1, PriceUnit, TransactionReceipt,
 };
-=======
 use anyhow::anyhow;
->>>>>>> a99088a9
 use blockifier::execution::call_info::CallInfo;
 use blockifier::transaction::{
     account_transaction::AccountTransaction,
@@ -14,13 +11,9 @@
     transactions::L1HandlerTransaction,
 };
 use cairo_vm::types::builtin_name::BuiltinName;
-<<<<<<< HEAD
-use starknet_core::types::{Hash256, MsgToL2};
-=======
-use primitive_types::H256;
 use serde::{Deserialize, Serialize};
 use sha3::{Digest, Keccak256};
->>>>>>> a99088a9
+use starknet_core::types::Hash256;
 use starknet_types_core::felt::Felt;
 use std::convert::TryFrom;
 use thiserror::Error;
@@ -52,10 +45,7 @@
     InvalidNonce,
 }
 
-<<<<<<< HEAD
-fn get_l1_handler_message_hash(tx: &L1HandlerTransaction) -> Result<Hash256, L1HandlerMessageError> {
-=======
-#[derive(Clone, Default, Debug, Deserialize, Serialize, PartialEq, Eq)]
+#[derive(Clone, Debug, Deserialize, Serialize, PartialEq, Eq)]
 #[serde(deny_unknown_fields)]
 pub struct MsgToL2 {
     pub from_address: Felt,
@@ -73,7 +63,7 @@
 // - In this implementation, padding for `from_address` and `nonce` is not required. Both fields are converted to `felt252`, which naturally fits the required size.
 // - Padding is only applied to the payload length, which is a u64 (8 bytes), to ensure proper alignment.
 impl MsgToL2 {
-    pub fn compute_hash(&self) -> H256 {
+    pub fn compute_hash(&self) -> Hash256 {
         let mut hasher = Keccak256::new();
         hasher.update(self.from_address.to_bytes_be());
         hasher.update(self.to_address.to_bytes_be());
@@ -82,7 +72,8 @@
         hasher.update([0u8; 24]); // Padding
         hasher.update((self.payload.len() as u64).to_be_bytes());
         self.payload.iter().for_each(|felt| hasher.update(felt.to_bytes_be()));
-        H256::from_slice(&hasher.finalize())
+        let bytes = hasher.finalize().as_slice().try_into().expect("Byte array length mismatch");
+        Hash256::from_bytes(bytes)
     }
 }
 
@@ -102,8 +93,7 @@
     }
 }
 
-fn get_l1_handler_message_hash(tx: &L1HandlerTransaction) -> Result<H256, L1HandlerMessageError> {
->>>>>>> a99088a9
+fn get_l1_handler_message_hash(tx: &L1HandlerTransaction) -> Result<Hash256, L1HandlerMessageError> {
     let (from_address, payload) = tx.tx.calldata.0.split_first().ok_or(L1HandlerMessageError::EmptyCalldata)?;
 
     let nonce = Some(tx.tx.nonce.0);
@@ -115,11 +105,7 @@
         payload: payload.into(),
         nonce,
     };
-<<<<<<< HEAD
-    Ok(message.hash())
-=======
-    Ok(H256::from_slice(message.compute_hash().as_bytes()))
->>>>>>> a99088a9
+    Ok(message.compute_hash())
 }
 
 fn recursive_call_info_iter(res: &TransactionExecutionInfo) -> impl Iterator<Item = &CallInfo> {
@@ -334,7 +320,7 @@
         let hash = msg.compute_hash();
 
         let expected_hash =
-            H256::from_str("0xeec1e25e91757d5e9c8a11cf6e84ddf078dbfbee23382ee979234fc86a8608a5").unwrap();
+            Hash256::from_str("0xeec1e25e91757d5e9c8a11cf6e84ddf078dbfbee23382ee979234fc86a8608a5").unwrap();
 
         assert_eq!(hash, expected_hash);
     }
