// source of truth for the data here is the juno rpc. for each method tested here, same call was
// made to the juno rpc.

#[cfg(test)]
mod test_rpc_read_calls {
    use crate::{MadaraCmd, MadaraCmdBuilder};
    use flate2::read::GzDecoder;
    use rstest::rstest;
    use starknet::macros::felt;
    use starknet_core::types::{
        BlockHashAndNumber, BlockId, BlockStatus, BlockWithReceipts, BlockWithTxHashes, BlockWithTxs,
        ComputationResources, ContractClass, ContractStorageDiffItem, DataAvailabilityResources, DataResources,
        DeclareTransaction, DeclareTransactionReceipt, DeclareTransactionV0, EmittedEvent, EventFilter, EventsPage,
        ExecutionResources, ExecutionResult, FeePayment, FunctionCall, L1DataAvailabilityMode, L1HandlerTransaction,
        MaybePendingBlockWithReceipts, MaybePendingBlockWithTxHashes, MaybePendingBlockWithTxs,
        MaybePendingStateUpdate, PriceUnit, ReceiptBlock, ResourcePrice, StateDiff, StateUpdate, StorageEntry,
        Transaction, TransactionExecutionStatus, TransactionFinalityStatus, TransactionReceipt,
        TransactionReceiptWithBlockInfo, TransactionStatus, TransactionWithReceipt,
    };
    use starknet_core::types::{
        BroadcastedDeployAccountTransaction, BroadcastedDeployAccountTransactionV1, BroadcastedTransaction, EthAddress,
        FeeEstimate, MsgFromL1, SimulationFlagForEstimateFee,
    };
    use starknet_providers::jsonrpc::HttpTransport;
    use starknet_providers::{JsonRpcClient, Provider};
    use std::any::Any;
    use std::fmt::Write;
    use std::io::Read;
<<<<<<< HEAD
    use std::ops::Deref;
    use std::sync::{Arc, Mutex};

    static MADARA: tokio::sync::Mutex<Option<Arc<MadaraCmd>>> = tokio::sync::Mutex::const_new(None);
    static MADARA_HANDLE_COUNT: Mutex<usize> = Mutex::new(0);

    struct SharedMadaraInstance(Arc<MadaraCmd>);
    impl Deref for SharedMadaraInstance {
        type Target = MadaraCmd;
        fn deref(&self) -> &Self::Target {
            &self.0
        }
    }
    impl Drop for SharedMadaraInstance {
        fn drop(&mut self) {
            // let mut guard = MADARA_HANDLE_COUNT.lock().expect("poisoned lock");
            // *guard -= 1;
            // if *guard == 0 {
            //     // :/
            //     tokio::task::spawn_blocking(|| *MADARA.blocking_lock() = None);
            // }
        }
    }
    #[allow(clippy::await_holding_lock)]
    async fn get_shared_state() -> SharedMadaraInstance {
        let mut guard = MADARA_HANDLE_COUNT.lock().expect("poisoned lock");
        let mut madara_guard = MADARA.lock().await;

        let instance = if *guard == 0 {
            let mut madara = MadaraCmdBuilder::new()
                .args(["--full", "--network", "sepolia", "--sync-stop-at", "19", "--no-l1-sync"])
                .run();

            madara.wait_for_ready().await;
            madara.wait_for_sync_to(19).await;

            let madara = Arc::new(madara);
            *madara_guard = Some(madara.clone());
            SharedMadaraInstance(madara)
        } else {
            SharedMadaraInstance(madara_guard.clone().unwrap())
        };

        *guard += 1;
        instance
=======
    use tokio::sync::OnceCell;

    static MADARA_INSTANCE: OnceCell<MadaraCmd> = OnceCell::const_new();

    pub async fn get_madara() -> &'static MadaraCmd {
        MADARA_INSTANCE
            .get_or_init(|| async {
                let mut madara = MadaraCmdBuilder::new()
                    .args([
                        "--full",
                        "--network",
                        "sepolia",
                        "--no-sync-polling",
                        "--n-blocks-to-sync",
                        "20",
                        "--no-l1-sync",
                    ])
                    .run();

                madara.wait_for_ready().await;
                madara.wait_for_sync_to(19).await;
                madara
            })
            .await
>>>>>>> a735a2d9
    }

    /// Fetches the latest block hash and number.
    ///
    /// Example curl command:
    ///
    /// ```bash
    /// curl --location 'https://free-rpc.nethermind.io/sepolia-juno/' \
    /// --header 'Content-Type: application/json' \
    /// --data '{
    ///     "jsonrpc": "2.0",
    ///     "method": "starknet_blockHashAndNumber",
    ///     "params": {},
    ///     "id": 1
    /// }'
    /// ```
    #[rstest]
    #[tokio::test]
    async fn test_block_hash_and_number_works() {
        let madara = get_madara().await;
        let json_client = JsonRpcClient::new(HttpTransport::new(madara.rpc_url.clone()));
        let result = { json_client.block_hash_and_number().await.unwrap() };
        assert_eq!(
            result,
            BlockHashAndNumber {
                // https://sepolia.voyager.online/block/19
                block_hash: felt!("0x4177d1ba942a4ab94f86a476c06f0f9e02363ad410cdf177c54064788c9bcb5"),
                block_number: 19
            }
        );
    }

    /// Retrieves the number of transactions in a specific block.
    ///
    /// Example curl command:
    ///
    /// ```bash
    /// curl --location 'https://free-rpc.nethermind.io/sepolia-juno/' \
    /// --header 'Content-Type: application/json' \
    /// --data '{
    ///     "jsonrpc": "2.0",
    ///     "method": "starknet_getBlockTransactionCount",
    ///     "params": {
    ///         "block_id": {
    ///             "block_number": 2
    ///         }
    ///     },
    ///     "id": 1
    /// }'
    /// ```
    #[rstest]
    #[tokio::test]
    async fn test_get_block_txn_count_works() {
        let madara = get_madara().await;
        let json_client = JsonRpcClient::new(HttpTransport::new(madara.rpc_url.clone()));
        let result = { json_client.get_block_transaction_count(BlockId::Number(2)).await.unwrap() };
        assert_eq!(result, 1);
    }

    /// Fetches the latest block hash and number.
    ///
    /// Example curl command:
    ///
    /// ```bash
    /// curl --location 'https://free-rpc.nethermind.io/sepolia-juno/' \
    /// --header 'Content-Type: application/json' \
    /// --data '[
    ///     {
    ///         "jsonrpc": "2.0",
    ///         "method": "starknet_blockHashAndNumber",
    ///         "params": {},
    ///         "id": 0
    ///     },
    ///     {
    ///         "jsonrpc": "2.0",
    ///         "method": "starknet_getBlockTransactionCount",
    ///         "params": {
    ///             "block_id": {
    ///                 "block_number": 2
    ///             }
    ///         },
    ///         "id": 1
    ///     }
    /// ]'
    /// ```
    #[rstest]
    #[tokio::test]
    async fn test_batched_requests_work() {
        let madara = get_madara().await;

        // use reqwest to send a batch request to the madara rpc.
        // TODO: use a jsonrpc client instead of reqwest when we move
        // to starknet-providers 0.12.0
        let client = reqwest::Client::new();
        let res = client
            .post(madara.rpc_url.clone())
            .json(&[
                serde_json::json!({
                    "jsonrpc": "2.0",
                    "method": "starknet_blockHashAndNumber",
                    "params": {},
                    "id": 0
                }),
                serde_json::json!({
                    "jsonrpc": "2.0",
                    "method": "starknet_getBlockTransactionCount",
                    "params": {
                        "block_id": {
                            "block_number": 2
                        }
                    },
                    "id": 1
                }),
            ])
            .send()
            .await
            .unwrap();

        let result = res.json::<serde_json::Value>().await.unwrap();

        assert_eq!(
            result[0],
            serde_json::json!({
                "jsonrpc": "2.0",
                "result": {
                    "block_hash": "0x4177d1ba942a4ab94f86a476c06f0f9e02363ad410cdf177c54064788c9bcb5",
                    "block_number": 19
                },
                "id": 0
            })
        );
        assert_eq!(
            result[1],
            serde_json::json!({
                "jsonrpc": "2.0",
                "result": 1,
                "id": 1
            })
        );
    }

    /// Fetches a block with its transactions and receipts.
    ///
    /// Example curl command:
    ///
    /// ```bash
    /// curl --location 'https://free-rpc.nethermind.io/sepolia-juno/' \
    /// --header 'Content-Type: application/json' \
    /// --data '{
    ///     "jsonrpc": "2.0",
    ///     "method": "starknet_getBlockWithReceipts",
    ///     "params": {
    ///         "block_id": {
    ///             "block_number": 2
    ///         }
    ///     },
    ///     "id": 1
    /// }'
    /// ```
    // FIXME: Ignoring this test because the starknet-rs library does not comply with the specifications for receipts.
    // Specifically, it includes the TransactionHash in the receipt, which is against the expected standard.
    // Issue: https://github.com/xJonathanLEI/starknet-rs/issues/678
    #[ignore]
    #[rstest]
    #[tokio::test]
    async fn test_get_block_txn_with_receipts_works() {
        let madara = get_madara().await;
        let json_client = JsonRpcClient::new(HttpTransport::new(madara.rpc_url.clone()));
        let block = json_client
            .get_block_with_receipts(BlockId::Number(2))
            .await
            .expect("Failed to get block with receipts for block number 2");

        let expected_block = MaybePendingBlockWithReceipts::Block(BlockWithReceipts {
            status: BlockStatus::AcceptedOnL2,
            block_hash: felt!("0x7a906dfd1ff77a121b8048e6f750cda9e949d341c4487d4c6a449f183f0e61d"),
            parent_hash: felt!("0x78b67b11f8c23850041e11fb0f3b39db0bcb2c99d756d5a81321d1b483d79f6"),
            block_number: 2,
            new_root: felt!("0xe005205a1327f3dff98074e528f7b96f30e0624a1dfcf571bdc81948d150a0"),
            timestamp: 1700475581,
            sequencer_address: felt!("0x1176a1bd84444c89232ec27754698e5d2e7e1a7f1539f12027f28b23ec9f3d8"),
            l1_gas_price: ResourcePrice { price_in_fri: felt!("0x0"), price_in_wei: felt!("0x3b9ad016") },
            l1_data_gas_price: ResourcePrice { price_in_fri: felt!("0x1"), price_in_wei: felt!("0x1") },
            l1_da_mode: L1DataAvailabilityMode::Calldata,
            starknet_version: "0.12.3".to_string(),
            transactions: vec![TransactionWithReceipt {
                transaction: Transaction::Declare(DeclareTransaction::V0(DeclareTransactionV0 {
                    transaction_hash: felt!("0x701d9adb9c60bc2fd837fe3989e15aeba4be1a6e72bb6f61ffe35a42866c772"),
                    sender_address: felt!("0x1"),
                    max_fee: felt!("0x0"),
                    signature: vec![],
                    class_hash: felt!("0x4f23a756b221f8ce46b72e6a6b10ee7ee6cf3b59790e76e02433104f9a8c5d1"),
                })),
                receipt: {
                    TransactionReceipt::Declare(DeclareTransactionReceipt {
                        transaction_hash: felt!("0x701d9adb9c60bc2fd837fe3989e15aeba4be1a6e72bb6f61ffe35a42866c772"),
                        actual_fee: FeePayment { amount: felt!("0x0"), unit: PriceUnit::Wei },
                        finality_status: TransactionFinalityStatus::AcceptedOnL2,
                        messages_sent: vec![],
                        events: vec![],
                        execution_resources: ExecutionResources {
                            computation_resources: ComputationResources {
                                steps: 2711,
                                memory_holes: None,
                                range_check_builtin_applications: Some(63),
                                pedersen_builtin_applications: Some(15),
                                poseidon_builtin_applications: None,
                                ec_op_builtin_applications: None,
                                ecdsa_builtin_applications: None,
                                bitwise_builtin_applications: None,
                                keccak_builtin_applications: None,
                                segment_arena_builtin: None,
                            },
                            data_resources: DataResources {
                                data_availability: DataAvailabilityResources { l1_gas: 0, l1_data_gas: 0 },
                            },
                        },
                        execution_result: ExecutionResult::Succeeded,
                    })
                },
            }],
        });
        assert_eq!(block, expected_block);
    }

    /// Retrieves a block with transaction hashes.
    ///
    /// Example curl command:
    ///
    /// ```bash
    /// curl --location 'https://free-rpc.nethermind.io/sepolia-juno/' \
    /// --header 'Content-Type: application/json' \
    /// --data '{
    ///     "jsonrpc": "2.0",
    ///     "method": "starknet_getBlockWithTxHashes",
    ///     "params": {
    ///         "block_id": {
    ///             "block_number": 2
    ///         }
    ///     },
    ///     "id": 1
    /// }'
    /// ```
    #[rstest]
    #[tokio::test]
    async fn test_get_block_txn_with_tx_hashes_works() {
        let madara = get_madara().await;
        let json_client = JsonRpcClient::new(HttpTransport::new(madara.rpc_url.clone()));
        let block = { json_client.get_block_with_tx_hashes(BlockId::Number(2)).await.unwrap() };

        let expected_block = MaybePendingBlockWithTxHashes::Block(BlockWithTxHashes {
            status: BlockStatus::AcceptedOnL2,
            block_hash: felt!("0x7a906dfd1ff77a121b8048e6f750cda9e949d341c4487d4c6a449f183f0e61d"),
            parent_hash: felt!("0x78b67b11f8c23850041e11fb0f3b39db0bcb2c99d756d5a81321d1b483d79f6"),
            block_number: 2,
            new_root: felt!("0xe005205a1327f3dff98074e528f7b96f30e0624a1dfcf571bdc81948d150a0"),
            timestamp: 1700475581,
            sequencer_address: felt!("0x1176a1bd84444c89232ec27754698e5d2e7e1a7f1539f12027f28b23ec9f3d8"),
            l1_gas_price: ResourcePrice { price_in_fri: felt!("0x0"), price_in_wei: felt!("0x3b9ad016") },
            l1_data_gas_price: ResourcePrice { price_in_fri: felt!("0x1"), price_in_wei: felt!("0x1") },
            l1_da_mode: L1DataAvailabilityMode::Calldata,
            starknet_version: "0.12.3".to_string(),
            transactions: vec![felt!("0x701d9adb9c60bc2fd837fe3989e15aeba4be1a6e72bb6f61ffe35a42866c772")],
        });
        assert_eq!(block, expected_block);
    }

    /// Fetches a block with full transaction details.
    ///
    /// Example curl command:
    ///
    /// ```bash
    /// curl --location 'https://free-rpc.nethermind.io/sepolia-juno/' \
    /// --header 'Content-Type: application/json' \
    /// --data '{
    ///     "jsonrpc": "2.0",
    ///     "method": "starknet_getBlockWithTxs",
    ///     "params": {
    ///         "block_id": {
    ///             "block_number": 2
    ///         }
    ///     },
    ///     "id": 1
    /// }'
    /// ```
    #[rstest]
    #[tokio::test]
    async fn test_get_block_txn_with_tx_works() {
        let madara = get_madara().await;
        let json_client = JsonRpcClient::new(HttpTransport::new(madara.rpc_url.clone()));
        let block = json_client.get_block_with_txs(BlockId::Number(2)).await.unwrap();

        let expected_block = MaybePendingBlockWithTxs::Block(BlockWithTxs {
            status: BlockStatus::AcceptedOnL2,
            block_hash: felt!("0x7a906dfd1ff77a121b8048e6f750cda9e949d341c4487d4c6a449f183f0e61d"),
            parent_hash: felt!("0x78b67b11f8c23850041e11fb0f3b39db0bcb2c99d756d5a81321d1b483d79f6"),
            block_number: 2,
            new_root: felt!("0xe005205a1327f3dff98074e528f7b96f30e0624a1dfcf571bdc81948d150a0"),
            timestamp: 1700475581,
            sequencer_address: felt!("0x1176a1bd84444c89232ec27754698e5d2e7e1a7f1539f12027f28b23ec9f3d8"),
            l1_gas_price: ResourcePrice { price_in_fri: felt!("0x0"), price_in_wei: felt!("0x3b9ad016") },
            l1_data_gas_price: ResourcePrice { price_in_fri: felt!("0x1"), price_in_wei: felt!("0x1") },
            l1_da_mode: L1DataAvailabilityMode::Calldata,
            starknet_version: "0.12.3".to_string(),
            transactions: vec![Transaction::Declare(DeclareTransaction::V0(DeclareTransactionV0 {
                transaction_hash: felt!("0x701d9adb9c60bc2fd837fe3989e15aeba4be1a6e72bb6f61ffe35a42866c772"),
                sender_address: felt!("0x1"),
                max_fee: felt!("0x0"),
                signature: vec![],
                class_hash: felt!("0x4f23a756b221f8ce46b72e6a6b10ee7ee6cf3b59790e76e02433104f9a8c5d1"),
            }))],
        });
        assert_eq!(block, expected_block);
    }

    /// Retrieves the class hash at a specific block and contract address.
    ///
    /// Example curl command:
    ///
    /// ```bash
    /// curl --location 'https://free-rpc.nethermind.io/sepolia-juno/' \
    /// --header 'Content-Type: application/json' \
    /// --data '{
    ///     "jsonrpc": "2.0",
    ///     "method": "starknet_getClassHashAt",
    ///     "params": {
    ///         "block_id": {
    ///             "block_number": 15
    ///         },
    ///         "contract_address": "0x04c5772d1914fe6ce891b64eb35bf3522aeae1315647314aac58b01137607f3f"
    ///     },
    ///     "id": 1
    /// }'
    /// ```
    #[rstest]
    #[tokio::test]
    async fn test_get_class_hash_at_works() {
        let madara = get_madara().await;
        let json_client = JsonRpcClient::new(HttpTransport::new(madara.rpc_url.clone()));
        let class_hash = {
            json_client
                .get_class_hash_at(
                    BlockId::Number(15),
                    felt!("0x04c5772d1914fe6ce891b64eb35bf3522aeae1315647314aac58b01137607f3f"),
                )
                .await
                .unwrap()
        };
        let expected_class_hash = felt!("0xd0e183745e9dae3e4e78a8ffedcce0903fc4900beace4e0abf192d4c202da3");

        assert_eq!(class_hash, expected_class_hash);
    }

    /// Retrieves the nonce for a specific contract address at a given block.
    ///
    /// Example curl command:
    ///
    /// ```bash
    /// curl --location 'https://free-rpc.nethermind.io/sepolia-juno/' \
    /// --header 'Content-Type: application/json' \
    /// --data '{
    ///     "jsonrpc": "2.0",
    ///     "method": "starknet_getNonce",
    ///     "params": {
    ///         "block_id": {
    ///             "block_number": 15
    ///         },
    ///         "contract_address": "0x0535ca4e1d1be7ec4a88d51a2962cd6c5aea1be96cb2c0b60eb1721dc34f800d"
    ///     },
    ///     "id": 1
    /// }'
    /// ```
    #[rstest]
    #[tokio::test]
    async fn test_get_nonce_works() {
        let madara = get_madara().await;
        let json_client = JsonRpcClient::new(HttpTransport::new(madara.rpc_url.clone()));
        let nonce = {
            json_client
                .get_nonce(
                    BlockId::Number(19),
                    felt!("0x0535ca4e1d1be7ec4a88d51a2962cd6c5aea1be96cb2c0b60eb1721dc34f800d"),
                )
                .await
                .unwrap()
        };
        let expected_nonce = felt!("0x2");

        assert_eq!(nonce, expected_nonce);
    }

    /// Retrieves a transaction by its block ID and index.
    ///
    /// Example curl command:
    ///
    /// ```bash
    /// curl --location 'https://free-rpc.nethermind.io/sepolia-juno/' \
    /// --header 'Content-Type: application/json' \
    /// --data '{
    ///     "jsonrpc": "2.0",
    ///     "method": "starknet_getTransactionByBlockIdAndIndex",
    ///     "params": {
    ///         "block_id": {
    ///             "block_number": 16
    ///         },
    ///         "index": 1
    ///     },
    ///     "id": 1
    /// }'
    /// ```
    #[rstest]
    #[tokio::test]
    async fn test_get_txn_by_block_id_and_index_works() {
        let madara = get_madara().await;
        let json_client = JsonRpcClient::new(HttpTransport::new(madara.rpc_url.clone()));
        let txn = { json_client.get_transaction_by_block_id_and_index(BlockId::Number(16), 1).await.unwrap() };
        let expected_txn = Transaction::L1Handler(L1HandlerTransaction {
            transaction_hash: felt!("0x68fa87ed202095170a2f551017bf646180f43f4687553dc45e61598349a9a8a"),
            version: felt!("0x0"),
            nonce: 11,
            contract_address: felt!("0x4c5772d1914fe6ce891b64eb35bf3522aeae1315647314aac58b01137607f3f"),
            entry_point_selector: felt!("0x2d757788a8d8d6f21d1cd40bce38a8222d70654214e96ff95d8086e684fbee5"),
            calldata: vec![
                felt!("0x8453fc6cd1bcfe8d4dfc069c400b433054d47bdc"),
                felt!("0x70503f026c7af73cfd2b007fe650e8c310256e9674ac4e42797c291edca5e84"),
                felt!("0x15fb7f9b8c38000"),
                felt!("0x0"),
            ],
        });

        assert_eq!(txn, expected_txn);
    }

    /// Retrieves a transaction by its hash.
    ///
    /// Example curl command:
    ///
    /// ```bash
    /// curl --location 'https://free-rpc.nethermind.io/sepolia-juno/' \
    /// --header 'Content-Type: application/json' \
    /// --data '{
    ///     "jsonrpc": "2.0",
    ///     "method": "starknet_getTransactionByHash",
    ///     "params": {
    ///         "transaction_hash": "0x68fa87ed202095170a2f551017bf646180f43f4687553dc45e61598349a9a8a"
    ///     },
    ///     "id": 1
    /// }'
    /// ```
    #[rstest]
    #[tokio::test]
    async fn test_get_txn_by_hash_works() {
        let madara = get_madara().await;
        let json_client = JsonRpcClient::new(HttpTransport::new(madara.rpc_url.clone()));
        let txn = {
            json_client
                .get_transaction_by_hash(felt!("0x68fa87ed202095170a2f551017bf646180f43f4687553dc45e61598349a9a8a"))
                .await
                .unwrap()
        };
        let expected_txn = Transaction::L1Handler(L1HandlerTransaction {
            transaction_hash: felt!("0x68fa87ed202095170a2f551017bf646180f43f4687553dc45e61598349a9a8a"),
            version: felt!("0x0"),
            nonce: 11,
            contract_address: felt!("0x4c5772d1914fe6ce891b64eb35bf3522aeae1315647314aac58b01137607f3f"),
            entry_point_selector: felt!("0x2d757788a8d8d6f21d1cd40bce38a8222d70654214e96ff95d8086e684fbee5"),
            calldata: vec![
                felt!("0x8453fc6cd1bcfe8d4dfc069c400b433054d47bdc"),
                felt!("0x70503f026c7af73cfd2b007fe650e8c310256e9674ac4e42797c291edca5e84"),
                felt!("0x15fb7f9b8c38000"),
                felt!("0x0"),
            ],
        });

        assert_eq!(txn, expected_txn);
    }

    /// Retrieves the receipt for a transaction.
    ///
    /// Example curl command:
    ///
    /// ```bash
    /// curl --location 'https://free-rpc.nethermind.io/sepolia-juno/' \
    /// --header 'Content-Type: application/json' \
    /// --data '{
    ///     "jsonrpc": "2.0",
    ///     "method": "starknet_getTransactionReceipt",
    ///     "params": {
    ///         "transaction_hash": "0x701d9adb9c60bc2fd837fe3989e15aeba4be1a6e72bb6f61ffe35a42866c772"
    ///     },
    ///     "id": 1
    /// }'
    /// ```
    #[rstest]
    #[tokio::test]
    // TODO: replace this with jsonrpsee client
    async fn test_get_txn_receipt_works() {
        let madara = get_madara().await;
        let json_client = JsonRpcClient::new(HttpTransport::new(madara.rpc_url.clone()));
        let txn_receipt = {
            json_client
                .get_transaction_receipt(felt!("0x701d9adb9c60bc2fd837fe3989e15aeba4be1a6e72bb6f61ffe35a42866c772"))
                .await
                .unwrap()
        };
        let expected_txn_receipt = TransactionReceiptWithBlockInfo {
            receipt: TransactionReceipt::Declare(DeclareTransactionReceipt {
                transaction_hash: felt!("0x701d9adb9c60bc2fd837fe3989e15aeba4be1a6e72bb6f61ffe35a42866c772"),
                actual_fee: FeePayment { amount: felt!("0x0"), unit: PriceUnit::Wei },
                finality_status: TransactionFinalityStatus::AcceptedOnL2,
                messages_sent: vec![],
                events: vec![],
                execution_resources: ExecutionResources {
                    computation_resources: ComputationResources {
                        steps: 2711,
                        memory_holes: None,
                        range_check_builtin_applications: Some(63),
                        pedersen_builtin_applications: Some(15),
                        poseidon_builtin_applications: None,
                        ec_op_builtin_applications: None,
                        ecdsa_builtin_applications: None,
                        bitwise_builtin_applications: None,
                        keccak_builtin_applications: None,
                        segment_arena_builtin: None,
                    },
                    data_resources: DataResources {
                        data_availability: DataAvailabilityResources { l1_gas: 0, l1_data_gas: 0 },
                    },
                },
                execution_result: ExecutionResult::Succeeded,
            }),
            block: ReceiptBlock::Block {
                block_hash: felt!("0x7a906dfd1ff77a121b8048e6f750cda9e949d341c4487d4c6a449f183f0e61d"),
                block_number: 2,
            },
        };

        assert_eq!(txn_receipt, expected_txn_receipt);
    }

    /// Retrieves the status of a transaction.
    ///
    /// Example curl command:
    ///
    /// ```bash
    /// curl --location 'https://free-rpc.nethermind.io/sepolia-juno/' \
    /// --header 'Content-Type: application/json' \
    /// --data '{
    ///     "jsonrpc": "2.0",
    ///     "method": "starknet_getTransactionStatus",
    ///     "params": {
    ///         "transaction_hash": "0x68fa87ed202095170a2f551017bf646180f43f4687553dc45e61598349a9a8a"
    ///     },
    ///     "id": 1
    /// }'
    /// ```
    ///
    /// Note: Juno endpoint will provide response with AcceptedOnL1, in the current case, we are not
    /// running madara in sync with L1. And only way to check whether what madara is storing is right
    /// as per the L1 is to sync all the nodes of the L2 and make a call to the core contract on L1 to
    /// verify the state root.
    ///
    /// Hence, all the txn would be marked as AcceptedOnL2.
    #[rstest]
    #[tokio::test]
    async fn test_get_txn_status_works() {
        let madara = get_madara().await;
        let json_client = JsonRpcClient::new(HttpTransport::new(madara.rpc_url.clone()));
        let txn_status = {
            json_client
                .get_transaction_status(felt!("0x68fa87ed202095170a2f551017bf646180f43f4687553dc45e61598349a9a8a"))
                .await
                .unwrap()
        };
        let expected_txn_status = TransactionStatus::AcceptedOnL2(TransactionExecutionStatus::Succeeded);

        // TODO: The shared madara state needs a rework as we only run these
        // tests with `--test-threads=1`. These tests
        // tokio::task::spawn_blocking(|| *MADARA.blocking_lock() = None);

        assert_eq!(txn_status, expected_txn_status);
    }

    /// Retrieves the storage value at a specific contract address, key, and block.
    ///
    /// Example curl command:
    ///
    /// ```bash
    /// curl --location 'https://free-rpc.nethermind.io/sepolia-juno/' \
    /// --header 'Content-Type: application/json' \
    /// --data '{
    ///     "jsonrpc": "2.0",
    ///     "method": "starknet_getStorageAt",
    ///     "params": {
    ///         "contract_address": "0x049d36570d4e46f48e99674bd3fcc84644ddd6b96f7c741b1562b82f9e004dc7",
    ///         "key": "0x0341c1bdfd89f69748aa00b5742b03adbffd79b8e80cab5c50d91cd8c2a79be1",
    ///         "block_id": {
    ///             "block_number": 15
    ///         }
    ///     },
    ///     "id": 1
    /// }'
    /// ```
    #[rstest]
    #[tokio::test]
    async fn test_get_storage_at_works() {
        let madara = get_madara().await;
        let json_client = JsonRpcClient::new(HttpTransport::new(madara.rpc_url.clone()));
        let storage_response = {
            json_client
                .get_storage_at(
                    felt!("0x049d36570d4e46f48e99674bd3fcc84644ddd6b96f7c741b1562b82f9e004dc7"),
                    felt!("0x0341c1bdfd89f69748aa00b5742b03adbffd79b8e80cab5c50d91cd8c2a79be1"),
                    BlockId::Number(12),
                )
                .await
                .unwrap()
        };
        let expected_storage_response = felt!("0x4574686572");

        assert_eq!(storage_response, expected_storage_response);
    }

    /// Retrieves the state update for a specific block.
    ///
    /// Example curl command:
    ///
    /// ```bash
    /// curl --location 'https://free-rpc.nethermind.io/sepolia-juno/' \
    /// --header 'Content-Type: application/json' \
    /// --data '{
    ///     "jsonrpc": "2.0",
    ///     "method": "starknet_getStateUpdate",
    ///     "params": {
    ///         "block_id": {
    ///             "block_number": 13
    ///         }
    ///     },
    ///     "id": 1
    /// }'
    /// ```
    #[rstest]
    #[tokio::test]
    async fn test_get_state_update_works() {
        let madara = get_madara().await;
        let json_client = JsonRpcClient::new(HttpTransport::new(madara.rpc_url.clone()));
        let state_update = json_client
            .get_state_update(BlockId::Number(13))
            .await
            .expect("Failed to get state update for block number 13");
        let state_update = match state_update {
            MaybePendingStateUpdate::Update(mut state_update) => {
                state_update.state_diff.storage_diffs.sort_by(|a, b| a.address.cmp(&b.address));
                MaybePendingStateUpdate::Update(state_update)
            }
            _ => unreachable!("State update at block 13 should not be pending"),
        };

        let expected_state_update = MaybePendingStateUpdate::Update(StateUpdate {
            block_hash: felt!("0x12e2fe9e5273b777341a372edc56ca0327dc2237232cf2fed6cecc7398ffe9d"),
            old_root: felt!("0x7b6d0a312a1304bc1f99396c227a3bf062ff390258d2341309b4f60e6520bc9"),
            new_root: felt!("0x73ef61c78f5bda0bd3ef54d360484d06d32032e3b9287a71e0798526654a733"),
            state_diff: StateDiff {
                storage_diffs: vec![
                    ContractStorageDiffItem {
                        address: felt!("0x1"),
                        storage_entries: vec![StorageEntry {
                            key: felt!("0x3"),
                            value: felt!("0x37644818236ee05b7e3b180bed64ea70ee3dd1553ca334a5c2a290ee276f380"),
                        }],
                    },
                    ContractStorageDiffItem {
                        address: felt!("0x49d36570d4e46f48e99674bd3fcc84644ddd6b96f7c741b1562b82f9e004dc7"),
                        storage_entries: vec![
                            StorageEntry {
                                key: felt!("0x110e2f729c9c2b988559994a3daccd838cf52faf88e18101373e67dd061455a"),
                                value: felt!("0xe20a99b3d590000"),
                            },
                            StorageEntry {
                                key: felt!("0x6cfd3e69ed325a8ac721ef6c60099111df74d4c17f62221dc847b26c9e9db3d"),
                                value: felt!("0x71afd498d0000"),
                            },
                        ],
                    },
                ],
                deprecated_declared_classes: vec![],
                declared_classes: vec![],
                deployed_contracts: vec![],
                replaced_classes: vec![],
                nonces: vec![],
            },
        });

        assert_eq!(state_update, expected_state_update);
    }

    /// Retrieves events based on a filter.
    ///
    /// Example curl command:
    ///
    /// ```bash
    /// curl --location 'https://free-rpc.nethermind.io/sepolia-juno/' \
    /// --header 'Content-Type: application/json' \
    /// --data '{
    ///     "jsonrpc": "2.0",
    ///     "method": "starknet_getEvents",
    ///     "params": {
    ///         "filter": {
    ///             "from_block": {
    ///                 "block_number": 0
    ///             },
    ///             "to_block": {
    ///                 "block_number": 19
    ///             },
    ///             "address": "0x49d36570d4e46f48e99674bd3fcc84644ddd6b96f7c741b1562b82f9e004dc7",
    ///             "keys": [
    ///                 []
    ///             ],
    ///             "continuation_token": "",
    ///             "chunk_size": 2
    ///         }
    ///     },
    ///     "id": 1
    /// }'
    /// ```
    ///
    /// Note: The response from juno contains different continuation token from madara. Only spec we
    /// need to follow is that the continuation token should be of type string.
    ///
    /// In here we are testing the event data apart from continuation token and checking type for
    /// the continuation token.
    #[rstest]
    #[tokio::test]
    async fn test_get_events_works() {
        let madara = get_madara().await;
        let json_client = JsonRpcClient::new(HttpTransport::new(madara.rpc_url.clone()));
        let events = {
            json_client
                .get_events(
                    EventFilter {
                        from_block: Some(BlockId::Number(0)),
                        to_block: Some(BlockId::Number(19)),
                        address: Some(felt!("0x49d36570d4e46f48e99674bd3fcc84644ddd6b96f7c741b1562b82f9e004dc7")),
                        keys: Some(vec![vec![]]),
                    },
                    None,
                    2,
                )
                .await
                .unwrap()
        };

        let expected_events = EventsPage {
            events: vec![
                EmittedEvent {
                    from_address: felt!("0x49d36570d4e46f48e99674bd3fcc84644ddd6b96f7c741b1562b82f9e004dc7"),
                    keys: vec![felt!("0x3774b0545aabb37c45c1eddc6a7dae57de498aae6d5e3589e362d4b4323a533")],
                    data: vec![
                        felt!("0x43abaa073c768ebf039c0c4f46db9acc39e9ec165690418060a652aab39e7d8"),
                        felt!("0x43abaa073c768ebf039c0c4f46db9acc39e9ec165690418060a652aab39e7d8"),
                    ],
                    block_hash: Some(felt!("0x5c627d4aeb51280058bed93c7889bce78114d63baad1be0f0aeb32496d5f19c")),
                    block_number: Some(0),
                    transaction_hash: felt!("0x1bec64a9f5ff52154b560fd489ae2aabbfcb31062f7ea70c3c674ddf14b0add"),
                },
                EmittedEvent {
                    from_address: felt!("0x49d36570d4e46f48e99674bd3fcc84644ddd6b96f7c741b1562b82f9e004dc7"),
                    keys: vec![felt!("0x4595132f9b33b7077ebf2e7f3eb746a8e0a6d5c337c71cd8f9bf46cac3cfd7")],
                    data: vec![felt!("0x43abaa073c768ebf039c0c4f46db9acc39e9ec165690418060a652aab39e7d8")],
                    block_hash: Some(felt!("0x5c627d4aeb51280058bed93c7889bce78114d63baad1be0f0aeb32496d5f19c")),
                    block_number: Some(0),
                    transaction_hash: felt!("0x1bec64a9f5ff52154b560fd489ae2aabbfcb31062f7ea70c3c674ddf14b0add"),
                },
            ],
            continuation_token: Some("4-0".to_string()),
        };

        assert_eq!(events.events, expected_events.events);
        assert_type_equality(&events.continuation_token, &expected_events.continuation_token);
    }

    /// Retrieves events based on a filter with a continuation token.
    ///
    /// Example curl command:
    ///
    /// ```bash
    /// curl --location 'https://free-rpc.nethermind.io/sepolia-juno/' \
    /// --header 'Content-Type: application/json' \
    /// --data '{
    ///     "jsonrpc": "2.0",
    ///     "method": "starknet_getEvents",
    ///     "params": {
    ///         "filter": {
    ///             "from_block": {
    ///                 "block_number": 0
    ///             },
    ///             "to_block": {
    ///                 "block_number": 19
    ///             },
    ///             "address": "0x49d36570d4e46f48e99674bd3fcc84644ddd6b96f7c741b1562b82f9e004dc7",
    ///             "keys": [
    ///                 []
    ///             ],
    ///             "continuation_token": "0-2",
    ///             "chunk_size": 2
    ///         }
    ///     },
    ///     "id": 1
    /// }'
    /// ```
    #[rstest]
    #[tokio::test]
    async fn test_get_events_with_continuation_token_works() {
        let madara = get_madara().await;
        let json_client = JsonRpcClient::new(HttpTransport::new(madara.rpc_url.clone()));
        let events = {
            json_client
                .get_events(
                    EventFilter {
                        from_block: Some(BlockId::Number(0)),
                        to_block: Some(BlockId::Number(19)),
                        address: Some(felt!("0x49d36570d4e46f48e99674bd3fcc84644ddd6b96f7c741b1562b82f9e004dc7")),
                        keys: Some(vec![vec![]]),
                    },
                    Some("0-2".to_string()),
                    2,
                )
                .await
                .unwrap()
        };

        let expected_events = EventsPage {
            events: vec![
                EmittedEvent {
                    from_address: felt!("0x49d36570d4e46f48e99674bd3fcc84644ddd6b96f7c741b1562b82f9e004dc7"),
                    keys: vec![felt!("0x2e8a4ec40a36a027111fafdb6a46746ff1b0125d5067fbaebd8b5f227185a1e")],
                    data: vec![
                        felt!("0x23be95f90bf41685e18a4356e57b0cfdc1da22bf382ead8b64108353915c1e5"),
                        felt!("0x0"),
                        felt!("0x4"),
                        felt!("0x4574686572"),
                        felt!("0x455448"),
                        felt!("0x12"),
                        felt!("0x4c5772d1914fe6ce891b64eb35bf3522aeae1315647314aac58b01137607f3f"),
                        felt!("0x0"),
                    ],
                    block_hash: Some(felt!("0x445152a69e628774b0f78a952e6f9ba0ffcda1374724b314140928fd2f31f4c")),
                    block_number: Some(4),
                    transaction_hash: felt!("0x3c9dfcd3fe66be18b661ee4ebb62520bb4f13d4182b040b3c2be9a12dbcc09b"),
                },
                EmittedEvent {
                    from_address: felt!("0x49d36570d4e46f48e99674bd3fcc84644ddd6b96f7c741b1562b82f9e004dc7"),
                    keys: vec![felt!("0x1205ec81562fc65c367136bd2fe1c0fff2d1986f70e4ba365e5dd747bd08753")],
                    data: vec![
                        felt!("0x23be95f90bf41685e18a4356e57b0cfdc1da22bf382ead8b64108353915c1e5"),
                        felt!("0x0"),
                        felt!("0x4"),
                        felt!("0x4574686572"),
                        felt!("0x455448"),
                        felt!("0x12"),
                        felt!("0x4c5772d1914fe6ce891b64eb35bf3522aeae1315647314aac58b01137607f3f"),
                    ],
                    block_hash: Some(felt!("0x445152a69e628774b0f78a952e6f9ba0ffcda1374724b314140928fd2f31f4c")),
                    block_number: Some(4),
                    transaction_hash: felt!("0x24ae8900d238a120e927d6a5f2e4ddf85419e97020d92c1fadc615bff666ab1"),
                },
            ],
            continuation_token: Some("6-0".to_string()),
        };

        assert_eq!(events.events, expected_events.events);
        assert_type_equality(&events.continuation_token, &expected_events.continuation_token);
    }

    /// Calls a contract function at a specific block.
    ///
    /// Example curl command:
    ///
    /// ```bash
    /// curl --location 'https://free-rpc.nethermind.io/sepolia-juno/' \
    /// --header 'Content-Type: application/json' \
    /// --data '{
    ///     "jsonrpc": "2.0",
    ///     "method": "starknet_call",
    ///     "params": {
    ///         "request": {
    ///             "contract_address": "0x049d36570d4e46f48e99674bd3fcc84644ddd6b96f7c741b1562b82f9e004dc7",
    ///             "entry_point_selector": "0x361458367e696363fbcc70777d07ebbd2394e89fd0adcaf147faccd1d294d60",
    ///             "calldata": []
    ///         },
    ///         "block_id": {
    ///             "block_number": 19
    ///         }
    ///     },
    ///     "id": 1
    /// }'
    /// ```
    ///
    /// Note: The test is ignored as of now because madara support the transaction with starknet version >= 0.13.0
    /// and ideally for the node will call the sequencer to get the result of the transaction for older starknet version.
    #[ignore]
    #[rstest]
    #[tokio::test]
    async fn test_call_works() {
        let madara = get_madara().await;
        let json_client = JsonRpcClient::new(HttpTransport::new(madara.rpc_url.clone()));
        let call_response = {
            json_client
                .call(
                    FunctionCall {
                        contract_address: felt!("0x049d36570d4e46f48e99674bd3fcc84644ddd6b96f7c741b1562b82f9e004dc7"),
                        entry_point_selector: felt!(
                            "0x361458367e696363fbcc70777d07ebbd2394e89fd0adcaf147faccd1d294d60"
                        ),
                        calldata: vec![],
                    },
                    BlockId::Number(19),
                )
                .await
                .unwrap()
        };

        let expected_call_response = vec![felt!("0x4574686572")];

        assert_eq!(call_response, expected_call_response);
    }

    /// Note: In this test case we are comparing the decompressed program output that we get from this js script
    /// with the decompressed program we get from the madara response.
    ///
    /// Along with that we are also checking for abi and the entry points.
    ///
    /// The js script used to get the decompressed program is:
    ///
    /// ```javascript
    ///     const starknet = require('starknet');
    ///     const contract = require('./juno.json');
    ///
    ///     async function main() {
    ///         let contract_class_parsed = starknet.stark.decompressProgram(
    ///             contract.program
    ///         );
    ///         console.log((contract_class_parsed));
    ///     }
    ///
    ///     main();
    /// ```
    ///
    /// In the above code, juno.json can be obtained by:
    ///
    /// Retrieves the contract class for a given class hash.
    ///
    /// Example curl command:
    ///
    /// ```bash
    /// curl --location 'https://free-rpc.nethermind.io/sepolia-juno/' \
    /// --header 'Content-Type: application/json' \
    /// --data '{
    ///     "jsonrpc": "2.0",
    ///     "method": "starknet_getClass",
    ///     "params": {
    ///         "block_id": {
    ///             "block_number": 12
    ///         },
    ///         "class_hash": "0x05c478ee27f2112411f86f207605b2e2c58cdb647bac0df27f660ef2252359c6"
    ///     },
    ///     "id": 1
    /// }'
    /// ```
    ///
    /// Note: In this test case we are comparing the decompressed program output that we get from this js script
    /// with the decompressed program we get from the madara response.
    ///
    /// Along with that we are also checking for abi and the entry points.
    #[rstest]
    #[tokio::test]
    async fn test_get_class_works() {
        let madara = get_madara().await;
        let json_client = JsonRpcClient::new(HttpTransport::new(madara.rpc_url.clone()));
        let contract_class = {
            json_client
                .get_class(
                    BlockId::Number(12),
                    felt!("0x05c478ee27f2112411f86f207605b2e2c58cdb647bac0df27f660ef2252359c6"),
                )
                .await
                .unwrap()
        };

        compare_contract_class(contract_class);
    }

    /// Retrieves the compiled contract class for a given class hash.
    /// The class must be a Sierra contract class.
    ///
    /// Example curl command:
    ///
    /// ```bash
    /// curl --location 'https://free-rpc.nethermind.io/sepolia-juno/' \
    /// --header 'Content-Type: application/json' \
    /// --data '{
    ///     "jsonrpc": "2.0",
    ///     "method": "starknet_getCompiledCasm",
    ///     "params": {
    ///         "class_hash": "0x903752516de5c04fe91600ca6891e325278b2dfc54880ae11a809abb364844"
    ///     },
    ///     "id": 1
    /// }'
    /// ```
    ///
    /// Note: The `compiler_version` field is ignored in the comparison because,
    /// for Sierra class versions > v1.1.0, we always use the latest version of the compiler.
    #[rstest]
    #[tokio::test]
    async fn test_get_compiled_casm_works() {
        let madara = get_madara().await;

        // use a reqwest client because starknet-providers does not support the rpc call yet
        let client = reqwest::Client::new();

        // use the v0.8.0 rpc endpoint
        let url = madara.rpc_url.clone().join("rpc/v0_8_0/").unwrap();

        let res = client
            .post(url)
            .header("Content-Type", "application/json")
            .json(&serde_json::json!({
                "jsonrpc": "2.0",
                "method": "starknet_getCompiledCasm",
                "params": {
                    "class_hash": "0x903752516de5c04fe91600ca6891e325278b2dfc54880ae11a809abb364844",
                },
                "id": 0
            }))
            .send()
            .await
            .unwrap();

        let mut response = res.json::<serde_json::Value>().await.unwrap();
        let result = response.get_mut("result").unwrap();
        result.as_object_mut().unwrap().remove("compiler_version");

        let mut expected_compiled_class: serde_json::Value =
            serde_json::from_slice(include_bytes!("test_utils/compiled_class.json")).unwrap();
        expected_compiled_class.as_object_mut().unwrap().remove("compiler_version");

        assert_eq!(result, &expected_compiled_class);
    }

    /// Retrieves the contract class at a specific address.
    ///
    /// Example curl command:
    ///
    /// ```bash
    /// curl --location 'https://free-rpc.nethermind.io/sepolia-juno/' \
    /// --header 'Content-Type: application/json' \
    /// --data '{
    ///     "jsonrpc": "2.0",
    ///     "method": "starknet_getClassAt",
    ///     "params": {
    ///         "block_id": {
    ///             "block_number": 12
    ///         },
    ///         "contract_address": "0x043abaa073c768ebf039c0c4f46db9acc39e9ec165690418060a652aab39e7d8"
    ///     },
    ///     "id": 1
    /// }'
    /// ```
    ///
    /// Note: The program has been compressed using the same script mentioned in the above test case.
    #[rstest]
    #[tokio::test]
    async fn test_get_class_at_works() {
        let madara = get_madara().await;
        let json_client = JsonRpcClient::new(HttpTransport::new(madara.rpc_url.clone()));
        let contract_class = {
            json_client
                .get_class_at(
                    BlockId::Number(12),
                    felt!("0x043abaa073c768ebf039c0c4f46db9acc39e9ec165690418060a652aab39e7d8"),
                )
                .await
                .unwrap()
        };

        compare_contract_class(contract_class);
    }

    /// Estimates the fee for a transaction or a list of transactions.
    ///
    /// Example curl command:
    ///
    /// ```bash
    /// curl --location 'https://free-rpc.nethermind.io/sepolia-juno/' \
    /// --header 'Content-Type: application/json' \
    /// --data '{
    ///     "jsonrpc": "2.0",
    ///     "method": "starknet_estimateFee",
    ///     "params": {
    ///         "request": [
    ///             {
    ///                 "type": "DEPLOY_ACCOUNT",
    ///                 "version": "0x1",
    ///                 "max_fee": "0x0",
    ///                 "signature": [
    ///                     "0x73d0a8a69f0ebf44b1c2bb2a9e85bf998883eb2008ca7b9c57b6f28dacb6dd8",
    ///                     "0x4a43711cd08f55ef73603f1e7b880c7f438fb68934f0823a736f9f577ab040a",
    ///                     "0x0",
    ///                     "0x0",
    ///                     "0x0",
    ///                     "0x0",
    ///                     "0x0",
    ///                     "0x0",
    ///                     "0x0",
    ///                     "0x0"
    ///                 ],
    ///                 "nonce": "0x0",
    ///                 "contract_address_salt": "0x0",
    ///                 "constructor_calldata": ["0x2e23f1647b018bfb3fe107e2ebd4412f0a0ed41bd60c10d842a76f8cdbbe1ba"],
    ///                 "class_hash": "0x05c478ee27f2112411f86f207605b2e2c58cdb647bac0df27f660ef2252359c6"
    ///             }
    ///         ],
    ///         "simulation_flags": [ "SKIP_VALIDATE"],
    ///         "block_id": {
    ///             "block_number": 1
    ///         }
    ///     },
    ///     "id": 1
    /// }'
    /// ```
    ///
    /// Note: The test is ignored as of now because madara support the transaction with starknet version >= 0.13.0
    /// and ideally for the node will call the sequencer to get the result of the transaction for older starknet version.
    #[ignore]
    #[rstest]
    #[tokio::test]
    async fn test_estimate_fee_works() {
        let madara = get_madara().await;
        let json_client = JsonRpcClient::new(HttpTransport::new(madara.rpc_url.clone()));
        let call_response = {
            json_client
                .estimate_fee(
                    vec![BroadcastedTransaction::DeployAccount(BroadcastedDeployAccountTransaction::V1(
                        BroadcastedDeployAccountTransactionV1 {
                            max_fee: felt!("0x0"),
                            signature: vec![
                                felt!("0x73d0a8a69f0ebf44b1c2bb2a9e85bf998883eb2008ca7b9c57b6f28dacb6dd8"),
                                felt!("0x4a43711cd08f55ef73603f1e7b880c7f438fb68934f0823a736f9f577ab040a"),
                                felt!("0x0"),
                                felt!("0x0"),
                                felt!("0x0"),
                                felt!("0x0"),
                                felt!("0x0"),
                                felt!("0x0"),
                                felt!("0x0"),
                                felt!("0x0"),
                            ],
                            nonce: felt!("0x0"),
                            contract_address_salt: felt!("0x0"),
                            constructor_calldata: vec![felt!(
                                "0x2e23f1647b018bfb3fe107e2ebd4412f0a0ed41bd60c10d842a76f8cdbbe1ba"
                            )],
                            class_hash: felt!("0x05c478ee27f2112411f86f207605b2e2c58cdb647bac0df27f660ef2252359c6"),
                            is_query: true,
                        },
                    ))],
                    vec![SimulationFlagForEstimateFee::SkipValidate],
                    BlockId::Number(1),
                )
                .await
                .unwrap()
        };

        let expected_call_response: Vec<FeeEstimate> = vec![FeeEstimate {
            gas_consumed: felt!("0xcfc"),
            gas_price: felt!("0x3b9ada0f"),
            data_gas_consumed: felt!("0x0"),
            data_gas_price: felt!("0x1"),
            overall_fee: felt!("0x305eea75ac4"),
            unit: PriceUnit::Wei,
        }];
        assert_eq!(call_response, expected_call_response);
    }

    /// Estimates the fee for a message from L1 to L2.
    ///
    /// Example curl command:
    ///
    /// ```bash
    /// curl --location 'https://free-rpc.nethermind.io/sepolia-juno/' \
    /// --header 'Content-Type: application/json' \
    /// --data '{
    ///     "jsonrpc": "2.0",
    ///     "method": "starknet_estimateMessageFee",
    ///     "params": {
    ///         "message": {
    ///             "from_address": "0x8453fc6cd1bcfe8d4dfc069c400b433054d47bdc",
    ///             "to_address": "0x04c5772d1914fe6ce891b64eb35bf3522aeae1315647314aac58b01137607f3f",
    ///             "entry_point_selector": "0x2d757788a8d8d6f21d1cd40bce38a8222d70654214e96ff95d8086e684fbee5",
    ///             "payload": ["755459732925565255818828693099006464755347258332","0","0"]
    ///         },
    ///         "block_id": {
    ///             "block_number": 8
    ///         }
    ///     },
    ///     "id": 1
    /// }'
    /// ```
    ///
    /// Note: The test is ignored as of now because madara support the transaction with starknet version >= 0.13.0
    /// and ideally for the node will call the sequencer to get the result of the transaction for older starknet version.
    #[ignore]
    #[rstest]
    #[tokio::test]
    async fn test_estimate_message_fee_works() {
        let madara = get_madara().await;
        let json_client = JsonRpcClient::new(HttpTransport::new(madara.rpc_url.clone()));
        let call_response = {
            json_client
                .estimate_message_fee(
                    MsgFromL1 {
                        from_address: EthAddress::from_hex("0x8453fc6cd1bcfe8d4dfc069c400b433054d47bdc").unwrap(),
                        to_address: felt!("0x04c5772d1914fe6ce891b64eb35bf3522aeae1315647314aac58b01137607f3f"),
                        entry_point_selector: felt!(
                            "0x2d757788a8d8d6f21d1cd40bce38a8222d70654214e96ff95d8086e684fbee5"
                        ),
                        payload: vec![felt!("0x8453fc6cd1bcfe8d4dfc069c400b433054d47bdc"), felt!("0x0"), felt!("0x0")],
                    },
                    BlockId::Number(8),
                )
                .await
                .unwrap()
        };

        let expected_call_response: FeeEstimate = FeeEstimate {
            gas_consumed: felt!("0x4424"),
            gas_price: felt!("0x33dda9da0"),
            data_gas_consumed: felt!("0x0"),
            data_gas_price: felt!("0x1"),
            overall_fee: felt!("0xdce2c49caa80"),
            unit: PriceUnit::Wei,
        };
        assert_eq!(call_response, expected_call_response);
    }

    fn compare_contract_class(contract_class: ContractClass) {
        let contract_program = match contract_class.clone() {
            ContractClass::Legacy(compressed) => Some(compressed.program),
            _ => None,
        };

        let contract_entry_points = match contract_class.clone() {
            ContractClass::Legacy(compressed) => Some(compressed.entry_points_by_type),
            _ => None,
        };

        let contract_abi = match contract_class.clone() {
            ContractClass::Legacy(compressed) => Some(compressed.abi),
            _ => None,
        };

        let decompressed_program = decompress_to_string(contract_program.unwrap());

        let expected_program = include_str!("test_utils/class_program.txt");
        let expected_contract_class: ContractClass =
            serde_json::from_slice(include_bytes!("test_utils/contract_class.json")).unwrap();

        let expected_contract_entry_points = match expected_contract_class.clone() {
            ContractClass::Legacy(compressed) => Some(compressed.entry_points_by_type),
            _ => None,
        };

        let expected_contract_abi = match expected_contract_class.clone() {
            ContractClass::Legacy(compressed) => Some(compressed.abi),
            _ => None,
        };

        assert_eq!(decompressed_program, expected_program);
        assert_eq!(contract_entry_points, expected_contract_entry_points);
        assert_eq!(contract_abi, expected_contract_abi);
    }

    fn decompress_to_string(data: Vec<u8>) -> String {
        let mut decoder = GzDecoder::new(&data[..]);
        let mut decompressed = String::new();

        match decoder.read_to_string(&mut decompressed) {
            Ok(_) => decompressed,
            Err(_e) => {
                // If decompression fails, try to interpret as UTF-8
                match String::from_utf8(data.clone()) {
                    Ok(s) => s,
                    Err(_) => {
                        // If both fail, return the data as a hexadecimal string
                        format!(
                            "Error: Unable to decompress or decode data. Hexadecimal representation: {}",
                            data.iter().fold(String::new(), |mut acc, b| {
                                write!(&mut acc, "{:02x}", b).unwrap();
                                acc
                            })
                        )
                    }
                }
            }
        }
    }

    fn assert_type_equality<T: Any, U: Any>(_t: &T, _u: &U) {
        assert_eq!(
            std::any::TypeId::of::<T>(),
            std::any::TypeId::of::<U>(),
            "Types are not equal: {:?} != {:?}",
            std::any::TypeId::of::<T>(),
            std::any::TypeId::of::<U>()
        );
    }
}<|MERGE_RESOLUTION|>--- conflicted
+++ resolved
@@ -26,53 +26,6 @@
     use std::any::Any;
     use std::fmt::Write;
     use std::io::Read;
-<<<<<<< HEAD
-    use std::ops::Deref;
-    use std::sync::{Arc, Mutex};
-
-    static MADARA: tokio::sync::Mutex<Option<Arc<MadaraCmd>>> = tokio::sync::Mutex::const_new(None);
-    static MADARA_HANDLE_COUNT: Mutex<usize> = Mutex::new(0);
-
-    struct SharedMadaraInstance(Arc<MadaraCmd>);
-    impl Deref for SharedMadaraInstance {
-        type Target = MadaraCmd;
-        fn deref(&self) -> &Self::Target {
-            &self.0
-        }
-    }
-    impl Drop for SharedMadaraInstance {
-        fn drop(&mut self) {
-            // let mut guard = MADARA_HANDLE_COUNT.lock().expect("poisoned lock");
-            // *guard -= 1;
-            // if *guard == 0 {
-            //     // :/
-            //     tokio::task::spawn_blocking(|| *MADARA.blocking_lock() = None);
-            // }
-        }
-    }
-    #[allow(clippy::await_holding_lock)]
-    async fn get_shared_state() -> SharedMadaraInstance {
-        let mut guard = MADARA_HANDLE_COUNT.lock().expect("poisoned lock");
-        let mut madara_guard = MADARA.lock().await;
-
-        let instance = if *guard == 0 {
-            let mut madara = MadaraCmdBuilder::new()
-                .args(["--full", "--network", "sepolia", "--sync-stop-at", "19", "--no-l1-sync"])
-                .run();
-
-            madara.wait_for_ready().await;
-            madara.wait_for_sync_to(19).await;
-
-            let madara = Arc::new(madara);
-            *madara_guard = Some(madara.clone());
-            SharedMadaraInstance(madara)
-        } else {
-            SharedMadaraInstance(madara_guard.clone().unwrap())
-        };
-
-        *guard += 1;
-        instance
-=======
     use tokio::sync::OnceCell;
 
     static MADARA_INSTANCE: OnceCell<MadaraCmd> = OnceCell::const_new();
@@ -81,15 +34,7 @@
         MADARA_INSTANCE
             .get_or_init(|| async {
                 let mut madara = MadaraCmdBuilder::new()
-                    .args([
-                        "--full",
-                        "--network",
-                        "sepolia",
-                        "--no-sync-polling",
-                        "--n-blocks-to-sync",
-                        "20",
-                        "--no-l1-sync",
-                    ])
+                    .args(["--full", "--network", "sepolia", "--sync-stop-at", "19", "--no-l1-sync"])
                     .run();
 
                 madara.wait_for_ready().await;
@@ -97,7 +42,6 @@
                 madara
             })
             .await
->>>>>>> a735a2d9
     }
 
     /// Fetches the latest block hash and number.
