--- conflicted
+++ resolved
@@ -215,16 +215,10 @@
     use mc_db::MadaraBackend;
     use mc_exec::execution::TxInfo;
     use mc_mempool::{L1DataProvider, Mempool, MempoolConfig, MempoolLimits, MockL1DataProvider};
-<<<<<<< HEAD
     use mc_submit_tx::{
         RejectedTransactionError, RejectedTransactionErrorKind, SubmitTransaction, SubmitTransactionError,
         TransactionValidator, TransactionValidatorConfig,
     };
-    use mp_block::header::L1DataAvailabilityMode;
-=======
-
-    use mc_submit_tx::{SubmitTransaction, SubmitTransactionError, TransactionValidator, TransactionValidatorConfig};
->>>>>>> 824fb93c
     use mp_block::{BlockId, BlockTag};
     use mp_class::{ClassInfo, FlattenedSierraClass};
     use mp_receipt::{Event, ExecutionResult, FeePayment, InvokeTransactionReceipt, PriceUnit, TransactionReceipt};
