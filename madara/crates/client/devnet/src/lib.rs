--- conflicted
+++ resolved
@@ -215,15 +215,10 @@
     use mc_db::MadaraBackend;
     use mc_exec::execution::TxInfo;
     use mc_mempool::{L1DataProvider, Mempool, MempoolConfig, MempoolLimits, MockL1DataProvider};
-<<<<<<< HEAD
     use mc_submit_tx::{
         RejectedTransactionError, RejectedTransactionErrorKind, SubmitTransaction, SubmitTransactionError,
         TransactionValidator, TransactionValidatorConfig,
     };
-=======
-
-    use mc_submit_tx::{SubmitTransaction, SubmitTransactionError, TransactionValidator, TransactionValidatorConfig};
->>>>>>> 344711be
     use mp_block::header::L1DataAvailabilityMode;
     use mp_block::{BlockId, BlockTag};
     use mp_class::{ClassInfo, FlattenedSierraClass};
@@ -235,12 +230,8 @@
     };
     use mp_transactions::compute_hash::calculate_contract_address;
     use mp_transactions::BroadcastedTransactionExt;
-<<<<<<< HEAD
     use mp_utils::service::ServiceContext;
     use mp_utils::AbortOnDrop;
-=======
-
->>>>>>> 344711be
     use rstest::rstest;
     use starknet_core::types::contract::SierraClass;
     use std::sync::Arc;
@@ -387,17 +378,7 @@
             TransactionValidatorConfig::default(),
         ));
 
-<<<<<<< HEAD
         DevnetForTesting { backend, contracts, block_production: Some(block_production), mempool, tx_validator }
-=======
-        let tx_validator = Arc::new(TransactionValidator::new(
-            Arc::clone(&mempool) as _,
-            Arc::clone(&backend),
-            TransactionValidatorConfig::default(),
-        ));
-
-        DevnetForTesting { backend, contracts, block_production, mempool, tx_validator }
->>>>>>> 344711be
     }
 
     #[rstest]
@@ -509,46 +490,10 @@
             calculate_contract_address(Felt::ZERO, account_class_hash, &[pubkey.scalar()], Felt::ZERO);
         tracing::debug!("Calculated Address : {:?}", calculated_address);
 
-<<<<<<< HEAD
         if transfer_fees {
             // =====================================================================================
             // Transferring the funds from pre deployed account into the calculated address
             let contract_0 = &chain.contracts.0[0];
-=======
-        // =====================================================================================
-        // Transferring the funds from pre deployed account into the calculated address
-        let contract_0 = &chain.contracts.0[0];
-
-        let transfer_txn = chain
-            .sign_and_add_invoke_tx(
-                BroadcastedInvokeTxn::V3(InvokeTxnV3 {
-                    sender_address: contract_0.address,
-                    calldata: Multicall::default()
-                        .with(Call {
-                            to: ERC20_STRK_CONTRACT_ADDRESS,
-                            selector: Selector::from("transfer"),
-                            calldata: vec![calculated_address, (9_999u128 * STRK_FRI_DECIMALS).into(), Felt::ZERO],
-                        })
-                        .flatten()
-                        .collect(),
-                    signature: vec![], // Signature is filled in by `sign_and_add_invoke_tx`.
-                    nonce: Felt::ZERO,
-                    resource_bounds: ResourceBoundsMapping {
-                        l1_gas: ResourceBounds { max_amount: 60000, max_price_per_unit: 10000 },
-                        l2_gas: ResourceBounds { max_amount: 60000, max_price_per_unit: 10000 },
-                    },
-                    tip: 0,
-                    paymaster_data: vec![],
-                    account_deployment_data: vec![],
-                    nonce_data_availability_mode: DaMode::L1,
-                    fee_data_availability_mode: DaMode::L1,
-                }),
-                contract_0,
-            )
-            .await
-            .unwrap();
-        tracing::debug!("tx hash: {:#x}", transfer_txn.transaction_hash);
->>>>>>> 344711be
 
             let transfer_txn = chain
                 .sign_and_add_invoke_tx(
@@ -613,11 +558,7 @@
             fee_data_availability_mode: DaMode::L1,
         });
 
-<<<<<<< HEAD
         let res = chain.sign_and_add_deploy_account_tx(deploy_account_txn, &account).await;
-=======
-        let res = chain.sign_and_add_deploy_account_tx(deploy_account_txn, &account).await.unwrap();
->>>>>>> 344711be
 
         if !should_work {
             assert_matches!(
@@ -633,7 +574,6 @@
 
         let res = res.unwrap();
 
-<<<<<<< HEAD
         if wait_block_time {
             assert_eq!(notifications.recv().await.unwrap(), BlockProductionStateNotification::ClosedBlock);
         } else {
@@ -642,8 +582,6 @@
 
         assert_eq!(res.contract_address, account.address);
 
-=======
->>>>>>> 344711be
         let res = chain.backend.find_tx_hash_block(&res.transaction_hash).unwrap();
         let (block, index) = res.unwrap();
 
