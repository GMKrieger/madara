use anyhow::Context;
use mc_db::MadaraBackend;
use mp_block::{
    header::{GasPrices, PendingHeader},
    PendingFullBlock,
};
use mp_chain_config::ChainConfig;
use mp_class::ClassInfoWithHash;
use mp_convert::ToFelt;
use mp_state_update::{ContractStorageDiffItem, StateDiff, StorageEntry};
use starknet_api::abi::abi_utils::get_storage_var_address;
use starknet_api::{core::ContractAddress, state::StorageKey};
use starknet_signers::SigningKey;
use starknet_types_core::{
    felt::Felt,
    hash::{Poseidon, StarkHash},
};
use std::{collections::HashMap, time::SystemTime};

mod balances;
mod classes;
mod contracts;
mod entrypoint;
mod predeployed_contracts;

pub use balances::*;
pub use classes::*;
pub use contracts::*;
pub use entrypoint::*;
use mp_transactions::compute_hash::calculate_contract_address;
pub use predeployed_contracts::*;

// 1 ETH = 1e18 WEI
const ETH_WEI_DECIMALS: u128 = 1_000_000_000_000_000_000;
// 1 STRK = 1e18 FRI
const STRK_FRI_DECIMALS: u128 = 1_000_000_000_000_000_000;

#[derive(Debug, Clone, Default)]
pub struct StorageDiffs(HashMap<ContractAddress, HashMap<StorageKey, Felt>>);
impl StorageDiffs {
    pub fn contract_mut(&mut self, contract_address: ContractAddress) -> &mut HashMap<StorageKey, Felt> {
        self.0.entry(contract_address).or_default()
    }

    pub fn as_state_diff(&self) -> Vec<ContractStorageDiffItem> {
        self.0
            .iter()
            .map(|(contract, map)| ContractStorageDiffItem {
                address: contract.to_felt(),
                storage_entries: map.iter().map(|(key, &value)| StorageEntry { key: key.to_felt(), value }).collect(),
            })
            .collect()
    }
}

// We allow ourselves to lie about the contract_address. This is because we want the UDC and the two ERC20 contracts to have well known addresses on every chain.

/// Universal Deployer Contract.
const UDC_CLASS_DEFINITION: &[u8] =
    include_bytes!("../../../../../build-artifacts/cairo_artifacts/madara_contracts_UDC.json");
pub const UDC_CONTRACT_ADDRESS: Felt =
    Felt::from_hex_unchecked("0x041a78e741e5af2fec34b695679bc6891742439f7afb8484ecd7766661ad02bf");

const ERC20_CLASS_DEFINITION: &[u8] =
    include_bytes!("../../../../../build-artifacts/cairo_artifacts/openzeppelin_ERC20Upgradeable.contract_class.json");
const ERC20_STRK_CONTRACT_ADDRESS: Felt =
    Felt::from_hex_unchecked("0x04718f5a0fc34cc1af16a1cdee98ffb20c31f5cd61d6ab07201858f4287c938d");
const ERC20_ETH_CONTRACT_ADDRESS: Felt =
    Felt::from_hex_unchecked("0x049d36570d4e46f48e99674bd3fcc84644ddd6b96f7c741b1562b82f9e004dc7");

const ACCOUNT_CLASS_DEFINITION: &[u8] = include_bytes!(
    "../../../../../build-artifacts/cairo_artifacts/openzeppelin_AccountUpgradeable.contract_class.json"
);

/// High level description of the genesis block.
#[derive(Clone, Debug, Default)]
pub struct ChainGenesisDescription {
    pub initial_balances: InitialBalances,
    pub declared_classes: InitiallyDeclaredClasses,
    pub deployed_contracts: InitiallyDeployedContracts,
    /// This is filled in with the initial_balances too when building.
    pub initial_storage: StorageDiffs,
}

impl ChainGenesisDescription {
    #[tracing::instrument(fields(module = "ChainGenesisDescription"))]
    pub fn base_config() -> anyhow::Result<Self> {
        let udc_class = InitiallyDeclaredClass::new_legacy(UDC_CLASS_DEFINITION).context("Failed to add UDC class")?;
        let erc20_class =
            InitiallyDeclaredClass::new_sierra(ERC20_CLASS_DEFINITION).context("Failed to add ERC20 class")?;
        Ok(Self {
            initial_balances: InitialBalances::default(),
            deployed_contracts: InitiallyDeployedContracts::default()
                .with(UDC_CONTRACT_ADDRESS, udc_class.class_hash())
                .with(ERC20_ETH_CONTRACT_ADDRESS, erc20_class.class_hash())
                .with(ERC20_STRK_CONTRACT_ADDRESS, erc20_class.class_hash()),
            declared_classes: InitiallyDeclaredClasses::default().with(udc_class).with(erc20_class),
            initial_storage: StorageDiffs::default(),
        })
    }

    #[tracing::instrument(skip(self), fields(module = "ChainGenesisDescription"))]
    pub fn add_devnet_contracts(&mut self, n_addr: u64) -> anyhow::Result<DevnetKeys> {
        let account_class =
            InitiallyDeclaredClass::new_sierra(ACCOUNT_CLASS_DEFINITION).context("Failed to add account class")?;
        let account_class_hash = account_class.class_hash();
        self.declared_classes.insert(account_class);

        fn get_contract_pubkey_storage_address() -> StorageKey {
            get_storage_var_address("Account_public_key", &[])
        }

        // We may want to make this seed a cli argument in the future.
        let seed = Felt::from_hex_unchecked("0x1278b36872363a1276387");

        fn rand_from_i(seed: Felt, i: u64) -> Felt {
            Poseidon::hash(&seed, &(31 ^ !i).into())
        }

        Ok(DevnetKeys(
            (0..n_addr)
                .map(|addr_idx| {
                    let secret_scalar = rand_from_i(seed, addr_idx);
                    let key = SigningKey::from_secret_scalar(secret_scalar);
                    let pubkey = key.verifying_key();

                    // calculating actual address w.r.t. the class hash.
                    let calculated_address =
                        calculate_contract_address(Felt::ZERO, account_class_hash, &[pubkey.scalar()], Felt::ZERO);

                    let balance = ContractFeeTokensBalance {
                        fri: (10_000 * ETH_WEI_DECIMALS).into(),
                        wei: (10_000 * STRK_FRI_DECIMALS).into(),
                    };

                    self.deployed_contracts.insert(calculated_address, account_class_hash);
                    self.initial_balances
                        .insert(ContractAddress::try_from(calculated_address).unwrap(), balance.clone());
                    self.initial_storage
                        .contract_mut(calculated_address.try_into().unwrap())
                        .insert(get_contract_pubkey_storage_address(), pubkey.scalar());

                    DevnetPredeployedContract {
                        secret: key,
                        pubkey: pubkey.scalar(),
                        balance,
                        address: calculated_address,
                        class_hash: account_class_hash,
                    }
                })
                .collect(),
        ))
    }

    #[tracing::instrument(skip(self, chain_config), fields(module = "ChainGenesisDescription"))]
    pub fn into_block(
        mut self,
        chain_config: &ChainConfig,
    ) -> anyhow::Result<(PendingFullBlock, Vec<ClassInfoWithHash>)> {
        self.initial_balances.to_storage_diffs(chain_config, &mut self.initial_storage);

        Ok((
            PendingFullBlock {
                header: PendingHeader {
                    parent_block_hash: Felt::ZERO,
                    sequencer_address: chain_config.sequencer_address.to_felt(),
                    block_timestamp: mp_block::header::BlockTimestamp(
                        SystemTime::now()
                            .duration_since(SystemTime::UNIX_EPOCH)
                            .expect("Current time is before unix epoch!")
                            .as_secs(),
                    ),
                    protocol_version: chain_config.latest_protocol_version,
                    l1_gas_price: GasPrices {
                        eth_l1_gas_price: 5,
                        strk_l1_gas_price: 5,
                        eth_l1_data_gas_price: 5,
                        strk_l1_data_gas_price: 5,
                    },
                    l1_da_mode: chain_config.l1_da_mode,
                },
                state_diff: StateDiff {
                    storage_diffs: self.initial_storage.as_state_diff(),
                    deprecated_declared_classes: self.declared_classes.as_legacy_state_diff(),
                    declared_classes: self.declared_classes.as_state_diff(),
                    deployed_contracts: self.deployed_contracts.as_state_diff(),
                    replaced_classes: vec![],
                    nonces: vec![],
                },
                transactions: vec![],
                events: vec![],
            },
            self.declared_classes.into_class_infos(),
        ))
    }

    pub async fn build_and_store(self, backend: &MadaraBackend) -> anyhow::Result<()> {
        let (block, classes) = self.into_block(backend.chain_config()).unwrap();

        let block_number = 0;
        let classes: Vec<_> = classes.into_iter().map(|class| class.convert()).collect::<Result<_, _>>()?;

        let _block_hash = backend
            .add_full_block_with_classes(block, block_number, &classes, /* pre_v0_13_2_hash_override */ true)
            .await?;
        Ok(())
    }
}

#[cfg(test)]
mod tests {
    use super::*;

    use std::sync::Arc;
    use std::time::Duration;

    use assert_matches::assert_matches;
    use rstest::rstest;
    use starknet_core::types::contract::SierraClass;

    use mc_block_production::metrics::BlockProductionMetrics;
    use mc_block_production::{BlockProductionStateNotification, BlockProductionTask};
    use mc_db::MadaraBackend;
    use mc_mempool::{L1DataProvider, Mempool, MempoolConfig, MempoolLimits, MockL1DataProvider};
    use mc_settlement_client::L1ClientMock;
    use mc_submit_tx::{
        RejectedTransactionError, RejectedTransactionErrorKind, SubmitTransaction, SubmitTransactionError,
        TransactionValidator, TransactionValidatorConfig,
    };
    use mp_block::{BlockId, BlockTag};
    use mp_class::{ClassInfo, FlattenedSierraClass};
    use mp_receipt::{Event, ExecutionResult, FeePayment, InvokeTransactionReceipt, PriceUnit, TransactionReceipt};
    use mp_rpc::{
        AddInvokeTransactionResult, BroadcastedDeclareTxn, BroadcastedDeclareTxnV3, BroadcastedDeployAccountTxn,
        BroadcastedInvokeTxn, BroadcastedTxn, ClassAndTxnHash, ContractAndTxnHash, DaMode, DeployAccountTxnV3,
        InvokeTxnV3, ResourceBounds, ResourceBoundsMapping,
    };
    use mp_transactions::compute_hash::calculate_contract_address;
    use mp_transactions::IntoBlockifierExt;
    use mp_utils::service::ServiceContext;
    use mp_utils::AbortOnDrop;

    struct DevnetForTesting {
        backend: Arc<MadaraBackend>,
        contracts: DevnetKeys,
        block_production: Option<BlockProductionTask>,
        mempool: Arc<Mempool>,
        tx_validator: Arc<TransactionValidator>,
    }

    impl DevnetForTesting {
        pub async fn sign_and_add_invoke_tx(
            &self,
            mut tx: BroadcastedInvokeTxn,
            contract: &DevnetPredeployedContract,
        ) -> Result<AddInvokeTransactionResult, SubmitTransactionError> {
            let (api_tx, _classes) = BroadcastedTxn::Invoke(tx.clone())
                .into_starknet_api(
                    self.backend.chain_config().chain_id.to_felt(),
                    self.backend.chain_config().latest_protocol_version,
                )
                .unwrap();
            let signature = contract.secret.sign(&api_tx.tx_hash().to_felt()).unwrap();

            let tx_signature = match &mut tx {
                BroadcastedInvokeTxn::V0(tx) => &mut tx.signature,
                BroadcastedInvokeTxn::V1(tx) => &mut tx.signature,
                BroadcastedInvokeTxn::V3(tx) => &mut tx.signature,
                _ => unreachable!("the invoke tx is not query only"),
            };
            *tx_signature = vec![signature.r, signature.s].into();

            tracing::debug!("tx: {:?}", tx);

            self.tx_validator.submit_invoke_transaction(tx).await
        }

        pub async fn sign_and_add_declare_tx(
            &self,
            mut tx: BroadcastedDeclareTxn,
            contract: &DevnetPredeployedContract,
        ) -> Result<ClassAndTxnHash, SubmitTransactionError> {
            let (api_tx, _classes) = BroadcastedTxn::Declare(tx.clone())
                .into_starknet_api(
                    self.backend.chain_config().chain_id.to_felt(),
                    self.backend.chain_config().latest_protocol_version,
                )
                .unwrap();
            let signature = contract.secret.sign(&api_tx.tx_hash().to_felt()).unwrap();

            let tx_signature = match &mut tx {
                BroadcastedDeclareTxn::V1(tx) => &mut tx.signature,
                BroadcastedDeclareTxn::V2(tx) => &mut tx.signature,
                BroadcastedDeclareTxn::V3(tx) => &mut tx.signature,
                _ => unreachable!("the declare tx is not query only"),
            };
            *tx_signature = vec![signature.r, signature.s].into();

            self.tx_validator.submit_declare_transaction(tx).await
        }

        pub async fn sign_and_add_deploy_account_tx(
            &self,
            mut tx: BroadcastedDeployAccountTxn,
            contract: &DevnetPredeployedContract,
        ) -> Result<ContractAndTxnHash, SubmitTransactionError> {
            let (api_tx, _classes) = BroadcastedTxn::DeployAccount(tx.clone())
                .into_starknet_api(
                    self.backend.chain_config().chain_id.to_felt(),
                    self.backend.chain_config().latest_protocol_version,
                )
                .unwrap();
            let signature = contract.secret.sign(&api_tx.tx_hash().to_felt()).unwrap();

            let tx_signature = match &mut tx {
                BroadcastedDeployAccountTxn::V1(tx) => &mut tx.signature,
                BroadcastedDeployAccountTxn::V3(tx) => &mut tx.signature,
                _ => unreachable!("the deploy account tx is not query only"),
            };
            *tx_signature = vec![signature.r, signature.s].into();

            self.tx_validator.submit_deploy_account_transaction(tx).await
        }

        /// (STRK in FRI, ETH in WEI)
        pub fn get_bal_strk_eth(&self, contract_address: Felt) -> (u128, u128) {
            get_fee_tokens_balance(&self.backend, contract_address).unwrap().as_u128_fri_wei().unwrap()
        }
    }

    async fn chain_with_mempool_limits(mempool_limits: MempoolLimits) -> DevnetForTesting {
        chain_with_mempool_limits_and_chain_config(mempool_limits, ChainConfig::madara_devnet()).await
    }
    async fn chain_with_mempool_limits_and_block_time(
        mempool_limits: MempoolLimits,
        block_time: Duration,
        pending_block_update_time: Option<Duration>,
    ) -> DevnetForTesting {
        let mut chain_config = ChainConfig::madara_devnet();
        chain_config.block_time = block_time;
        chain_config.pending_block_update_time = pending_block_update_time;
        chain_with_mempool_limits_and_chain_config(mempool_limits, chain_config).await
    }
    async fn chain_with_mempool_limits_and_chain_config(
        mempool_limits: MempoolLimits,
        chain_config: ChainConfig,
    ) -> DevnetForTesting {
        let _ = tracing_subscriber::fmt()
            .with_env_filter(tracing_subscriber::EnvFilter::from_default_env())
            .with_test_writer()
            .try_init();
        let mut g = ChainGenesisDescription::base_config().unwrap();
        let contracts = g.add_devnet_contracts(10).unwrap();

        let backend = MadaraBackend::open_for_testing(Arc::new(chain_config));
        g.build_and_store(&backend).await.unwrap();
        tracing::debug!("block imported {:?}", backend.get_block_info(&BlockId::Tag(BlockTag::Latest)));

        let mut l1_data_provider = MockL1DataProvider::new();
        l1_data_provider.expect_get_gas_prices().return_const(GasPrices {
            eth_l1_gas_price: 128,
            strk_l1_gas_price: 128,
            eth_l1_data_gas_price: 128,
            strk_l1_data_gas_price: 128,
        });
        let l1_data_provider = Arc::new(l1_data_provider) as Arc<dyn L1DataProvider>;
        let mempool = Arc::new(Mempool::new(Arc::clone(&backend), MempoolConfig::new(mempool_limits)));
        let metrics = BlockProductionMetrics::register();

        let block_production = BlockProductionTask::new(
            Arc::clone(&backend),
            Arc::clone(&mempool),
            Arc::new(metrics),
            Arc::clone(&l1_data_provider),
            Arc::new(L1ClientMock::new()),
        );

        let tx_validator = Arc::new(TransactionValidator::new(
            Arc::clone(&mempool) as _,
            Arc::clone(&backend),
            TransactionValidatorConfig::default(),
        ));

        DevnetForTesting { backend, contracts, block_production: Some(block_production), mempool, tx_validator }
    }

    #[rstest]
    #[case(m_cairo_test_contracts::TEST_CONTRACT_SIERRA)]
    #[tokio::test]
    async fn test_declare(#[case] contract: &[u8]) {
        let mut chain = chain_with_mempool_limits(MempoolLimits::for_testing()).await;
        tracing::info!("{}", chain.contracts);

        let sender_address = &chain.contracts.0[0];

        let sierra_class: SierraClass = serde_json::from_slice(contract).unwrap();
        let flattened_class: FlattenedSierraClass = sierra_class.clone().flatten().unwrap().into();

        let (compiled_contract_class_hash, _compiled_class) = flattened_class.compile_to_casm().unwrap();

        let declare_txn: BroadcastedDeclareTxn = BroadcastedDeclareTxn::V3(BroadcastedDeclareTxnV3 {
            sender_address: sender_address.address,
            compiled_class_hash: compiled_contract_class_hash,
            signature: vec![].into(),
            nonce: Felt::ZERO,
            contract_class: flattened_class.into(),
            resource_bounds: ResourceBoundsMapping {
                l1_gas: ResourceBounds { max_amount: 220000, max_price_per_unit: 10000 },
                l2_gas: ResourceBounds { max_amount: 60000, max_price_per_unit: 10000 },
            },
            tip: 0,
            paymaster_data: vec![],
            account_deployment_data: vec![],
            nonce_data_availability_mode: DaMode::L1,
            fee_data_availability_mode: DaMode::L1,
        });

        let res = chain.sign_and_add_declare_tx(declare_txn, sender_address).await.unwrap();

        let calculated_class_hash = sierra_class.class_hash().unwrap();

        assert_eq!(res.class_hash, calculated_class_hash);

        let mut block_production = chain.block_production.take().unwrap();
        let mut notifications = block_production.subscribe_state_notifications();
        let _task =
            AbortOnDrop::spawn(async move { block_production.run(ServiceContext::new_for_testing()).await.unwrap() });
        for _ in 0..10 {
            assert_eq!(notifications.recv().await.unwrap(), BlockProductionStateNotification::UpdatedPendingBlock);
            if !chain.backend.get_block_info(&BlockId::Tag(BlockTag::Pending)).unwrap().unwrap().tx_hashes().is_empty()
            {
                break;
            }
        }

        let block = chain.backend.get_block(&BlockId::Tag(BlockTag::Pending)).unwrap().unwrap();

        assert_eq!(block.inner.transactions.len(), 1);
        assert_eq!(block.inner.receipts.len(), 1);
        tracing::debug!("receipt: {:?}", block.inner.receipts[0]);

        let class_info =
            chain.backend.get_class_info(&BlockId::Tag(BlockTag::Pending), &calculated_class_hash).unwrap().unwrap();

        assert_matches!(
            class_info,
            ClassInfo::Sierra(info) if info.compiled_class_hash == compiled_contract_class_hash
        );

        let TransactionReceipt::Declare(receipt) = block.inner.receipts[0].clone() else { unreachable!() };

        assert_eq!(receipt.execution_result, ExecutionResult::Succeeded);
    }

    #[rstest]
    #[case::should_fail_no_fund(false, false, Some(Duration::from_millis(500)), Duration::from_secs(500000), false)]
    #[case::should_work_all_in_pending_block(
        true,
        false,
        Some(Duration::from_millis(500)),
        Duration::from_secs(500000),
        true
    )]
<<<<<<< HEAD
    #[case::should_work_across_block_boundary(true, true, None, Duration::from_secs(1), true)]
=======
    // FIXME: flaky
    // #[case::should_work_across_block_boundary(true, true, None, Duration::from_secs(1), true)]
    #[ignore = "should_work_across_block_boundary"]
>>>>>>> 7123f843
    #[tokio::test]
    async fn test_account_deploy(
        #[case] transfer_fees: bool,
        #[case] wait_block_time: bool,
        #[case] pending_update_time: Option<Duration>,
        #[case] block_time: Duration,
        #[case] should_work: bool,
    ) {
        let mut chain =
            chain_with_mempool_limits_and_block_time(MempoolLimits::for_testing(), block_time, pending_update_time)
                .await;

        let mut block_production = chain.block_production.take().unwrap();
        let mut notifications = block_production.subscribe_state_notifications();
        let mut _task =
            AbortOnDrop::spawn(async move { block_production.run(ServiceContext::new_for_testing()).await.unwrap() });

        let key = SigningKey::from_random();
        tracing::debug!("Secret Key : {:?}", key.secret_scalar());

        let pubkey = key.verifying_key();
        tracing::debug!("Public Key : {:?}", pubkey.scalar());

        // using the class hash of the first account as the account class hash
        let account_class_hash = chain.contracts.0[0].class_hash;
        let calculated_address =
            calculate_contract_address(Felt::ZERO, account_class_hash, &[pubkey.scalar()], Felt::ZERO);
        tracing::debug!("Calculated Address : {:?}", calculated_address);

        if transfer_fees {
            // =====================================================================================
            // Transferring the funds from pre deployed account into the calculated address
            let contract_0 = &chain.contracts.0[0];

            let transfer_txn = chain
                .sign_and_add_invoke_tx(
                    BroadcastedInvokeTxn::V3(InvokeTxnV3 {
                        sender_address: contract_0.address,
                        calldata: Multicall::default()
                            .with(Call {
                                to: ERC20_STRK_CONTRACT_ADDRESS,
                                selector: Selector::from("transfer"),
                                calldata: vec![calculated_address, (9_999u128 * STRK_FRI_DECIMALS).into(), Felt::ZERO],
                            })
                            .flatten()
                            .collect::<Vec<_>>()
                            .into(),
                        signature: vec![].into(), // Signature is filled in by `sign_and_add_invoke_tx`.
                        nonce: Felt::ZERO,
                        resource_bounds: ResourceBoundsMapping {
                            l1_gas: ResourceBounds { max_amount: 60000, max_price_per_unit: 10000 },
                            l2_gas: ResourceBounds { max_amount: 60000, max_price_per_unit: 10000 },
                        },
                        tip: 0,
                        paymaster_data: vec![],
                        account_deployment_data: vec![],
                        nonce_data_availability_mode: DaMode::L1,
                        fee_data_availability_mode: DaMode::L1,
                    }),
                    contract_0,
                )
                .await
                .unwrap();
            tracing::debug!("tx hash: {:#x}", transfer_txn.transaction_hash);
            let notif = if wait_block_time {
                BlockProductionStateNotification::ClosedBlock
            } else {
                BlockProductionStateNotification::UpdatedPendingBlock
            };

            for _ in 0..10 {
                assert_eq!(notifications.recv().await.unwrap(), notif);
                if !chain
                    .backend
                    .get_block_info(&BlockId::Tag(BlockTag::Pending))
                    .unwrap()
                    .unwrap()
                    .tx_hashes()
                    .is_empty()
                {
                    break;
                }
            }
        }

        // =====================================================================================

        let account_balance = get_fee_tokens_balance(&chain.backend, calculated_address).unwrap();
        let account = DevnetPredeployedContract {
            secret: key,
            pubkey: pubkey.scalar(),
            balance: account_balance,
            address: calculated_address,
            class_hash: account_class_hash,
        };

        let deploy_account_txn = BroadcastedDeployAccountTxn::V3(DeployAccountTxnV3 {
            signature: vec![].into(),
            nonce: Felt::ZERO,
            contract_address_salt: Felt::ZERO,
            constructor_calldata: vec![pubkey.scalar()],
            class_hash: account_class_hash,
            resource_bounds: ResourceBoundsMapping {
                l1_gas: ResourceBounds { max_amount: 60000, max_price_per_unit: 10000 },
                l2_gas: ResourceBounds { max_amount: 60000, max_price_per_unit: 10000 },
            },
            tip: 0,
            paymaster_data: vec![],
            nonce_data_availability_mode: DaMode::L1,
            fee_data_availability_mode: DaMode::L1,
        });

        let res = chain.sign_and_add_deploy_account_tx(deploy_account_txn, &account).await;

        if !should_work {
            assert_matches!(
                res,
                Err(SubmitTransactionError::Rejected(RejectedTransactionError {
                    kind: RejectedTransactionErrorKind::ValidateFailure,
                    ..
                }))
            );
            assert!(format!("{:#}", res.unwrap_err()).contains("exceed balance"));
            return;
        }

        let res = res.unwrap();

        let notif = if wait_block_time {
            BlockProductionStateNotification::ClosedBlock
        } else {
            BlockProductionStateNotification::UpdatedPendingBlock
        };

        for _ in 0..10 {
            assert_eq!(notifications.recv().await.unwrap(), notif);
        }

        assert_eq!(res.contract_address, account.address);

        let res = chain.backend.find_tx_hash_block(&res.transaction_hash).unwrap();
        let (block, index) = res.unwrap();

        let TransactionReceipt::DeployAccount(receipt) = block.inner.receipts[index.0 as usize].clone() else {
            unreachable!()
        };

        assert_eq!(receipt.execution_result, ExecutionResult::Succeeded);
    }

    // TODO: add eth transfer
    #[rstest]
    #[case(24235u128, false)]
    #[case(9_999u128 * STRK_FRI_DECIMALS, false)]
    #[case(10_001u128 * STRK_FRI_DECIMALS, true)]
    #[tokio::test]
    async fn test_basic_transfer(#[case] transfer_amount: u128, #[case] expect_reverted: bool) {
        let mut chain = chain_with_mempool_limits(MempoolLimits::for_testing()).await;
        tracing::info!("{}", chain.contracts);

        let sequencer_address = chain.backend.chain_config().sequencer_address.to_felt();
        let contract_0 = &chain.contracts.0[0];
        let contract_1 = &chain.contracts.0[1];

        assert_eq!(chain.get_bal_strk_eth(sequencer_address), (0, 0));
        assert_eq!(chain.get_bal_strk_eth(contract_0.address), (10_000 * STRK_FRI_DECIMALS, 10_000 * ETH_WEI_DECIMALS));
        assert_eq!(chain.get_bal_strk_eth(contract_1.address), (10_000 * STRK_FRI_DECIMALS, 10_000 * ETH_WEI_DECIMALS));

        let result = chain
            .sign_and_add_invoke_tx(
                BroadcastedInvokeTxn::V3(InvokeTxnV3 {
                    sender_address: contract_0.address,
                    calldata: Multicall::default()
                        .with(Call {
                            to: ERC20_STRK_CONTRACT_ADDRESS,
                            selector: Selector::from("transfer"),
                            calldata: vec![contract_1.address, transfer_amount.into(), Felt::ZERO],
                        })
                        .flatten()
                        .collect::<Vec<_>>()
                        .into(),
                    signature: vec![].into(), // Signature is filled in by `sign_and_add_invoke_tx`.
                    nonce: Felt::ZERO,
                    resource_bounds: ResourceBoundsMapping {
                        l1_gas: ResourceBounds { max_amount: 60000, max_price_per_unit: 10000 },
                        l2_gas: ResourceBounds { max_amount: 60000, max_price_per_unit: 10000 },
                    },
                    tip: 0,
                    paymaster_data: vec![],
                    account_deployment_data: vec![],
                    nonce_data_availability_mode: DaMode::L1,
                    fee_data_availability_mode: DaMode::L1,
                }),
                contract_0,
            )
            .await
            .unwrap();

        tracing::info!("tx hash: {:#x}", result.transaction_hash);

        let mut block_production = chain.block_production.take().unwrap();
        let mut notifications = block_production.subscribe_state_notifications();
        let _task =
            AbortOnDrop::spawn(async move { block_production.run(ServiceContext::new_for_testing()).await.unwrap() });

        for _ in 0..10 {
            assert_eq!(notifications.recv().await.unwrap(), BlockProductionStateNotification::UpdatedPendingBlock);
            if !chain.backend.get_block_info(&BlockId::Tag(BlockTag::Pending)).unwrap().unwrap().tx_hashes().is_empty()
            {
                break;
            }
        }

        let block = chain.backend.get_block(&BlockId::Tag(BlockTag::Pending)).unwrap().unwrap();

        assert_eq!(block.inner.transactions.len(), 1);
        assert_eq!(block.inner.receipts.len(), 1);
        tracing::info!("receipt: {:?}", block.inner.receipts[0]);

        let TransactionReceipt::Invoke(receipt) = block.inner.receipts[0].clone() else { unreachable!() };
        let fees_fri = block.inner.receipts[0].actual_fee().amount;

        if !expect_reverted {
            assert_eq!(
                receipt,
                InvokeTransactionReceipt {
                    transaction_hash: result.transaction_hash,
                    messages_sent: vec![],
                    events: vec![
                        Event {
                            from_address: ERC20_STRK_CONTRACT_ADDRESS,
                            keys: vec![
                                // Transfer
                                Felt::from_hex_unchecked(
                                    "0x99cd8bde557814842a3121e8ddfd433a539b8c9f14bf31ebf108d12e6196e9"
                                ),
                                // From
                                contract_0.address,
                                // To
                                contract_1.address,
                            ],
                            // U256 of the amount
                            data: vec![transfer_amount.into(), Felt::ZERO],
                        },
                        Event {
                            from_address: ERC20_STRK_CONTRACT_ADDRESS,
                            keys: vec![
                                Felt::from_hex_unchecked(
                                    "0x99cd8bde557814842a3121e8ddfd433a539b8c9f14bf31ebf108d12e6196e9"
                                ),
                                contract_0.address,
                                sequencer_address,
                            ],
                            // This is the fees transfer to the sequencer.
                            data: vec![fees_fri, Felt::ZERO],
                        },
                    ],
                    // TODO: resources and fees are not tested because they consistent accross runs, we have to figure out why
                    execution_resources: receipt.execution_resources.clone(),
                    actual_fee: FeePayment { amount: fees_fri, unit: PriceUnit::Fri },
                    execution_result: receipt.execution_result.clone(), // matched below
                }
            );
        }

        match expect_reverted {
            false => {
                assert_eq!(&receipt.execution_result, &ExecutionResult::Succeeded);

                let fees_fri = block.inner.receipts[0].actual_fee().amount.try_into().unwrap();
                assert_eq!(chain.get_bal_strk_eth(sequencer_address), (fees_fri, 0));
                assert_eq!(
                    chain.get_bal_strk_eth(contract_0.address),
                    (10_000 * STRK_FRI_DECIMALS - fees_fri - transfer_amount, 10_000 * ETH_WEI_DECIMALS)
                );
                assert_eq!(
                    chain.get_bal_strk_eth(contract_1.address),
                    (10_000 * STRK_FRI_DECIMALS + transfer_amount, 10_000 * ETH_WEI_DECIMALS)
                );
            }
            true => {
                let ExecutionResult::Reverted { reason } = receipt.execution_result else { unreachable!() };
                assert!(reason.contains("ERC20: insufficient balance"));

                let fees_fri = block.inner.receipts[0].actual_fee().amount.try_into().unwrap();
                assert_eq!(chain.get_bal_strk_eth(sequencer_address), (fees_fri, 0));
                assert_eq!(
                    chain.get_bal_strk_eth(contract_0.address),
                    (10_000 * STRK_FRI_DECIMALS - fees_fri, 10_000 * ETH_WEI_DECIMALS)
                );
                assert_eq!(
                    chain.get_bal_strk_eth(contract_1.address),
                    (10_000 * STRK_FRI_DECIMALS, 10_000 * ETH_WEI_DECIMALS)
                );
            }
        }
    }

    #[rstest]
    #[tokio::test]
    async fn test_mempool_tx_limit() {
        let chain = chain_with_mempool_limits(MempoolLimits {
            max_age: None,
            max_declare_transactions: 2,
            max_transactions: 5,
        })
        .await;
        tracing::info!("{}", chain.contracts);

        let contract_0 = &chain.contracts.0[0];
        let contract_1 = &chain.contracts.0[1];

        for nonce in 0..5 {
            chain
                .sign_and_add_invoke_tx(
                    BroadcastedInvokeTxn::V3(InvokeTxnV3 {
                        sender_address: contract_0.address,
                        calldata: Multicall::default()
                            .with(Call {
                                to: ERC20_STRK_CONTRACT_ADDRESS,
                                selector: Selector::from("transfer"),
                                calldata: vec![contract_1.address, 15.into(), Felt::ZERO],
                            })
                            .flatten()
                            .collect::<Vec<_>>()
                            .into(),
                        signature: vec![].into(), // Signature is filled in by `sign_and_add_invoke_tx`.
                        nonce: nonce.into(),
                        resource_bounds: ResourceBoundsMapping {
                            l1_gas: ResourceBounds { max_amount: 60000, max_price_per_unit: 10000 },
                            l2_gas: ResourceBounds { max_amount: 60000, max_price_per_unit: 10000 },
                        },
                        tip: 0,
                        paymaster_data: vec![],
                        account_deployment_data: vec![],
                        nonce_data_availability_mode: DaMode::L1,
                        fee_data_availability_mode: DaMode::L1,
                    }),
                    contract_0,
                )
                .await
                .unwrap();
        }

        let result = chain
            .sign_and_add_invoke_tx(
                BroadcastedInvokeTxn::V3(InvokeTxnV3 {
                    sender_address: contract_0.address,
                    calldata: Multicall::default()
                        .with(Call {
                            to: ERC20_STRK_CONTRACT_ADDRESS,
                            selector: Selector::from("transfer"),
                            calldata: vec![contract_1.address, 15.into(), Felt::ZERO],
                        })
                        .flatten()
                        .collect::<Vec<_>>()
                        .into(),
                    signature: vec![].into(), // Signature is filled in by `sign_and_add_invoke_tx`.
                    nonce: 5.into(),
                    resource_bounds: ResourceBoundsMapping {
                        l1_gas: ResourceBounds { max_amount: 60000, max_price_per_unit: 10000 },
                        l2_gas: ResourceBounds { max_amount: 60000, max_price_per_unit: 10000 },
                    },
                    tip: 0,
                    paymaster_data: vec![],
                    account_deployment_data: vec![],
                    nonce_data_availability_mode: DaMode::L1,
                    fee_data_availability_mode: DaMode::L1,
                }),
                contract_0,
            )
            .await;

        assert_matches!(
            result,
            Err(mc_submit_tx::SubmitTransactionError::Rejected(mc_submit_tx::RejectedTransactionError {
                kind: mc_submit_tx::RejectedTransactionErrorKind::TransactionLimitExceeded,
                message: _
            }))
        );
        assert!(format!("{:#}", result.unwrap_err()).contains("The mempool has reached the limit of 5 transactions"));
    }

    #[rstest]
    #[tokio::test]
    async fn test_mempool_age_limit() {
        let max_age = Duration::from_millis(1000);
        let mut chain = chain_with_mempool_limits(MempoolLimits {
            max_age: Some(max_age),
            max_declare_transactions: 2,
            max_transactions: 5,
        })
        .await;
        tracing::info!("{}", chain.contracts);

        let contract_0 = &chain.contracts.0[0];
        let contract_1 = &chain.contracts.0[1];

        chain
            .sign_and_add_invoke_tx(
                BroadcastedInvokeTxn::V3(InvokeTxnV3 {
                    sender_address: contract_0.address,
                    calldata: Multicall::default()
                        .with(Call {
                            to: ERC20_STRK_CONTRACT_ADDRESS,
                            selector: Selector::from("transfer"),
                            calldata: vec![contract_1.address, 15.into(), Felt::ZERO],
                        })
                        .flatten()
                        .collect::<Vec<_>>()
                        .into(),
                    signature: vec![].into(), // Signature is filled in by `sign_and_add_invoke_tx`.
                    nonce: 0.into(),
                    resource_bounds: ResourceBoundsMapping {
                        l1_gas: ResourceBounds { max_amount: 60000, max_price_per_unit: 10000 },
                        l2_gas: ResourceBounds { max_amount: 60000, max_price_per_unit: 10000 },
                    },
                    tip: 0,
                    paymaster_data: vec![],
                    account_deployment_data: vec![],
                    nonce_data_availability_mode: DaMode::L1,
                    fee_data_availability_mode: DaMode::L1,
                }),
                contract_0,
            )
            .await
            .unwrap();

        std::thread::sleep(max_age); // max age reached
        let mut block_production = chain.block_production.take().unwrap();
        let mut notifications = block_production.subscribe_state_notifications();
        let _task =
            AbortOnDrop::spawn(async move { block_production.run(ServiceContext::new_for_testing()).await.unwrap() });
        assert_eq!(notifications.recv().await.unwrap(), BlockProductionStateNotification::UpdatedPendingBlock);

        let block = chain.backend.get_block(&BlockId::Tag(BlockTag::Pending)).unwrap().unwrap();

        // no transactions :)
        assert_eq!(block.inner.transactions, vec![]);
        assert_eq!(block.inner.receipts, vec![]);
        assert!(chain.mempool.is_empty().await);
    }
}<|MERGE_RESOLUTION|>--- conflicted
+++ resolved
@@ -210,19 +210,11 @@
 #[cfg(test)]
 mod tests {
     use super::*;
-
-    use std::sync::Arc;
-    use std::time::Duration;
-
     use assert_matches::assert_matches;
-    use rstest::rstest;
-    use starknet_core::types::contract::SierraClass;
-
     use mc_block_production::metrics::BlockProductionMetrics;
     use mc_block_production::{BlockProductionStateNotification, BlockProductionTask};
     use mc_db::MadaraBackend;
-    use mc_mempool::{L1DataProvider, Mempool, MempoolConfig, MempoolLimits, MockL1DataProvider};
-    use mc_settlement_client::L1ClientMock;
+    use mc_mempool::{L1DataProvider, Mempool, MempoolConfig, MockL1DataProvider};
     use mc_submit_tx::{
         RejectedTransactionError, RejectedTransactionErrorKind, SubmitTransaction, SubmitTransactionError,
         TransactionValidator, TransactionValidatorConfig,
@@ -236,15 +228,19 @@
         InvokeTxnV3, ResourceBounds, ResourceBoundsMapping,
     };
     use mp_transactions::compute_hash::calculate_contract_address;
-    use mp_transactions::IntoBlockifierExt;
+    use mp_transactions::validated::TxTimestamp;
+    use mp_transactions::IntoStarknetApiExt;
     use mp_utils::service::ServiceContext;
     use mp_utils::AbortOnDrop;
+    use rstest::rstest;
+    use starknet_core::types::contract::SierraClass;
+    use std::sync::Arc;
+    use std::time::Duration;
 
     struct DevnetForTesting {
         backend: Arc<MadaraBackend>,
         contracts: DevnetKeys,
         block_production: Option<BlockProductionTask>,
-        mempool: Arc<Mempool>,
         tx_validator: Arc<TransactionValidator>,
     }
 
@@ -254,13 +250,14 @@
             mut tx: BroadcastedInvokeTxn,
             contract: &DevnetPredeployedContract,
         ) -> Result<AddInvokeTransactionResult, SubmitTransactionError> {
-            let (api_tx, _classes) = BroadcastedTxn::Invoke(tx.clone())
-                .into_starknet_api(
+            let api_tx = BroadcastedTxn::Invoke(tx.clone())
+                .into_validated_tx(
                     self.backend.chain_config().chain_id.to_felt(),
                     self.backend.chain_config().latest_protocol_version,
+                    TxTimestamp::now(),
                 )
                 .unwrap();
-            let signature = contract.secret.sign(&api_tx.tx_hash().to_felt()).unwrap();
+            let signature = contract.secret.sign(&api_tx.tx_hash).unwrap();
 
             let tx_signature = match &mut tx {
                 BroadcastedInvokeTxn::V0(tx) => &mut tx.signature,
@@ -280,13 +277,14 @@
             mut tx: BroadcastedDeclareTxn,
             contract: &DevnetPredeployedContract,
         ) -> Result<ClassAndTxnHash, SubmitTransactionError> {
-            let (api_tx, _classes) = BroadcastedTxn::Declare(tx.clone())
-                .into_starknet_api(
+            let api_tx = BroadcastedTxn::Declare(tx.clone())
+                .into_validated_tx(
                     self.backend.chain_config().chain_id.to_felt(),
                     self.backend.chain_config().latest_protocol_version,
+                    TxTimestamp::now(),
                 )
                 .unwrap();
-            let signature = contract.secret.sign(&api_tx.tx_hash().to_felt()).unwrap();
+            let signature = contract.secret.sign(&api_tx.tx_hash).unwrap();
 
             let tx_signature = match &mut tx {
                 BroadcastedDeclareTxn::V1(tx) => &mut tx.signature,
@@ -304,13 +302,14 @@
             mut tx: BroadcastedDeployAccountTxn,
             contract: &DevnetPredeployedContract,
         ) -> Result<ContractAndTxnHash, SubmitTransactionError> {
-            let (api_tx, _classes) = BroadcastedTxn::DeployAccount(tx.clone())
-                .into_starknet_api(
+            let api_tx = BroadcastedTxn::DeployAccount(tx.clone())
+                .into_validated_tx(
                     self.backend.chain_config().chain_id.to_felt(),
                     self.backend.chain_config().latest_protocol_version,
+                    TxTimestamp::now(),
                 )
                 .unwrap();
-            let signature = contract.secret.sign(&api_tx.tx_hash().to_felt()).unwrap();
+            let signature = contract.secret.sign(&api_tx.tx_hash).unwrap();
 
             let tx_signature = match &mut tx {
                 BroadcastedDeployAccountTxn::V1(tx) => &mut tx.signature,
@@ -328,23 +327,19 @@
         }
     }
 
-    async fn chain_with_mempool_limits(mempool_limits: MempoolLimits) -> DevnetForTesting {
-        chain_with_mempool_limits_and_chain_config(mempool_limits, ChainConfig::madara_devnet()).await
-    }
-    async fn chain_with_mempool_limits_and_block_time(
-        mempool_limits: MempoolLimits,
+    async fn test_chain() -> DevnetForTesting {
+        test_chain_with_chain_config(ChainConfig::madara_devnet()).await
+    }
+    async fn test_chain_with_block_time(
         block_time: Duration,
         pending_block_update_time: Option<Duration>,
     ) -> DevnetForTesting {
         let mut chain_config = ChainConfig::madara_devnet();
         chain_config.block_time = block_time;
         chain_config.pending_block_update_time = pending_block_update_time;
-        chain_with_mempool_limits_and_chain_config(mempool_limits, chain_config).await
-    }
-    async fn chain_with_mempool_limits_and_chain_config(
-        mempool_limits: MempoolLimits,
-        chain_config: ChainConfig,
-    ) -> DevnetForTesting {
+        test_chain_with_chain_config(chain_config).await
+    }
+    async fn test_chain_with_chain_config(chain_config: ChainConfig) -> DevnetForTesting {
         let _ = tracing_subscriber::fmt()
             .with_env_filter(tracing_subscriber::EnvFilter::from_default_env())
             .with_test_writer()
@@ -352,7 +347,8 @@
         let mut g = ChainGenesisDescription::base_config().unwrap();
         let contracts = g.add_devnet_contracts(10).unwrap();
 
-        let backend = MadaraBackend::open_for_testing(Arc::new(chain_config));
+        let chain_config = Arc::new(chain_config);
+        let backend = MadaraBackend::open_for_testing(chain_config.clone());
         g.build_and_store(&backend).await.unwrap();
         tracing::debug!("block imported {:?}", backend.get_block_info(&BlockId::Tag(BlockTag::Latest)));
 
@@ -364,7 +360,10 @@
             strk_l1_data_gas_price: 128,
         });
         let l1_data_provider = Arc::new(l1_data_provider) as Arc<dyn L1DataProvider>;
-        let mempool = Arc::new(Mempool::new(Arc::clone(&backend), MempoolConfig::new(mempool_limits)));
+        let mempool = Arc::new(Mempool::new(
+            Arc::clone(&backend),
+            MempoolConfig::new(mc_mempool::MempoolLimits::new(&chain_config)),
+        ));
         let metrics = BlockProductionMetrics::register();
 
         let block_production = BlockProductionTask::new(
@@ -372,7 +371,7 @@
             Arc::clone(&mempool),
             Arc::new(metrics),
             Arc::clone(&l1_data_provider),
-            Arc::new(L1ClientMock::new()),
+            Arc::new(mc_settlement_client::L1SyncDisabledClient) as _,
         );
 
         let tx_validator = Arc::new(TransactionValidator::new(
@@ -381,14 +380,14 @@
             TransactionValidatorConfig::default(),
         ));
 
-        DevnetForTesting { backend, contracts, block_production: Some(block_production), mempool, tx_validator }
+        DevnetForTesting { backend, contracts, block_production: Some(block_production), tx_validator }
     }
 
     #[rstest]
     #[case(m_cairo_test_contracts::TEST_CONTRACT_SIERRA)]
     #[tokio::test]
     async fn test_declare(#[case] contract: &[u8]) {
-        let mut chain = chain_with_mempool_limits(MempoolLimits::for_testing()).await;
+        let mut chain = test_chain().await;
         tracing::info!("{}", chain.contracts);
 
         let sender_address = &chain.contracts.0[0];
@@ -396,7 +395,9 @@
         let sierra_class: SierraClass = serde_json::from_slice(contract).unwrap();
         let flattened_class: FlattenedSierraClass = sierra_class.clone().flatten().unwrap().into();
 
-        let (compiled_contract_class_hash, _compiled_class) = flattened_class.compile_to_casm().unwrap();
+        // starkli class-hash target/dev/madara_contracts_TestContract.compiled_contract_class.json
+        let compiled_contract_class_hash =
+            Felt::from_hex("0x0138105ded3d2e4ea1939a0bc106fb80fd8774c9eb89c1890d4aeac88e6a1b27").unwrap();
 
         let declare_txn: BroadcastedDeclareTxn = BroadcastedDeclareTxn::V3(BroadcastedDeclareTxnV3 {
             sender_address: sender_address.address,
@@ -405,7 +406,7 @@
             nonce: Felt::ZERO,
             contract_class: flattened_class.into(),
             resource_bounds: ResourceBoundsMapping {
-                l1_gas: ResourceBounds { max_amount: 220000, max_price_per_unit: 10000 },
+                l1_gas: ResourceBounds { max_amount: 210000, max_price_per_unit: 10000 },
                 l2_gas: ResourceBounds { max_amount: 60000, max_price_per_unit: 10000 },
             },
             tip: 0,
@@ -461,13 +462,10 @@
         Duration::from_secs(500000),
         true
     )]
-<<<<<<< HEAD
     #[case::should_work_across_block_boundary(true, true, None, Duration::from_secs(1), true)]
-=======
     // FIXME: flaky
     // #[case::should_work_across_block_boundary(true, true, None, Duration::from_secs(1), true)]
     #[ignore = "should_work_across_block_boundary"]
->>>>>>> 7123f843
     #[tokio::test]
     async fn test_account_deploy(
         #[case] transfer_fees: bool,
@@ -476,9 +474,7 @@
         #[case] block_time: Duration,
         #[case] should_work: bool,
     ) {
-        let mut chain =
-            chain_with_mempool_limits_and_block_time(MempoolLimits::for_testing(), block_time, pending_update_time)
-                .await;
+        let mut chain = test_chain_with_block_time(block_time, pending_update_time).await;
 
         let mut block_production = chain.block_production.take().unwrap();
         let mut notifications = block_production.subscribe_state_notifications();
@@ -604,6 +600,10 @@
 
         for _ in 0..10 {
             assert_eq!(notifications.recv().await.unwrap(), notif);
+            if !chain.backend.get_block_info(&BlockId::Tag(BlockTag::Pending)).unwrap().unwrap().tx_hashes().is_empty()
+            {
+                break;
+            }
         }
 
         assert_eq!(res.contract_address, account.address);
@@ -625,7 +625,7 @@
     #[case(10_001u128 * STRK_FRI_DECIMALS, true)]
     #[tokio::test]
     async fn test_basic_transfer(#[case] transfer_amount: u128, #[case] expect_reverted: bool) {
-        let mut chain = chain_with_mempool_limits(MempoolLimits::for_testing()).await;
+        let mut chain = test_chain().await;
         tracing::info!("{}", chain.contracts);
 
         let sequencer_address = chain.backend.chain_config().sequencer_address.to_felt();
@@ -765,149 +765,4 @@
             }
         }
     }
-
-    #[rstest]
-    #[tokio::test]
-    async fn test_mempool_tx_limit() {
-        let chain = chain_with_mempool_limits(MempoolLimits {
-            max_age: None,
-            max_declare_transactions: 2,
-            max_transactions: 5,
-        })
-        .await;
-        tracing::info!("{}", chain.contracts);
-
-        let contract_0 = &chain.contracts.0[0];
-        let contract_1 = &chain.contracts.0[1];
-
-        for nonce in 0..5 {
-            chain
-                .sign_and_add_invoke_tx(
-                    BroadcastedInvokeTxn::V3(InvokeTxnV3 {
-                        sender_address: contract_0.address,
-                        calldata: Multicall::default()
-                            .with(Call {
-                                to: ERC20_STRK_CONTRACT_ADDRESS,
-                                selector: Selector::from("transfer"),
-                                calldata: vec![contract_1.address, 15.into(), Felt::ZERO],
-                            })
-                            .flatten()
-                            .collect::<Vec<_>>()
-                            .into(),
-                        signature: vec![].into(), // Signature is filled in by `sign_and_add_invoke_tx`.
-                        nonce: nonce.into(),
-                        resource_bounds: ResourceBoundsMapping {
-                            l1_gas: ResourceBounds { max_amount: 60000, max_price_per_unit: 10000 },
-                            l2_gas: ResourceBounds { max_amount: 60000, max_price_per_unit: 10000 },
-                        },
-                        tip: 0,
-                        paymaster_data: vec![],
-                        account_deployment_data: vec![],
-                        nonce_data_availability_mode: DaMode::L1,
-                        fee_data_availability_mode: DaMode::L1,
-                    }),
-                    contract_0,
-                )
-                .await
-                .unwrap();
-        }
-
-        let result = chain
-            .sign_and_add_invoke_tx(
-                BroadcastedInvokeTxn::V3(InvokeTxnV3 {
-                    sender_address: contract_0.address,
-                    calldata: Multicall::default()
-                        .with(Call {
-                            to: ERC20_STRK_CONTRACT_ADDRESS,
-                            selector: Selector::from("transfer"),
-                            calldata: vec![contract_1.address, 15.into(), Felt::ZERO],
-                        })
-                        .flatten()
-                        .collect::<Vec<_>>()
-                        .into(),
-                    signature: vec![].into(), // Signature is filled in by `sign_and_add_invoke_tx`.
-                    nonce: 5.into(),
-                    resource_bounds: ResourceBoundsMapping {
-                        l1_gas: ResourceBounds { max_amount: 60000, max_price_per_unit: 10000 },
-                        l2_gas: ResourceBounds { max_amount: 60000, max_price_per_unit: 10000 },
-                    },
-                    tip: 0,
-                    paymaster_data: vec![],
-                    account_deployment_data: vec![],
-                    nonce_data_availability_mode: DaMode::L1,
-                    fee_data_availability_mode: DaMode::L1,
-                }),
-                contract_0,
-            )
-            .await;
-
-        assert_matches!(
-            result,
-            Err(mc_submit_tx::SubmitTransactionError::Rejected(mc_submit_tx::RejectedTransactionError {
-                kind: mc_submit_tx::RejectedTransactionErrorKind::TransactionLimitExceeded,
-                message: _
-            }))
-        );
-        assert!(format!("{:#}", result.unwrap_err()).contains("The mempool has reached the limit of 5 transactions"));
-    }
-
-    #[rstest]
-    #[tokio::test]
-    async fn test_mempool_age_limit() {
-        let max_age = Duration::from_millis(1000);
-        let mut chain = chain_with_mempool_limits(MempoolLimits {
-            max_age: Some(max_age),
-            max_declare_transactions: 2,
-            max_transactions: 5,
-        })
-        .await;
-        tracing::info!("{}", chain.contracts);
-
-        let contract_0 = &chain.contracts.0[0];
-        let contract_1 = &chain.contracts.0[1];
-
-        chain
-            .sign_and_add_invoke_tx(
-                BroadcastedInvokeTxn::V3(InvokeTxnV3 {
-                    sender_address: contract_0.address,
-                    calldata: Multicall::default()
-                        .with(Call {
-                            to: ERC20_STRK_CONTRACT_ADDRESS,
-                            selector: Selector::from("transfer"),
-                            calldata: vec![contract_1.address, 15.into(), Felt::ZERO],
-                        })
-                        .flatten()
-                        .collect::<Vec<_>>()
-                        .into(),
-                    signature: vec![].into(), // Signature is filled in by `sign_and_add_invoke_tx`.
-                    nonce: 0.into(),
-                    resource_bounds: ResourceBoundsMapping {
-                        l1_gas: ResourceBounds { max_amount: 60000, max_price_per_unit: 10000 },
-                        l2_gas: ResourceBounds { max_amount: 60000, max_price_per_unit: 10000 },
-                    },
-                    tip: 0,
-                    paymaster_data: vec![],
-                    account_deployment_data: vec![],
-                    nonce_data_availability_mode: DaMode::L1,
-                    fee_data_availability_mode: DaMode::L1,
-                }),
-                contract_0,
-            )
-            .await
-            .unwrap();
-
-        std::thread::sleep(max_age); // max age reached
-        let mut block_production = chain.block_production.take().unwrap();
-        let mut notifications = block_production.subscribe_state_notifications();
-        let _task =
-            AbortOnDrop::spawn(async move { block_production.run(ServiceContext::new_for_testing()).await.unwrap() });
-        assert_eq!(notifications.recv().await.unwrap(), BlockProductionStateNotification::UpdatedPendingBlock);
-
-        let block = chain.backend.get_block(&BlockId::Tag(BlockTag::Pending)).unwrap().unwrap();
-
-        // no transactions :)
-        assert_eq!(block.inner.transactions, vec![]);
-        assert_eq!(block.inner.receipts, vec![]);
-        assert!(chain.mempool.is_empty().await);
-    }
 }