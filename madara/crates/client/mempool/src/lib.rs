use anyhow::Context;
use async_trait::async_trait;
use blockifier::transaction::transaction_execution::Transaction;
use mc_db::mempool_db::{DbMempoolTxInfoDecoder, NonceInfo};
use mc_db::{MadaraBackend, MadaraStorageError};
use mc_exec::execution::TxInfo;
use mc_submit_tx::{
    RejectedTransactionError, RejectedTransactionErrorKind, SubmitL1HandlerTransaction, SubmitTransactionError,
    SubmitValidatedTransaction,
};
use metrics::MempoolMetrics;
use mp_block::{BlockId, BlockTag};
use mp_class::ConvertedClass;
use mp_convert::ToFelt;
use mp_transactions::validated::{TxTimestamp, ValidatedMempoolTx, ValidatedToBlockifierTxError};
use mp_transactions::L1HandlerTransaction;
use mp_transactions::L1HandlerTransactionResult;
<<<<<<< HEAD
use notify::MempoolInnerWithNotify;
=======
>>>>>>> 344711be
use starknet_api::core::Nonce;
use starknet_api::transaction::TransactionVersion;
use starknet_types_core::felt::Felt;
use std::borrow::Cow;
<<<<<<< HEAD
use std::sync::Arc;

mod inner;
mod l1;
mod notify;
=======
use std::collections::{BTreeMap, VecDeque};
use std::sync::{Arc, RwLock};

mod inner;
mod l1;
>>>>>>> 344711be

pub use inner::*;
#[cfg(any(test, feature = "testing"))]
pub use l1::MockL1DataProvider;
pub use l1::{GasPriceProvider, L1DataProvider};
pub use notify::MempoolConsumerView;

pub mod header;
pub mod metrics;

#[derive(thiserror::Error, Debug)]
pub enum MempoolError {
    #[error("Storage error: {0:#}")]
    StorageError(#[from] MadaraStorageError),
    #[error(transparent)]
    Internal(anyhow::Error),
    #[error(transparent)]
    InnerMempool(#[from] TxInsertionError),
    #[error("Converting validated transaction: {0:#}")]
    ValidatedToBlockifier(#[from] ValidatedToBlockifierTxError),
    #[error("Invalid nonce")]
    InvalidNonce,
}

#[cfg(any(test, feature = "testing"))]
#[allow(unused)]
pub(crate) trait CheckInvariants {
    /// Validates the invariants of this struct.
    ///
    /// This method should cause a panic if these invariants are not met.
    fn check_invariants(&self);
}

<<<<<<< HEAD
=======
#[cfg_attr(test, mockall::automock)]
pub trait MempoolProvider: Send + Sync {
    fn txs_take_chunk(&self, dest: &mut VecDeque<MempoolTransaction>, n: usize);
    fn tx_take(&self) -> Option<MempoolTransaction>;
    fn tx_mark_included(&self, contract_address: &Felt);
    fn txs_re_add(
        &self,
        txs: VecDeque<MempoolTransaction>,
        consumed_txs: Vec<MempoolTransaction>,
    ) -> Result<(), MempoolError>;
}

>>>>>>> 344711be
#[derive(Debug, Clone)]
pub struct MempoolConfig {
    /// Mempool limits
    pub limits: MempoolLimits,
    pub no_saving: bool,
}

impl MempoolConfig {
    pub fn new(limits: MempoolLimits) -> Self {
        Self { limits, no_saving: false }
    }

    #[cfg(any(test, feature = "testing"))]
    pub fn for_testing() -> Self {
        Self::new(MempoolLimits::for_testing())
    }

    pub fn with_no_saving(mut self, no_saving: bool) -> Self {
        self.no_saving = no_saving;
        self
    }
}

pub struct Mempool {
    backend: Arc<MadaraBackend>,
<<<<<<< HEAD
    inner: MempoolInnerWithNotify,
    metrics: MempoolMetrics,
    config: MempoolConfig,
}

impl From<MempoolError> for SubmitTransactionError {
    fn from(value: MempoolError) -> Self {
        use MempoolError as E;
        use RejectedTransactionErrorKind::*;
        use SubmitTransactionError::*;

        fn rejected(
            kind: RejectedTransactionErrorKind,
            message: impl Into<Cow<'static, str>>,
        ) -> SubmitTransactionError {
            SubmitTransactionError::Rejected(RejectedTransactionError::new(kind, message))
        }

        match value {
            err @ (E::StorageError(_) | E::ValidatedToBlockifier(_) | E::Internal(_)) => Internal(anyhow::anyhow!(err)),
            E::InnerMempool(TxInsertionError::DuplicateTxn) => {
                rejected(DuplicatedTransaction, "A transaction with this hash already exists in the transaction pool")
            }
            E::InnerMempool(TxInsertionError::Limit(limit)) => rejected(TransactionLimitExceeded, format!("{limit:#}")),
            E::InnerMempool(TxInsertionError::NonceConflict) => rejected(
                InvalidTransactionNonce,
                "A transaction with this nonce already exists in the transaction pool",
            ),
            E::InvalidNonce => rejected(InvalidTransactionNonce, "Invalid transaction nonce"),
        }
    }
}

#[async_trait]
impl SubmitValidatedTransaction for Mempool {
    async fn submit_validated_transaction(&self, tx: ValidatedMempoolTx) -> Result<(), SubmitTransactionError> {
        Ok(self.accept_tx(tx).await?)
    }
}

#[async_trait]
impl SubmitL1HandlerTransaction for Mempool {
    async fn submit_l1_handler_transaction(
        &self,
        tx: L1HandlerTransaction,
        paid_fees_on_l1: u128,
    ) -> Result<L1HandlerTransactionResult, SubmitTransactionError> {
        let arrived_at = TxTimestamp::now();
        let (tx, converted_class) = tx
            .into_blockifier(
                self.backend.chain_config().chain_id.to_felt(),
                self.backend.chain_config().latest_protocol_version,
                paid_fees_on_l1,
            )
            .context("Converting l1 handler tx to blockifier")
            .map_err(SubmitTransactionError::Internal)?;
        let res = L1HandlerTransactionResult { transaction_hash: tx.tx_hash().to_felt() };
        self.accept_tx(ValidatedMempoolTx::from_blockifier(tx, arrived_at, converted_class)).await?;
        Ok(res)
    }
=======
    inner: RwLock<MempoolInner>,
    metrics: MempoolMetrics,
    config: MempoolConfig,
    nonce_cache: RwLock<BTreeMap<Felt, Nonce>>,
>>>>>>> 344711be
}

impl From<MempoolError> for SubmitTransactionError {
    fn from(value: MempoolError) -> Self {
        use MempoolError as E;
        use RejectedTransactionErrorKind::*;
        use SubmitTransactionError::*;

        fn rejected(
            kind: RejectedTransactionErrorKind,
            message: impl Into<Cow<'static, str>>,
        ) -> SubmitTransactionError {
            SubmitTransactionError::Rejected(RejectedTransactionError::new(kind, message))
        }

        match value {
            err @ (E::StorageError(_) | E::ValidatedToBlockifier(_) | E::Internal(_)) => Internal(anyhow::anyhow!(err)),
            E::InnerMempool(TxInsertionError::DuplicateTxn) => {
                rejected(DuplicatedTransaction, "A transaction with this hash already exists in the transaction pool")
            }
            E::InnerMempool(TxInsertionError::Limit(limit)) => rejected(TransactionLimitExceeded, format!("{limit:#}")),
            E::InnerMempool(TxInsertionError::NonceConflict) => rejected(
                InvalidTransactionNonce,
                "A transaction with this nonce already exists in the transaction pool",
            ),
            E::InvalidNonce => rejected(InvalidTransactionNonce, "Invalid transaction nonce"),
        }
    }
}

#[async_trait]
impl SubmitValidatedTransaction for Mempool {
    async fn submit_validated_transaction(&self, tx: ValidatedMempoolTx) -> Result<(), SubmitTransactionError> {
        Ok(self.accept_validated_tx(tx)?)
    }
}

#[async_trait]
impl SubmitL1HandlerTransaction for Mempool {
    async fn submit_l1_handler_transaction(
        &self,
        tx: L1HandlerTransaction,
        paid_fees_on_l1: u128,
    ) -> Result<L1HandlerTransactionResult, SubmitTransactionError> {
        let arrived_at = TxTimestamp::now();
        let (tx, converted_class) = tx
            .into_blockifier(
                self.backend.chain_config().chain_id.to_felt(),
                self.backend.chain_config().latest_protocol_version,
                paid_fees_on_l1,
            )
            .context("Converting l1 handler tx to blockifier")
            .map_err(SubmitTransactionError::Internal)?;
        let res = L1HandlerTransactionResult { transaction_hash: tx.tx_hash().to_felt() };
        self.accept_validated_tx(ValidatedMempoolTx::from_blockifier(tx, arrived_at, converted_class))?;
        Ok(res)
    }
}

impl Mempool {
    pub fn new(backend: Arc<MadaraBackend>, config: MempoolConfig) -> Self {
        Mempool {
            backend,
<<<<<<< HEAD
            inner: MempoolInnerWithNotify::new(config.limits.clone()),
            metrics: MempoolMetrics::register(),
=======
            inner: RwLock::new(MempoolInner::new(config.limits.clone())),
            metrics: MempoolMetrics::register(),
            nonce_cache: RwLock::new(BTreeMap::new()),
>>>>>>> 344711be
            config,
        }
    }

    pub async fn load_txs_from_db(&mut self) -> Result<(), anyhow::Error> {
        for res in self.backend.get_mempool_transactions() {
            let (_, DbMempoolTxInfoDecoder { tx, nonce_readiness }) = res.context("Getting mempool transactions")?;

            let tx_hash = tx.tx_hash;
            let (tx, arrived_at, converted_class) = tx
                .into_blockifier()
                .context("Converting validated tx to blockifier")
                .map_err(SubmitTransactionError::Internal)?;

<<<<<<< HEAD
            if let Err(err) = self.add_to_inner_mempool(tx_hash, tx, arrived_at, converted_class, nonce_readiness).await
            {
=======
            if let Err(err) = self.add_to_inner_mempool(tx_hash, tx, arrived_at, converted_class, nonce_readiness) {
>>>>>>> 344711be
                match err {
                    MempoolError::InnerMempool(TxInsertionError::Limit(MempoolLimitReached::Age { .. })) => {} // do nothing
                    err => tracing::warn!("Could not re-add mempool transaction from db: {err:#}"),
                }
            }
        }
        Ok(())
    }

<<<<<<< HEAD
    async fn accept_validated_tx_with_nonce_info(
=======
    fn accept_validated_tx_with_nonce_info(
>>>>>>> 344711be
        &self,
        tx: ValidatedMempoolTx,
        nonce_info: NonceInfo,
    ) -> Result<(), MempoolError> {
        // TODO: should we update this to store only if the mempool accepts
        // this transaction?
        if !self.config.no_saving {
            self.backend.save_mempool_transaction(&tx, &nonce_info).map_err(MempoolError::from)?;
        }
<<<<<<< HEAD

        let tx_hash = tx.tx_hash;
        let (tx, arrived_at, converted_class) = tx.into_blockifier()?;

        self.add_to_inner_mempool(tx_hash, tx, arrived_at, converted_class, nonce_info).await?;

        Ok(())
    }

    async fn accept_tx(&self, tx: ValidatedMempoolTx) -> Result<(), MempoolError> {
        let nonce_info = if tx.tx.version() == TransactionVersion::ZERO {
            NonceInfo::default()
        } else if let Some(tx) = tx.tx.as_l1_handler() {
            self.resolve_nonce_info_l1_handler(tx.nonce.into())?
        } else {
            self.retrieve_nonce_info(tx.contract_address, tx.tx.nonce()).await?
        };
        self.accept_validated_tx_with_nonce_info(tx, nonce_info).await
    }

    /// Does not save to the database.
    async fn add_to_inner_mempool(
        &self,
        tx_hash: Felt,
        tx: Transaction,
        arrived_at: TxTimestamp,
        converted_class: Option<ConvertedClass>,
        nonce_info: NonceInfo,
    ) -> Result<(), MempoolError> {
        tracing::debug!("Adding to inner mempool tx_hash={:#x}", tx_hash);

        // Add it to the inner mempool
        let force = false;
        let nonce = nonce_info.nonce;
        let nonce_next = nonce_info.nonce_next;
        self.inner
            .insert_tx(
                MempoolTransaction { tx, arrived_at, converted_class, nonce, nonce_next },
                force,
                /* update_limits */ true,
                nonce_info,
            )
            .await?;

=======

        let tx_hash = tx.tx_hash;
        let (tx, arrived_at, converted_class) = tx.into_blockifier()?;

        self.add_to_inner_mempool(tx_hash, tx, arrived_at, converted_class, nonce_info)?;

        Ok(())
    }

    fn accept_validated_tx(&self, tx: ValidatedMempoolTx) -> Result<(), MempoolError> {
        let nonce_info = if tx.tx.version() == TransactionVersion::ZERO {
            NonceInfo::default()
        } else if let Some(tx) = tx.tx.as_l1_handler() {
            self.resolve_nonce_info_l1_handler(tx.nonce.into())?
        } else {
            self.retrieve_nonce_info(tx.contract_address, tx.tx.nonce())?
        };
        self.accept_validated_tx_with_nonce_info(tx, nonce_info)
    }

    /// Does not save to the database.
    fn add_to_inner_mempool(
        &self,
        tx_hash: Felt,
        tx: Transaction,
        arrived_at: TxTimestamp,
        converted_class: Option<ConvertedClass>,
        nonce_info: NonceInfo,
    ) -> Result<(), MempoolError> {
        tracing::debug!("Adding to inner mempool tx_hash={:#x}", tx_hash);

        // Add it to the inner mempool
        let force = false;
        let nonce = nonce_info.nonce;
        let nonce_next = nonce_info.nonce_next;
        self.inner.write().expect("Poisoned lock").insert_tx(
            MempoolTransaction { tx, arrived_at, converted_class, nonce, nonce_next },
            force,
            true,
            nonce_info,
        )?;

>>>>>>> 344711be
        self.metrics.accepted_transaction_counter.add(1, &[]);

        Ok(())
    }

    #[cfg(any(test, feature = "testing"))]
    pub async fn is_empty(&self) -> bool {
        self.inner.read().await.is_empty()
    }

    /// Determines the status of a transaction based on the address of the
    /// contract sending it and its nonce.
    ///
    /// Several mechanisms are used to keep the latest nonce for a contract in
    /// sync with the state of the node, even if the db is not being updated
    /// fast enough. These include keeping a mapping of the latest nonce for
    /// contracts to be included in the upcoming block as well as checking the
    /// state of the mempool to see if previous transactions are marked as
    /// ready.
    async fn retrieve_nonce_info(&self, sender_address: Felt, nonce: Felt) -> Result<NonceInfo, MempoolError> {
        let nonce = Nonce(nonce);
        let nonce_next = nonce.try_increment().context("Nonce overflow").map_err(MempoolError::Internal)?;

        let nonce_prev_check = {
            // We don't need an underflow check here as nonces are incremental
            // and non negative, so there is no nonce s.t nonce != nonce_target,
            // nonce < nonce_target & nonce = 0
            let nonce_prev = Nonce(nonce.0 - Felt::ONE);
            let nonce_prev_ready = self.inner.read().await.nonce_is_ready(sender_address, nonce_prev);

            // If the mempool has the transaction before this one ready, then
            // this transaction is ready too. Even if the db has not been
            // updated yet, this transaction will always be polled and executed
            // afterwards.
            if nonce_prev_ready {
                Ok::<_, MempoolError>(NonceInfo::ready(nonce, nonce_next))
            } else {
                Ok::<_, MempoolError>(NonceInfo::pending(nonce, nonce_next))
            }
        };

        // It is possible for a transaction to be polled, and the
        // transaction right after it to be added into the mempoool, before
        // the db is updated. For this reason, nonce_cache keeps track of
        // the nonces of contracts which have not yet been included in the
        // block but are scheduled to.
        let nonce_cached = self.inner.nonce_cache_read().await.get(&sender_address).cloned();

        if let Some(nonce_cached) = nonce_cached {
            match nonce.cmp(&nonce_cached) {
                std::cmp::Ordering::Less => Err(MempoolError::InvalidNonce),
                std::cmp::Ordering::Equal => Ok(NonceInfo::ready(nonce, nonce_next)),
                std::cmp::Ordering::Greater => nonce_prev_check,
            }
        } else {
            // The nonce cache avoids us a db lookup if the previous transaction
            // is already scheduled for inclusion in this block.
            let nonce_target = self
                .backend
                .get_contract_nonce_at(&BlockId::Tag(BlockTag::Latest), &sender_address)?
                .map(Nonce)
                .unwrap_or_default(); // Defaults to Felt::ZERO if no nonce in db

            match nonce.cmp(&nonce_target) {
                std::cmp::Ordering::Less => Err(MempoolError::InvalidNonce),
                std::cmp::Ordering::Equal => Ok(NonceInfo::ready(nonce, nonce_next)),
                std::cmp::Ordering::Greater => nonce_prev_check,
            }
        }
    }

    /// This function determines the Nonce status (NonceInfo) for incoming L1 transactions
    /// based on the last processed nonce (current_nonce) in the system.
    ///
    /// L1 Handler nonces represent the ordering of L1 transactions sent by the
    /// core L1 contract. In principle this is a bit strange, as there currently
    /// is only 1 core L1 contract, so all transactions should be ordered by
    /// default. Moreover, these transaction are infrequent, so the risk that
    /// two transactions are emitted at very short intervals seems unlikely.
    /// Still, who knows?
    fn resolve_nonce_info_l1_handler(&self, nonce: Felt) -> Result<NonceInfo, MempoolError> {
        let nonce = Nonce(nonce);
        let nonce_next = nonce.try_increment().context("Nonce overflow").map_err(MempoolError::Internal)?;

        // TODO: This would break if the txs are not ordered --> l1 nonce latest should be updated only after execution
        // Currently is updated after inclusion in mempool
        let current_nonce = self.backend.get_l1_messaging_nonce_latest()?;
        // first l1 handler tx, where get_l1_messaging_nonce_latest returns None
        let target_nonce = match current_nonce {
            Some(nonce) => nonce.try_increment().context("Nonce overflow").map_err(MempoolError::Internal)?,
            None => Nonce(Felt::ZERO),
        };

        match nonce.cmp(&target_nonce) {
            std::cmp::Ordering::Less => Err(MempoolError::InvalidNonce),
            std::cmp::Ordering::Equal => Ok(NonceInfo::ready(nonce, nonce_next)),
            std::cmp::Ordering::Greater => Ok(NonceInfo::pending(nonce, nonce_next)),
        }
    }
<<<<<<< HEAD

    #[tracing::instrument(skip(self), fields(module = "Mempool"))]
    /// Returns a view of the mempool intended for consuming transactions from the mempool.
    /// If the mempool has no mempool that can be consumed, this function will wait until there is at least 1 transaction to consume.
    pub async fn get_consumer_wait_for_ready_tx(&self) -> MempoolConsumerView<'_> {
        self.inner.get_consumer_wait_for_ready_tx().await
    }

    #[tracing::instrument(skip(self), fields(module = "Mempool"))]
    /// Returns a view of the mempool intended for consuming transactions from the mempool.
    pub async fn get_consumer(&self) -> MempoolConsumerView<'_> {
        self.inner.get_consumer().await
=======
}

impl MempoolProvider for Mempool {
    #[tracing::instrument(skip(self, dest, n), fields(module = "Mempool"))]
    fn txs_take_chunk(&self, dest: &mut VecDeque<MempoolTransaction>, n: usize) {
        let mut inner = self.inner.write().expect("Poisoned lock");
        let mut nonce_cache = self.nonce_cache.write().expect("Poisoned lock");

        let from = dest.len();
        inner.pop_next_chunk(dest, n);

        for mempool_tx in dest.iter().skip(from) {
            let contract_address = mempool_tx.contract_address().to_felt();
            let nonce_next = mempool_tx.nonce_next;
            nonce_cache.insert(contract_address, nonce_next);
        }
    }

    #[tracing::instrument(skip(self), fields(module = "Mempool"))]
    fn tx_take(&self) -> Option<MempoolTransaction> {
        if let Some(mempool_tx) = self.inner.write().expect("Poisoned lock").pop_next() {
            let contract_address = mempool_tx.contract_address().to_felt();
            let nonce_next = mempool_tx.nonce_next;
            self.nonce_cache.write().expect("Poisoned lock").insert(contract_address, nonce_next);

            Some(mempool_tx)
        } else {
            None
        }
    }

    #[tracing::instrument(skip(self, contract_address), fields(module = "Mempool"))]
    fn tx_mark_included(&self, contract_address: &Felt) {
        let removed = self.nonce_cache.write().expect("Poisoned lock").remove(contract_address);
        debug_assert!(removed.is_some());
    }

    /// This is called by the block
    /// production after a batch of transactions is executed. Mark the consumed
    /// txs as consumed, and re-add the transactions that are not consumed in
    /// the mempool.
    // #[tracing::instrument(skip(self, txs, consumed_txs), fields(module = "Mempool"))]
    fn txs_re_add(
        &self,
        txs: VecDeque<MempoolTransaction>,
        consumed_txs: Vec<MempoolTransaction>,
    ) -> Result<(), MempoolError> {
        let mut inner = self.inner.write().expect("Poisoned lock");
        let mut nonce_cache = self.nonce_cache.write().expect("Poisoned lock");

        for tx in txs.iter() {
            // Nonce cache is invalidated upon re-insertion into the mempool
            // as it is currently possible for these transactions to be
            // removed if their age exceeds the limit. In the future, we
            // might want to update this if we make it so only pending
            // transactions can be removed this way.
            let contract_address = **tx.contract_address();
            let removed = nonce_cache.remove(&contract_address);
            debug_assert!(removed.is_some());
        }

        let hashes = consumed_txs.iter().map(|tx| tx.tx_hash().to_felt()).collect::<Vec<_>>();
        inner.re_add_txs(txs, consumed_txs);
        drop(inner);

        if !self.config.no_saving {
            self.backend.remove_mempool_transactions(hashes)?;
        }

        Ok(())
>>>>>>> 344711be
    }
}

#[cfg(test)]
<<<<<<< HEAD
pub(crate) mod tests {
=======
mod test {
>>>>>>> 344711be
    use super::*;
    use mc_db::mempool_db::NonceStatus;
    use mp_block::{MadaraBlockInfo, MadaraBlockInner, MadaraMaybePendingBlock, MadaraMaybePendingBlockInfo};
    use mp_state_update::{NonceUpdate, StateDiff};
    use starknet_api::core::ContractAddress;
    use std::time::Duration;

    #[rstest::fixture]
    async fn backend() -> Arc<mc_db::MadaraBackend> {
        let backend = mc_db::MadaraBackend::open_for_testing(Arc::new(mp_chain_config::ChainConfig::madara_test()));
        let mut genesis = mc_devnet::ChainGenesisDescription::base_config().unwrap();
        genesis.add_devnet_contracts(10).unwrap();
        genesis.build_and_store(&backend).await.unwrap();
        backend
    }

    const CONTRACT_ADDRESS: Felt =
        Felt::from_hex_unchecked("0x055be462e718c4166d656d11f89e341115b8bc82389c3762a10eade04fcb225d");

    #[rstest::fixture]
<<<<<<< HEAD
    pub fn tx_account_v0_valid(#[default(CONTRACT_ADDRESS)] contract_address: Felt) -> ValidatedMempoolTx {
=======
    fn tx_account_v0_valid(#[default(CONTRACT_ADDRESS)] contract_address: Felt) -> ValidatedMempoolTx {
>>>>>>> 344711be
        ValidatedMempoolTx::from_blockifier(
            blockifier::transaction::transaction_execution::Transaction::AccountTransaction(
                blockifier::transaction::account_transaction::AccountTransaction::Invoke(
                    blockifier::transaction::transactions::InvokeTransaction {
                        tx: starknet_api::transaction::InvokeTransaction::V0(
                            starknet_api::transaction::InvokeTransactionV0 {
                                contract_address: ContractAddress::try_from(contract_address).unwrap(),
                                ..Default::default()
                            },
                        ),
                        tx_hash: starknet_api::transaction::TransactionHash::default(),
                        only_query: false,
                    },
                ),
            ),
            TxTimestamp::now(),
            None,
        )
    }

    #[rstest::fixture]
<<<<<<< HEAD
    pub fn tx_account_v1_invalid() -> ValidatedMempoolTx {
=======
    fn tx_account_v1_invalid() -> ValidatedMempoolTx {
>>>>>>> 344711be
        ValidatedMempoolTx::from_blockifier(
            blockifier::transaction::transaction_execution::Transaction::AccountTransaction(
                blockifier::transaction::account_transaction::AccountTransaction::Invoke(
                    blockifier::transaction::transactions::InvokeTransaction {
                        tx: starknet_api::transaction::InvokeTransaction::V1(
                            starknet_api::transaction::InvokeTransactionV1::default(),
                        ),
                        tx_hash: starknet_api::transaction::TransactionHash::default(),
                        only_query: true,
                    },
                ),
            ),
            TxTimestamp::now(),
            None,
        )
    }

    #[rstest::fixture]
<<<<<<< HEAD
    pub fn tx_deploy_v1_valid(#[default(CONTRACT_ADDRESS)] contract_address: Felt) -> ValidatedMempoolTx {
=======
    fn tx_deploy_v1_valid(#[default(CONTRACT_ADDRESS)] contract_address: Felt) -> ValidatedMempoolTx {
>>>>>>> 344711be
        ValidatedMempoolTx::from_blockifier(
            blockifier::transaction::transaction_execution::Transaction::AccountTransaction(
                blockifier::transaction::account_transaction::AccountTransaction::DeployAccount(
                    blockifier::transaction::transactions::DeployAccountTransaction {
                        tx: starknet_api::transaction::DeployAccountTransaction::V1(
                            starknet_api::transaction::DeployAccountTransactionV1::default(),
                        ),
                        tx_hash: starknet_api::transaction::TransactionHash::default(),
                        contract_address: ContractAddress::try_from(contract_address).unwrap(),
                        only_query: false,
                    },
                ),
            ),
            TxTimestamp::now(),
            None,
        )
    }

    #[rstest::fixture]
    fn tx_l1_handler_valid(#[default(CONTRACT_ADDRESS)] contract_address: Felt) -> ValidatedMempoolTx {
        ValidatedMempoolTx::from_blockifier(
            blockifier::transaction::transaction_execution::Transaction::L1HandlerTransaction(
                blockifier::transaction::transactions::L1HandlerTransaction {
                    tx: starknet_api::transaction::L1HandlerTransaction {
                        contract_address: ContractAddress::try_from(contract_address).unwrap(),
                        ..Default::default()
                    },
                    tx_hash: starknet_api::transaction::TransactionHash::default(),
                    paid_fee_on_l1: starknet_api::transaction::Fee::default(),
                },
            ),
            TxTimestamp::now(),
            None,
        )
    }

    #[rstest::rstest]
    #[timeout(Duration::from_millis(1_000))]
    #[tokio::test]
    async fn mempool_accept_tx_pass(
        #[future] backend: Arc<mc_db::MadaraBackend>,
        tx_account_v0_valid: ValidatedMempoolTx,
    ) {
        let backend = backend.await;
        let mempool = Mempool::new(backend, MempoolConfig::for_testing());
<<<<<<< HEAD
        let result = mempool.accept_tx(tx_account_v0_valid).await;
=======
        let result = mempool.accept_validated_tx(tx_account_v0_valid);
>>>>>>> 344711be
        assert_matches::assert_matches!(result, Ok(()));

        mempool.inner.read().await.check_invariants();
    }

    /// This test checks if a ready transaction is indeed inserted into the
    /// ready queue.
    #[rstest::rstest]
    #[timeout(Duration::from_millis(1_000))]
    #[tokio::test]
    async fn mempool_accept_tx_ready(
        #[future] backend: Arc<mc_db::MadaraBackend>,
        tx_account_v0_valid: ValidatedMempoolTx,
    ) {
        let backend = backend.await;

        let nonce = Nonce(Felt::ZERO);

        let mempool = Mempool::new(backend, MempoolConfig::for_testing());
        let arrived_at = tx_account_v0_valid.arrived_at;
<<<<<<< HEAD
        let result = mempool.accept_tx(tx_account_v0_valid).await;
=======
        let result = mempool.accept_validated_tx(tx_account_v0_valid);
>>>>>>> 344711be
        assert_matches::assert_matches!(result, Ok(()));

        let inner = mempool.inner.read().await;
        inner.check_invariants();

        assert!(inner.tx_intent_queue_ready.contains(&TransactionIntentReady {
            contract_address: CONTRACT_ADDRESS,
            timestamp: arrived_at,
            nonce: Nonce(Felt::ZERO),
            nonce_next: Nonce(Felt::ONE),
            phantom: std::marker::PhantomData,
        }),);

        assert!(inner.nonce_is_ready(CONTRACT_ADDRESS, nonce));
    }

    /// This test makes sure that taking a transaction from the mempool works as
    /// intended.
    #[rstest::rstest]
    #[timeout(Duration::from_millis(1_000))]
    #[tokio::test]
    async fn mempool_take_tx_pass(
        #[future] backend: Arc<mc_db::MadaraBackend>,
        mut tx_account_v0_valid: ValidatedMempoolTx,
    ) {
        let backend = backend.await;
        let mempool = Mempool::new(backend, MempoolConfig::for_testing());
        let timestamp = TxTimestamp::now();
        tx_account_v0_valid.arrived_at = timestamp;
<<<<<<< HEAD
        let result = mempool.accept_tx(tx_account_v0_valid).await;
=======
        let result = mempool.accept_validated_tx(tx_account_v0_valid);
>>>>>>> 344711be
        assert_matches::assert_matches!(result, Ok(()));

        let mempool_tx = mempool.get_consumer().await.next().expect("Mempool should contain a transaction");
        assert_eq!(mempool_tx.arrived_at, timestamp);

        assert!(
            mempool.get_consumer().await.next().is_none(),
            "It should not be possible to take a transaction from an empty mempool"
        );

        mempool.inner.read().await.check_invariants();
    }

    /// This test makes sure that all deploy account transactions inserted into
    /// [MempoolInner] are accounted for. Replacements are not taken into
    /// account.
    #[rstest::rstest]
    #[timeout(Duration::from_millis(1_000))]
    #[tokio::test]
    async fn mempool_deploy_count(
        #[future] backend: Arc<mc_db::MadaraBackend>,
        tx_deploy_v1_valid: ValidatedMempoolTx,
    ) {
        let backend = backend.await;
        let mempool = Mempool::new(backend, MempoolConfig::for_testing());

        let nonce_info = NonceInfo::ready(Nonce(Felt::ZERO), Nonce(Felt::ONE));
        let mempool_tx = MempoolTransaction {
            tx: tx_deploy_v1_valid.into_blockifier().unwrap().0,
            arrived_at: TxTimestamp::now(),
            converted_class: None,
            nonce: nonce_info.nonce,
            nonce_next: nonce_info.nonce_next,
        };
        let contract_address = mempool_tx.contract_address();

        let force = true;
        let update_limits = true;
        let result = mempool.inner.insert_tx(mempool_tx, force, update_limits, nonce_info).await;
        assert_matches::assert_matches!(result, Ok(()));

        let inner = mempool.inner.read().await;
        assert!(inner.deployed_contracts.contains(&contract_address));
        inner.check_invariants();
    }

    /// This test makes sure that all deploy account transactions inserted into
    /// [MempoolInner] are accounted for, even after a non-deploy transaction
    /// has been replaced.
    ///
    /// > This bug was originally detected through proptesting.
    #[rstest::rstest]
    #[timeout(Duration::from_millis(1_000))]
    #[tokio::test]
    async fn mempool_deploy_replace(
        #[future] backend: Arc<mc_db::MadaraBackend>,
        tx_account_v0_valid: ValidatedMempoolTx,
        tx_deploy_v1_valid: ValidatedMempoolTx,
    ) {
        let backend = backend.await;
        let mempool = Mempool::new(backend, MempoolConfig::for_testing());

        let nonce_info = NonceInfo::ready(Nonce(Felt::ZERO), Nonce(Felt::ONE));
        let mempool_tx = MempoolTransaction {
            tx: tx_account_v0_valid.into_blockifier().unwrap().0,
            arrived_at: TxTimestamp::now(),
            converted_class: None,
            nonce: nonce_info.nonce,
            nonce_next: nonce_info.nonce_next,
        };
        let contract_address = mempool_tx.contract_address();

        // We hack our way into the inner mempool to avoid having to generate a
        // valid deploy transaction since the outer mempool checks this
        let force = false;
        let update_limits = true;
        let result = mempool.inner.insert_tx(mempool_tx, force, update_limits, nonce_info).await;
        assert_matches::assert_matches!(result, Ok(()));

        // We insert a first non-deploy tx. This should not update the count of
        // deploy transactions.
        let inner = mempool.inner.read().await;
        assert!(!inner.deployed_contracts.contains(&contract_address));
        inner.check_invariants();
        drop(inner);

        let nonce_info = NonceInfo::ready(Nonce(Felt::ZERO), Nonce(Felt::ONE));
        let mempool_tx = MempoolTransaction {
            tx: tx_deploy_v1_valid.into_blockifier().unwrap().0,
            arrived_at: TxTimestamp::now(),
            converted_class: None,
            nonce: nonce_info.nonce,
            nonce_next: nonce_info.nonce_next,
        };
        let contract_address = mempool_tx.contract_address();

        // Now we replace the previous transaction with a deploy account tx
        let force = true;
        let update_limits = true;
        let result = mempool.inner.insert_tx(mempool_tx, force, update_limits, nonce_info).await;
        assert_matches::assert_matches!(result, Ok(()));

        // This should have updated the count of deploy transactions.
        let inner = mempool.inner.read().await;
        assert!(inner.deployed_contracts.contains(&contract_address));
        inner.check_invariants();
    }

    /// This test makes sure that replacing a deploy account transaction with a
    /// non-deploy account transaction reduces the deploy transaction count.
    ///
    /// > This bug was originally detected through proptesting
    #[rstest::rstest]
    #[timeout(Duration::from_millis(1_000))]
    #[tokio::test]
    async fn mempool_deploy_replace2(
        #[future] backend: Arc<mc_db::MadaraBackend>,
        tx_deploy_v1_valid: ValidatedMempoolTx,
        tx_account_v0_valid: ValidatedMempoolTx,
    ) {
        let backend = backend.await;
        let mempool = Mempool::new(backend, MempoolConfig::for_testing());

        // First, we insert the deploy account transaction
        let nonce_info = NonceInfo::ready(Nonce(Felt::ZERO), Nonce(Felt::ONE));
        let mempool_tx = MempoolTransaction {
            tx: tx_deploy_v1_valid.into_blockifier().unwrap().0,
            arrived_at: TxTimestamp::now(),
            converted_class: None,
            nonce: nonce_info.nonce,
            nonce_next: nonce_info.nonce_next,
        };
        let contract_address = mempool_tx.contract_address();

        let force = true;
        let update_limits = true;
        let result = mempool.inner.insert_tx(mempool_tx, force, update_limits, nonce_info).await;
        assert_matches::assert_matches!(result, Ok(()));

        let inner = mempool.inner.read().await;
        assert!(inner.deployed_contracts.contains(&contract_address));
        inner.check_invariants();
        drop(inner);

        // Now we replace the previous transaction with a non-deploy account tx
        let nonce_info = NonceInfo::ready(Nonce(Felt::ZERO), Nonce(Felt::ONE));
        let mempool_tx = MempoolTransaction {
            tx: tx_account_v0_valid.into_blockifier().unwrap().0,
            arrived_at: TxTimestamp::now(),
            converted_class: None,
            nonce: nonce_info.nonce,
            nonce_next: nonce_info.nonce_next,
        };
        let contract_address = mempool_tx.contract_address();

        let force = true;
        let update_limits = true;
        let result = mempool.inner.insert_tx(mempool_tx, force, update_limits, nonce_info).await;
        assert_matches::assert_matches!(result, Ok(()));

        // The deploy transaction count at that address should be 0
        let inner = mempool.inner.read().await;
        assert!(!inner.deployed_contracts.contains(&contract_address));
        inner.check_invariants();
    }

    /// This tests makes sure that when deploy account transactions are removed
    /// because their age exceeds the allowed limit, then the deploy transaction
    /// count is also updated.
    ///
    /// > This bug was originally detected through proptesting
    #[rstest::rstest]
    #[timeout(Duration::from_millis(1_000))]
    #[tokio::test]
    async fn mempool_deploy_remove_age_exceeded(
        #[future] backend: Arc<mc_db::MadaraBackend>,
        tx_deploy_v1_valid: ValidatedMempoolTx,
    ) {
        let backend = backend.await;
        let mempool = Mempool::new(
            backend,
            MempoolConfig::new(MempoolLimits {
                max_age: Some(Duration::from_secs(3_600)),
                ..MempoolLimits::for_testing()
            }),
        );

        // First, we insert the deploy account transaction
        let nonce_info = NonceInfo::ready(Nonce(Felt::ZERO), Nonce(Felt::ONE));
        let mempool_tx = MempoolTransaction {
            tx: tx_deploy_v1_valid.into_blockifier().unwrap().0,
            arrived_at: TxTimestamp::UNIX_EPOCH,
            converted_class: None,
            nonce: nonce_info.nonce,
            nonce_next: nonce_info.nonce_next,
        };
        let contract_address = mempool_tx.contract_address();

        let force = true;
        let update_limits = true;
        let result = mempool.inner.insert_tx(mempool_tx, force, update_limits, nonce_info).await;
        assert_matches::assert_matches!(result, Ok(()));

        let inner = mempool.inner.read().await;
        assert!(inner.deployed_contracts.contains(&contract_address));
        inner.check_invariants();
        drop(inner);

        // Next, we manually call `remove_age_exceeded_txs`
        mempool.inner.write().await.remove_age_exceeded_txs();

        // This should have removed the deploy contract transaction and updated
        // the count at that address
        let inner = mempool.inner.read().await;
        assert!(!inner.deployed_contracts.contains(&contract_address));
        inner.check_invariants();
    }

    /// This test makes sure that old transactions are removed from the
    /// [mempool], whether they be represented by ready or pending intents.
    ///
    /// # Setup:
    ///
    /// - We assume `tx_*_n `are from the same contract but with increasing
    ///   nonces.
    ///
    /// - `tx_new` are transactions which _should not_ be removed from the
    ///   mempool, `tx_old` are transactions which _should_ be removed from the
    ///   mempool
    ///
    /// - `tx_new_3`, `tx_old_3` and `tx_new_2_bis` and `tx_old_4` are in the
    ///   pending queue, all other transactions are in the ready queue.
    ///
    /// [mempool]: inner::MempoolInner
    #[rstest::rstest]
    #[timeout(Duration::from_millis(1_000))]
    #[allow(clippy::too_many_arguments)]
    #[tokio::test]
    async fn mempool_remove_aged_tx_pass(
        #[future] backend: Arc<mc_db::MadaraBackend>,
        #[from(tx_account_v0_valid)] // We are reusing the tx_account_v0_valid fixture...
        #[with(Felt::ZERO)] // ...with different arguments
        tx_new_1: ValidatedMempoolTx,
        #[from(tx_account_v0_valid)]
        #[with(Felt::ONE)]
        tx_new_2: ValidatedMempoolTx,
        #[from(tx_account_v0_valid)]
        #[with(Felt::TWO)]
        tx_new_3: ValidatedMempoolTx,
        #[from(tx_account_v0_valid)]
        #[with(Felt::ZERO)]
        tx_old_1: ValidatedMempoolTx,
        #[from(tx_account_v0_valid)]
        #[with(Felt::ONE)]
        tx_old_2: ValidatedMempoolTx,
        #[from(tx_account_v0_valid)]
        #[with(Felt::TWO)]
        tx_old_3: ValidatedMempoolTx,
        #[from(tx_account_v0_valid)]
        #[with(Felt::THREE)]
        tx_old_4: ValidatedMempoolTx,
    ) {
        let backend = backend.await;
        let mempool = Mempool::new(
            backend,
            MempoolConfig::new(MempoolLimits {
                max_age: Some(Duration::from_secs(3600)),
                ..MempoolLimits::for_testing()
            }),
        );

        // ================================================================== //
        //                                STEP 1                              //
        // ================================================================== //

        // First, we begin by inserting all our transactions and making sure
        // they are in the ready as well as the pending intent queues.
        let arrived_at = TxTimestamp::now();
        let tx_new_1_mempool = MempoolTransaction {
            tx: tx_new_1.into_blockifier().unwrap().0,
            arrived_at,
            converted_class: None,
            nonce: Nonce(Felt::ZERO),
            nonce_next: Nonce(Felt::ONE),
        };
        let res = mempool
            .inner
            .insert_tx(tx_new_1_mempool.clone(), true, false, NonceInfo::ready(Nonce(Felt::ZERO), Nonce(Felt::ONE)))
            .await;
        assert!(res.is_ok());
        assert!(
            mempool.inner.read().await.tx_intent_queue_ready.contains(&TransactionIntentReady {
                contract_address: **tx_new_1_mempool.contract_address(),
                timestamp: tx_new_1_mempool.arrived_at,
                nonce: tx_new_1_mempool.nonce,
                nonce_next: tx_new_1_mempool.nonce_next,
                phantom: std::marker::PhantomData
            }),
            "ready transaction intents are: {:#?}\npending transaction intents are: {:#?}",
            mempool.inner.read().await.tx_intent_queue_ready,
            mempool.inner.read().await.tx_intent_queue_pending_by_nonce
        );

        let arrived_at = TxTimestamp::now();
        let tx_new_2_mempool = MempoolTransaction {
            tx: tx_new_2.into_blockifier().unwrap().0,
            arrived_at,
            converted_class: None,
            nonce: Nonce(Felt::ZERO),
            nonce_next: Nonce(Felt::ONE),
        };
        let res = mempool
            .inner
            .insert_tx(tx_new_2_mempool.clone(), true, false, NonceInfo::ready(Nonce(Felt::ZERO), Nonce(Felt::ONE)))
            .await;
        assert!(res.is_ok());
        assert!(
            mempool.inner.read().await.tx_intent_queue_ready.contains(&TransactionIntentReady {
                contract_address: **tx_new_2_mempool.contract_address(),
                timestamp: tx_new_2_mempool.arrived_at,
                nonce: tx_new_2_mempool.nonce,
                nonce_next: tx_new_2_mempool.nonce_next,
                phantom: std::marker::PhantomData
            }),
            "ready transaction intents are: {:#?}\npending transaction intents are: {:#?}",
            mempool.inner.read().await.tx_intent_queue_ready,
            mempool.inner.read().await.tx_intent_queue_pending_by_nonce
        );

        let arrived_at = TxTimestamp::now();
        let tx_new_3_mempool = MempoolTransaction {
            tx: tx_new_3.into_blockifier().unwrap().0,
            arrived_at,
            converted_class: None,
            nonce: Nonce(Felt::ONE),
            nonce_next: Nonce(Felt::TWO),
        };
        let res = mempool
            .inner
            .insert_tx(tx_new_3_mempool.clone(), true, false, NonceInfo::pending(Nonce(Felt::ONE), Nonce(Felt::TWO)))
            .await;
        assert!(res.is_ok());
        assert!(
            mempool
                .inner
                .read()
                .await
                .tx_intent_queue_pending_by_nonce
                .get(&**tx_new_3_mempool.contract_address())
                .expect("Missing nonce mapping for tx_new_3")
                .contains_key(&TransactionIntentPendingByNonce {
                    contract_address: **tx_new_3_mempool.contract_address(),
                    timestamp: tx_new_3_mempool.arrived_at,
                    nonce: tx_new_3_mempool.nonce,
                    nonce_next: tx_new_3_mempool.nonce_next,
                    phantom: std::marker::PhantomData
                }),
            "ready transaction intents are: {:#?}\npending transaction intents are: {:#?}",
            mempool.inner.read().await.tx_intent_queue_ready,
            mempool.inner.read().await.tx_intent_queue_pending_by_nonce
        );

        let arrived_at = TxTimestamp::UNIX_EPOCH;
        let tx_old_1_mempool = MempoolTransaction {
            tx: tx_old_1.into_blockifier().unwrap().0,
            arrived_at,
            converted_class: None,
            nonce: Nonce(Felt::ONE),
            nonce_next: Nonce(Felt::TWO),
        };
        let res = mempool
            .inner
            .insert_tx(tx_old_1_mempool.clone(), true, false, NonceInfo::ready(Nonce(Felt::ONE), Nonce(Felt::TWO)))
            .await;
        assert!(res.is_ok());
        assert!(
            mempool.inner.read().await.tx_intent_queue_ready.contains(&TransactionIntentReady {
                contract_address: **tx_old_1_mempool.contract_address(),
                timestamp: tx_old_1_mempool.arrived_at,
                nonce: tx_old_1_mempool.nonce,
                nonce_next: tx_old_1_mempool.nonce_next,
                phantom: std::marker::PhantomData
            }),
            "ready transaction intents are: {:#?}\npending transaction intents are: {:#?}",
            mempool.inner.read().await.tx_intent_queue_ready,
            mempool.inner.read().await.tx_intent_queue_pending_by_nonce
        );

        let arrived_at = TxTimestamp::UNIX_EPOCH;
        let tx_old_2_mempool = MempoolTransaction {
            tx: tx_old_2.into_blockifier().unwrap().0,
            arrived_at,
            converted_class: None,
            nonce: Nonce(Felt::ONE),
            nonce_next: Nonce(Felt::TWO),
        };
        let res = mempool
            .inner
            .insert_tx(tx_old_2_mempool.clone(), true, false, NonceInfo::ready(Nonce(Felt::ONE), Nonce(Felt::TWO)))
            .await;
        assert!(res.is_ok());
        assert!(
            mempool.inner.read().await.tx_intent_queue_ready.contains(&TransactionIntentReady {
                contract_address: **tx_old_2_mempool.contract_address(),
                timestamp: tx_old_2_mempool.arrived_at,
                nonce: tx_old_2_mempool.nonce,
                nonce_next: tx_old_2_mempool.nonce_next,
                phantom: std::marker::PhantomData
            }),
            "ready transaction intents are: {:#?}\npending transaction intents are: {:#?}",
            mempool.inner.read().await.tx_intent_queue_ready,
            mempool.inner.read().await.tx_intent_queue_pending_by_nonce
        );

        let arrived_at = TxTimestamp::UNIX_EPOCH;
        let tx_old_3_mempool = MempoolTransaction {
            tx: tx_old_3.into_blockifier().unwrap().0,
            arrived_at,
            converted_class: None,
            nonce: Nonce(Felt::TWO),
            nonce_next: Nonce(Felt::THREE),
        };
        let res = mempool
            .inner
            .insert_tx(tx_old_3_mempool.clone(), true, false, NonceInfo::pending(Nonce(Felt::TWO), Nonce(Felt::THREE)))
            .await;
        assert!(res.is_ok());
        assert!(
            mempool
                .inner
                .read()
                .await
                .tx_intent_queue_pending_by_nonce
                .get(&**tx_old_3_mempool.contract_address())
                .expect("Missing nonce mapping for tx_old_3")
                .contains_key(&TransactionIntentPendingByNonce {
                    contract_address: **tx_old_3_mempool.contract_address(),
                    timestamp: tx_old_3_mempool.arrived_at,
                    nonce: tx_old_3_mempool.nonce,
                    nonce_next: tx_old_3_mempool.nonce_next,
                    phantom: std::marker::PhantomData
                }),
            "ready transaction intents are: {:#?}\npending transaction intents are: {:#?}",
            mempool.inner.read().await.tx_intent_queue_ready,
            mempool.inner.read().await.tx_intent_queue_pending_by_nonce
        );

        let arrived_at = TxTimestamp::UNIX_EPOCH;
        let tx_old_4_mempool = MempoolTransaction {
            tx: tx_old_4.into_blockifier().unwrap().0,
            arrived_at,
            converted_class: None,
            nonce: Nonce(Felt::ONE),
            nonce_next: Nonce(Felt::TWO),
        };
        let res = mempool
            .inner
            .insert_tx(tx_old_4_mempool.clone(), true, false, NonceInfo::pending(Nonce(Felt::ONE), Nonce(Felt::TWO)))
            .await;
        assert!(res.is_ok());
        assert!(
            mempool
                .inner
                .read()
                .await
                .tx_intent_queue_pending_by_nonce
                .get(&**tx_old_4_mempool.contract_address())
                .expect("Missing nonce_mapping for tx_old_4")
                .contains_key(&TransactionIntentPendingByNonce {
                    contract_address: **tx_old_4_mempool.contract_address(),
                    timestamp: tx_old_4_mempool.arrived_at,
                    nonce: tx_old_4_mempool.nonce,
                    nonce_next: tx_old_4_mempool.nonce_next,
                    phantom: std::marker::PhantomData
                }),
            "ready transaction intents are: {:#?}\npending transaction intents are: {:#?}",
            mempool.inner.read().await.tx_intent_queue_ready,
            mempool.inner.read().await.tx_intent_queue_pending_by_nonce
        );

        // Make sure we have not entered an invalid state.
        mempool.inner.read().await.check_invariants();

        // ================================================================== //
        //                                STEP 2                              //
        // ================================================================== //

        // Now we actually remove the transactions. All the old transactions
        // should be removed.
        mempool.inner.write().await.remove_age_exceeded_txs();

        // tx_new_1 and tx_new_2 should still be in the mempool
        assert!(
            mempool.inner.read().await.tx_intent_queue_ready.contains(&TransactionIntentReady {
                contract_address: **tx_new_1_mempool.contract_address(),
                timestamp: tx_new_1_mempool.arrived_at,
                nonce: tx_new_1_mempool.nonce,
                nonce_next: tx_new_1_mempool.nonce_next,
                phantom: std::marker::PhantomData
            }),
            "ready transaction intents are: {:#?}\npending transaction intents are: {:#?}",
            mempool.inner.read().await.tx_intent_queue_ready,
            mempool.inner.read().await.tx_intent_queue_pending_by_nonce
        );
        assert!(
            mempool.inner.read().await.tx_intent_queue_ready.contains(&TransactionIntentReady {
                contract_address: **tx_new_2_mempool.contract_address(),
                timestamp: tx_new_2_mempool.arrived_at,
                nonce: tx_new_2_mempool.nonce,
                nonce_next: tx_new_2_mempool.nonce_next,
                phantom: std::marker::PhantomData
            }),
            "ready transaction intents are: {:#?}\npending transaction intents are: {:#?}",
            mempool.inner.read().await.tx_intent_queue_ready,
            mempool.inner.read().await.tx_intent_queue_pending_by_nonce
        );

        // tx_old_1 and tx_old_2 should no longer be in the ready queue
        assert!(
            !mempool.inner.read().await.tx_intent_queue_ready.contains(&TransactionIntentReady {
                contract_address: **tx_old_1_mempool.contract_address(),
                timestamp: tx_old_1_mempool.arrived_at,
                nonce: tx_old_1_mempool.nonce,
                nonce_next: tx_old_1_mempool.nonce_next,
                phantom: std::marker::PhantomData
            }),
            "ready transaction intents are: {:#?}\npending transaction intents are: {:#?}",
            mempool.inner.read().await.tx_intent_queue_ready,
            mempool.inner.read().await.tx_intent_queue_pending_by_nonce
        );
        assert!(
            !mempool.inner.read().await.tx_intent_queue_ready.contains(&TransactionIntentReady {
                contract_address: **tx_old_2_mempool.contract_address(),
                timestamp: tx_old_2_mempool.arrived_at,
                nonce: tx_old_2_mempool.nonce,
                nonce_next: tx_old_2_mempool.nonce_next,
                phantom: std::marker::PhantomData
            }),
            "ready transaction intents are: {:#?}\npending transaction intents are: {:#?}",
            mempool.inner.read().await.tx_intent_queue_ready,
            mempool.inner.read().await.tx_intent_queue_pending_by_nonce
        );

        // tx_new_3 should still be in the pending queue but tx_old_3 should not
        assert!(
            mempool
                .inner
                .read()
                .await
                .tx_intent_queue_pending_by_nonce
                .get(&**tx_new_3_mempool.contract_address())
                .expect("Missing nonce mapping for tx_new_3")
                .contains_key(&TransactionIntentPendingByNonce {
                    contract_address: **tx_new_3_mempool.contract_address(),
                    timestamp: tx_new_3_mempool.arrived_at,
                    nonce: tx_new_3_mempool.nonce,
                    nonce_next: tx_new_3_mempool.nonce_next,
                    phantom: std::marker::PhantomData
                }),
            "ready transaction intents are: {:#?}\npending transaction intents are: {:#?}",
            mempool.inner.read().await.tx_intent_queue_ready,
            mempool.inner.read().await.tx_intent_queue_pending_by_nonce
        );
        assert!(
            !mempool
                .inner
                .read()
                .await
                .tx_intent_queue_pending_by_nonce
                .get(&**tx_old_3_mempool.contract_address())
                .expect("Missing nonce mapping for tx_old_3")
                .contains_key(&TransactionIntentPendingByNonce {
                    contract_address: **tx_old_3_mempool.contract_address(),
                    timestamp: tx_old_3_mempool.arrived_at,
                    nonce: tx_old_3_mempool.nonce,
                    nonce_next: tx_old_3_mempool.nonce_next,
                    phantom: std::marker::PhantomData
                }),
            "ready transaction intents are: {:#?}\npending transaction intents are: {:#?}",
            mempool.inner.read().await.tx_intent_queue_ready,
            mempool.inner.read().await.tx_intent_queue_pending_by_nonce
        );

        // tx_old_4 should no longer be in the pending queue and since it was
        // the only transaction for that contract address, that pending queue
        // should have been emptied
        assert!(
            !mempool
                .inner
                .read()
                .await
                .tx_intent_queue_pending_by_nonce
                .contains_key(&**tx_old_4_mempool.contract_address()),
            "ready transaction intents are: {:#?}\npending transaction intents are: {:#?}",
            mempool.inner.read().await.tx_intent_queue_ready,
            mempool.inner.read().await.tx_intent_queue_pending_by_nonce
        );

        // Make sure we have not entered an invalid state.
        mempool.inner.read().await.check_invariants();
    }

    /// This test makes sure that adding an l1 handler to [MempoolInner] does
    /// not cause an infinite loop when trying to remove age exceeded
    /// transactions.
    ///
    /// This is important as age is not checked on l1 handlers, and so if they
    /// are not handled properly they cam cause an infinite loop.
    ///
    /// > This bug was originally detected through proptesting.
    #[rstest::rstest]
    #[timeout(Duration::from_millis(1_000))]
    #[tokio::test]
    async fn mempool_remove_aged_tx_pass_l1_handler(
        #[future] backend: Arc<mc_db::MadaraBackend>,
        tx_l1_handler_valid: ValidatedMempoolTx,
    ) {
        let backend = backend.await;
        let mempool = Mempool::new(backend, MempoolConfig::for_testing());

        let nonce_info = NonceInfo::ready(Nonce(Felt::ZERO), Nonce(Felt::ONE));
        let mempool_tx = MempoolTransaction {
            tx: tx_l1_handler_valid.into_blockifier().unwrap().0,
            arrived_at: TxTimestamp::now(),
            converted_class: None,
            nonce: nonce_info.nonce,
            nonce_next: nonce_info.nonce_next,
        };

        let force = false;
        let update_limits = true;
        let result = mempool.inner.insert_tx(mempool_tx, force, update_limits, nonce_info).await;
        assert_matches::assert_matches!(result, Ok(()));

<<<<<<< HEAD
        let inner = mempool.inner.read().await;
=======
        let inner = mempool.inner.read().expect("Poisoned lock");
>>>>>>> 344711be
        assert!(inner.nonce_is_ready(CONTRACT_ADDRESS, Nonce(Felt::ZERO)));
        inner.check_invariants();
        drop(inner);

        // This should not loop!
<<<<<<< HEAD
        mempool.inner.write().await.remove_age_exceeded_txs();
        let inner = mempool.inner.read().await;
=======
        mempool.inner.write().expect("Poisoned lock").remove_age_exceeded_txs();
        let inner = mempool.inner.read().expect("Poisoned lock");
>>>>>>> 344711be
        assert!(inner.nonce_is_ready(CONTRACT_ADDRESS, Nonce(Felt::ZERO)));
        inner.check_invariants();
    }

    /// This tests makes sure that if a transaction is inserted as [pending],
    /// and the transaction before it is polled, then that transaction becomes
    /// [ready].
    ///
    /// # Setup:
    ///
    /// - We assume `tx_ready` and `tx_pending` are from the same contract.
    ///
    /// - `tx_ready` has the correct nonce while `tx_pending` has the nonce
    ///   right after that.
    ///
    /// [ready]: inner::TransactionIntentReady;
    /// [pending]: inner::TransactionInentPending;
    #[rstest::rstest]
    #[timeout(Duration::from_millis(1_000))]
    #[tokio::test]
    async fn mempool_readiness_check(
        #[future] backend: Arc<mc_db::MadaraBackend>,
        #[from(tx_account_v0_valid)] mut tx_ready: ValidatedMempoolTx,
        #[from(tx_account_v0_valid)] mut tx_pending: ValidatedMempoolTx,
    ) {
        let backend = backend.await;
        let mempool = Mempool::new(backend, MempoolConfig::for_testing());

        // Insert pending transaction

        let nonce_info = NonceInfo::pending(Nonce(Felt::ONE), Nonce(Felt::TWO));
        let timestamp_pending = TxTimestamp::now();
        tx_pending.arrived_at = timestamp_pending;
<<<<<<< HEAD
        let result = mempool.accept_validated_tx_with_nonce_info(tx_pending, nonce_info).await;
=======
        let result = mempool.accept_validated_tx_with_nonce_info(tx_pending, nonce_info);
>>>>>>> 344711be
        assert_matches::assert_matches!(result, Ok(()));

        let inner = mempool.inner.read().await;
        inner.check_invariants();
        inner
            .tx_intent_queue_pending_by_nonce
            .get(&CONTRACT_ADDRESS)
            .expect("Mempool should have a pending queue for our contract address")
            .get(&TransactionIntentPendingByNonce {
                contract_address: CONTRACT_ADDRESS,
                timestamp: timestamp_pending,
                nonce: Nonce(Felt::ONE),
                nonce_next: Nonce(Felt::TWO),
                phantom: Default::default(),
            })
            .expect("Mempool should contain pending transaction");

        assert_eq!(inner.tx_intent_queue_pending_by_nonce.len(), 1);

        drop(inner);

        // Insert ready transaction

        let nonce_info = NonceInfo::ready(Nonce(Felt::ZERO), Nonce(Felt::ONE));
        let timestamp_ready = TxTimestamp::now();
        tx_ready.arrived_at = timestamp_ready;
<<<<<<< HEAD
        let result = mempool.accept_validated_tx_with_nonce_info(tx_ready, nonce_info).await;
=======
        let result = mempool.accept_validated_tx_with_nonce_info(tx_ready, nonce_info);
>>>>>>> 344711be
        assert_matches::assert_matches!(result, Ok(()));

        let inner = mempool.inner.read().await;
        inner.check_invariants();
        inner
            .tx_intent_queue_ready
            .get(&TransactionIntentReady {
                contract_address: CONTRACT_ADDRESS,
                timestamp: timestamp_ready,
                nonce: Nonce(Felt::ZERO),
                nonce_next: Nonce(Felt::ONE),
                phantom: Default::default(),
            })
            .expect("Mempool should receive ready transaction");

        assert_eq!(inner.tx_intent_queue_ready.len(), 1);

        drop(inner);

        // Take the next transaction. The pending transaction was received first
        // but this should return the ready transaction instead.

        let mempool_tx = mempool.get_consumer().await.next().expect("Mempool contains a ready transaction!");

        let inner = mempool.inner.read().await;
        inner.check_invariants();
        inner
            .tx_intent_queue_ready
            .get(&TransactionIntentReady {
                contract_address: CONTRACT_ADDRESS,
                timestamp: timestamp_pending,
                nonce: Nonce(Felt::ONE),
                nonce_next: Nonce(Felt::TWO),
                phantom: Default::default(),
            })
            .expect("Mempool should have converted pending transaction to ready");

        // Taking the ready transaction should mark the pending transaction as
        // ready

        assert_eq!(mempool_tx.arrived_at, timestamp_ready);
        assert_eq!(inner.tx_intent_queue_ready.len(), 1);
        assert!(inner.tx_intent_queue_pending_by_nonce.is_empty());

        drop(inner);

        // Take the next transaction. The pending transaction has been marked as
        // ready and should be returned here

        let mempool_tx = mempool.get_consumer().await.next().expect("Mempool contains a ready transaction!");

        let inner = mempool.inner.read().await;
        inner.check_invariants();

        // No more transactions left

        assert_eq!(mempool_tx.arrived_at, timestamp_pending);
        assert!(inner.tx_intent_queue_ready.is_empty());
        assert!(inner.tx_intent_queue_pending_by_nonce.is_empty());
    }

    /// This tests makes sure that if a transaction is inserted into the
    /// [mempool], and its nonce does not match what is expected by the db BUT
    /// the transaction with the nonce preceding it is already marked as
    /// [ready], then it is marked as ready as well.
    ///
    /// This handles the case where the database has not yet been updated to
    /// reflect the state of the mempool, which should happen often since nonces
    /// are not updated until transaction execution. This way we limit the
    /// number of transactions we have in the [pending] queue.
    ///
    /// # Setup:
    ///
    /// - We assume `tx_1` and `tx_2` are from the same contract.
    ///
    /// - `tx_1` has the correct nonce while `tx_2` has the nonce right after
    ///   that.
    ///
    /// [mempool]: inner::MempoolInner
    /// [ready]: inner::TransactionIntentReady;
    /// [pending]: inner::TransactionInentPending;
    #[rstest::rstest]
    #[timeout(Duration::from_millis(1_000))]
    #[tokio::test]
    async fn mempool_readiness_check_against_db(
        #[future] backend: Arc<mc_db::MadaraBackend>,
        #[from(tx_account_v0_valid)] mut tx_1: ValidatedMempoolTx,
        #[from(tx_account_v0_valid)] mut tx_2: ValidatedMempoolTx,
    ) {
        let backend = backend.await;
        let mempool = Mempool::new(backend, MempoolConfig::for_testing());

        // Insert the first transaction

        let nonce_info =
<<<<<<< HEAD
            mempool.retrieve_nonce_info(CONTRACT_ADDRESS, Felt::ZERO).await.expect("Failed to retrieve nonce info");
        let timestamp_1 = TxTimestamp::now();
        tx_1.arrived_at = timestamp_1;

        let result = mempool.accept_validated_tx_with_nonce_info(tx_1, nonce_info).await;
=======
            mempool.retrieve_nonce_info(CONTRACT_ADDRESS, Felt::ZERO).expect("Failed to retrieve nonce info");
        let timestamp_1 = TxTimestamp::now();
        tx_1.arrived_at = timestamp_1;

        let result = mempool.accept_validated_tx_with_nonce_info(tx_1, nonce_info);
>>>>>>> 344711be
        assert_matches::assert_matches!(result, Ok(()));

        let inner = mempool.inner.read().await;
        inner.check_invariants();
        let contains = inner.tx_intent_queue_ready.contains(&TransactionIntentReady {
            contract_address: CONTRACT_ADDRESS,
            timestamp: timestamp_1,
            nonce: Nonce(Felt::ZERO),
            nonce_next: Nonce(Felt::ONE),
            phantom: Default::default(),
        });
        assert!(
            contains,
            "Mempool should contain transaction 1, ready transaction intents are: {:#?}\npending transaction intents are: {:#?}",
            mempool.inner.read().await.tx_intent_queue_ready,
            mempool.inner.read().await.tx_intent_queue_pending_by_nonce
        );

        assert_eq!(inner.tx_intent_queue_ready.len(), 1);

        drop(inner);

        // Insert the next transaction. It should be marked as ready even if it
        // does not have the correct nonce compared to the db (the test db
        // defaults to nonce 0 for all contracts) since the transaction before
        // it has already been marked as ready in the mempool.

        let nonce_info =
<<<<<<< HEAD
            mempool.retrieve_nonce_info(CONTRACT_ADDRESS, Felt::ONE).await.expect("Failed to retrieve nonce info");

        let timestamp_2 = TxTimestamp::now();
        tx_2.arrived_at = timestamp_2;
        let result = mempool.accept_validated_tx_with_nonce_info(tx_2, nonce_info).await;
=======
            mempool.retrieve_nonce_info(CONTRACT_ADDRESS, Felt::ONE).expect("Failed to retrieve nonce info");

        let timestamp_2 = TxTimestamp::now();
        tx_2.arrived_at = timestamp_2;
        let result = mempool.accept_validated_tx_with_nonce_info(tx_2, nonce_info);
>>>>>>> 344711be
        assert_matches::assert_matches!(result, Ok(()));

        let inner = mempool.inner.read().await;
        inner.check_invariants();
        let contains = inner.tx_intent_queue_ready.contains(&TransactionIntentReady {
            contract_address: CONTRACT_ADDRESS,
            timestamp: timestamp_2,
            nonce: Nonce(Felt::ONE),
            nonce_next: Nonce(Felt::TWO),
            phantom: Default::default(),
        });
        assert!(
            contains,
            "Mempool should contain transaction 2, ready transaction intents are: {:#?}\npending transaction intents are: {:#?}",
            mempool.inner.read().await.tx_intent_queue_ready,
            mempool.inner.read().await.tx_intent_queue_pending_by_nonce
        );

        assert_eq!(inner.tx_intent_queue_ready.len(), 2);
    }

    /// This tests makes sure that a transaction is marked as [ready] if its
    /// [Nonce] is in the nonce cache for that contract address.
    ///
    /// This is used to check the readiness of transactions before committing
    /// the changes to db.
    ///
    /// # Setup:
    ///
    /// - We assume `tx_ready` and `tx_pending` are from the same contract.
    ///
    /// - `tx_ready` has the correct nonce while `tx_pending` has the nonce
    ///   right after that.
    ///
    /// [ready]: inner::TransactionIntentReady;
    #[rstest::rstest]
    #[timeout(Duration::from_millis(1_000))]
    #[tokio::test]
    async fn mempool_readiness_check_against_nonce_cache(#[future] backend: Arc<mc_db::MadaraBackend>) {
        let backend = backend.await;
        let mempool = Mempool::new(backend, MempoolConfig::for_testing());

        let contract_address = Felt::ZERO;
        let nonce = Nonce(Felt::ONE);
        let nonce_next = nonce.try_increment().unwrap();
        mempool.inner.nonce_cache_write().await.insert(contract_address, nonce);

        // Despite the tx nonce being Felt::ONE, it should be marked as ready
        // since it is present in the nonce cache
        assert_eq!(
            mempool.retrieve_nonce_info(contract_address, *nonce).await.unwrap(),
            NonceInfo::ready(nonce, nonce_next)
        );

        // We remove the nonce cache at that address
        let removed = mempool.inner.nonce_cache_write().await.remove(&contract_address);
        debug_assert!(removed.is_some());

        // Now the nonce should be marked as pending
        assert_eq!(
            mempool.retrieve_nonce_info(contract_address, *nonce).await.unwrap(),
            NonceInfo::pending(nonce, nonce_next)
        );
    }

    /// This test makes sure that retrieve nonce_info has proper error handling
    /// and returns correct values based on the state of the db.
    #[rstest::rstest]
    #[timeout(Duration::from_millis(1_000))]
    #[tokio::test]
    async fn mempool_retrieve_nonce_info(#[future] backend: Arc<mc_db::MadaraBackend>) {
        let backend = backend.await;
        let mempool = Mempool::new(Arc::clone(&backend), MempoolConfig::for_testing());

        backend
            .store_block(
                MadaraMaybePendingBlock {
                    info: MadaraMaybePendingBlockInfo::NotPending(MadaraBlockInfo::default()),
                    inner: MadaraBlockInner::default(),
                },
                StateDiff {
                    nonces: vec![NonceUpdate { contract_address: Felt::ZERO, nonce: Felt::ZERO }],
                    ..Default::default()
                },
                vec![],
            )
            .expect("Failed to store block");

        // Transactions which meet the nonce in db should be marked as ready...

        assert_eq!(
            mempool.retrieve_nonce_info(Felt::ZERO, Felt::ZERO).await.unwrap(),
            NonceInfo { readiness: NonceStatus::Ready, nonce: Nonce(Felt::ZERO), nonce_next: Nonce(Felt::ONE) }
        );

        // ...otherwise they should be marked as pending

        assert_eq!(
            mempool.retrieve_nonce_info(Felt::ZERO, Felt::ONE).await.unwrap(),
            NonceInfo { readiness: NonceStatus::Pending, nonce: Nonce(Felt::ONE), nonce_next: Nonce(Felt::TWO) }
        );

        // Contract addresses which do not yet have a nonce store in db should
        // should not fail during nonce info retrieval

        assert_eq!(
            mempool.retrieve_nonce_info(Felt::ONE, Felt::ZERO).await.unwrap(),
            NonceInfo { readiness: NonceStatus::Ready, nonce: Nonce(Felt::ZERO), nonce_next: Nonce(Felt::ONE) }
        );

        // Transactions with a nonce less than that in db should fail during
        // nonce info retrieval

        backend
            .store_block(
                MadaraMaybePendingBlock {
                    info: MadaraMaybePendingBlockInfo::NotPending(MadaraBlockInfo::default()),
                    inner: MadaraBlockInner::default(),
                },
                StateDiff {
                    nonces: vec![NonceUpdate { contract_address: Felt::ZERO, nonce: Felt::ONE }],
                    ..Default::default()
                },
                vec![],
            )
            .expect("Failed to store block");

        assert_matches::assert_matches!(
<<<<<<< HEAD
            mempool.retrieve_nonce_info(Felt::ZERO, Felt::ZERO).await,
=======
            mempool.retrieve_nonce_info(Felt::ZERO, Felt::ZERO),
>>>>>>> 344711be
            Err(MempoolError::InvalidNonce)
        );

        // We need to compute the next nonce inside retrieve nonce_info, so
        // passing Felt::MAX is not allowed.
        assert_matches::assert_matches!(
<<<<<<< HEAD
            mempool.retrieve_nonce_info(Felt::ZERO, Felt::MAX).await,
=======
            mempool.retrieve_nonce_info(Felt::ZERO, Felt::MAX),
>>>>>>> 344711be
            Err(MempoolError::Internal(_))
        );
    }

    /// This test makes sure that resolve_nonce_info_l1_handler has proper
    /// error handling and returns correct values based on the state of the db.
    #[rstest::rstest]
    #[timeout(Duration::from_millis(1_000))]
    #[tokio::test]
    async fn mempool_resolve_nonce_info_l1_handler(#[future] backend: Arc<mc_db::MadaraBackend>) {
        let backend = backend.await;
        let mempool = Mempool::new(Arc::clone(&backend), MempoolConfig::for_testing());

        // First l1 handler tx (nonce == 0) is ready if there are nothing in db yet
        assert_eq!(
            mempool.resolve_nonce_info_l1_handler(Felt::ZERO).unwrap(),
            NonceInfo::ready(Nonce(Felt::ZERO), Nonce(Felt::ONE))
        );

        // Non-zero l1 handler txs is accepted in pending state if older ones are still not processed
        assert_eq!(
            mempool.resolve_nonce_info_l1_handler(Felt::ONE).unwrap(),
            NonceInfo::pending(Nonce(Felt::ONE), Nonce(Felt::TWO))
        );

        // Updates the latest l1 nonce in db
        backend.set_l1_messaging_nonce(Nonce(Felt::ZERO)).expect("Failed to update l1 messaging nonce in db");

        // First l1 transaction has been stored in db. If we receive anything less than the next Nonce
        // We get an error

        assert_matches::assert_matches!(
            mempool.resolve_nonce_info_l1_handler(Felt::ZERO),
            Err(MempoolError::InvalidNonce)
        );

        // Following nonces should be marked as ready...

        assert_eq!(
            mempool.resolve_nonce_info_l1_handler(Felt::ONE).unwrap(),
            NonceInfo::ready(Nonce(Felt::ONE), Nonce(Felt::TWO))
        );

        // ...otherwise they should be marked as pending

        assert_eq!(
            mempool.resolve_nonce_info_l1_handler(Felt::TWO).unwrap(),
            NonceInfo::pending(Nonce(Felt::TWO), Nonce(Felt::THREE))
        );

        // We need to compute the next nonce inside retrieve nonce_info, so
        // passing Felt::MAX is not allowed.
        assert_matches::assert_matches!(
            mempool.resolve_nonce_info_l1_handler(Felt::MAX),
            Err(MempoolError::Internal(_))
        );
    }

    /// This test check the replacement logic for the [mempool] in case of force
    /// inserts.
    ///
    /// # Setup:
    ///
    /// - `tx_1` and `tx_2` are from the same account, `tx_3` is not.
    ///
    /// - `tx_1` and `tx_2` share the same nonce but a different timestamp.
    ///
    /// [mempool]: inner::MempoolInner
    #[rstest::rstest]
    #[timeout(Duration::from_millis(1_000))]
    #[tokio::test]
    async fn mempool_replace_pass(
        #[future] backend: Arc<mc_db::MadaraBackend>,
        #[from(tx_account_v0_valid)] tx_1: ValidatedMempoolTx,
        #[from(tx_account_v0_valid)] tx_2: ValidatedMempoolTx,
        #[from(tx_account_v0_valid)]
        #[with(Felt::ONE)]
        tx_3: ValidatedMempoolTx,
    ) {
        let backend = backend.await;
        let mempool = Mempool::new(backend, MempoolConfig::for_testing());

        // Insert the first transaction

        let force = true;
        let update_tx_limits = true;

        let arrived_at = TxTimestamp::now();
        let nonce_info = NonceInfo::ready(Nonce(Felt::ZERO), Nonce(Felt::ONE));
        let tx_1_mempool = MempoolTransaction {
            tx: tx_1.into_blockifier().unwrap().0,
            arrived_at,
            converted_class: None,
            nonce: nonce_info.nonce,
            nonce_next: nonce_info.nonce_next,
        };
        let result = mempool.inner.insert_tx(tx_1_mempool.clone(), force, update_tx_limits, nonce_info).await;
        assert_matches::assert_matches!(result, Ok(()));

        let inner = mempool.inner.read().await;
        let contains = inner.tx_intent_queue_ready.contains(&TransactionIntentReady {
            contract_address: **tx_1_mempool.contract_address(),
            timestamp: tx_1_mempool.arrived_at,
            nonce: tx_1_mempool.nonce,
            nonce_next: tx_1_mempool.nonce_next,
            phantom: std::marker::PhantomData,
        });
        assert!(
            contains,
            "Mempool should contain transaction 1, ready transaction intents are: {:#?}\npending transaction intents are: {:#?}",
            mempool.inner.read().await.tx_intent_queue_ready,
            mempool.inner.read().await.tx_intent_queue_pending_by_nonce
        );

        assert_eq!(inner.tx_intent_queue_ready.len(), 1);

        inner.check_invariants();

        drop(inner);

        // Inserts the second transaction with the same nonce as the first once.
        // This should replace the first transaction.

        let force = true;
        let update_tx_limits = true;

        let arrived_at = arrived_at.checked_add(Duration::from_secs(1)).unwrap();
        let nonce_info = NonceInfo::ready(Nonce(Felt::ZERO), Nonce(Felt::ONE));
        let tx_2_mempool = MempoolTransaction {
            tx: tx_2.into_blockifier().unwrap().0,
            arrived_at,
            converted_class: None,
            nonce: nonce_info.nonce,
            nonce_next: nonce_info.nonce_next,
        };
        let result = mempool.inner.insert_tx(tx_2_mempool.clone(), force, update_tx_limits, nonce_info).await;
        assert_matches::assert_matches!(result, Ok(()));

        let inner = mempool.inner.read().await;
        let contains = inner.tx_intent_queue_ready.contains(&TransactionIntentReady {
            contract_address: **tx_2_mempool.contract_address(),
            timestamp: tx_2_mempool.arrived_at,
            nonce: tx_2_mempool.nonce,
            nonce_next: tx_2_mempool.nonce_next,
            phantom: std::marker::PhantomData,
        });
        assert!(
            contains,
            "mempool should contain transaction 2, ready transaction intents are: {:#?}\npending transaction intents are: {:#?}",
            mempool.inner.read().await.tx_intent_queue_ready,
            mempool.inner.read().await.tx_intent_queue_pending_by_nonce
        );
        let contains = inner.tx_intent_queue_ready.contains(&TransactionIntentReady {
            contract_address: **tx_1_mempool.contract_address(),
            timestamp: tx_1_mempool.arrived_at,
            nonce: tx_1_mempool.nonce,
            nonce_next: tx_1_mempool.nonce_next,
            phantom: std::marker::PhantomData,
        });
        assert!(
            !contains,
            "Mempool should not contain transaction 1 after it has been replaced, ready transaction intents are: {:#?}\npending transaction intents are: {:#?}",
            mempool.inner.read().await.tx_intent_queue_ready,
            mempool.inner.read().await.tx_intent_queue_pending_by_nonce
        );

        assert_eq!(inner.tx_intent_queue_ready.len(), 1);

        inner.check_invariants();

        drop(inner);

        // Inserts the third transaction. This should not trigger a replacement
        // since it has a different contract address

        let force = true;
        let update_tx_limits = true;

        let arrived_at = arrived_at.checked_add(Duration::from_secs(1)).unwrap();
        let nonce_info = NonceInfo::ready(Nonce(Felt::ZERO), Nonce(Felt::ONE));
        let tx_3_mempool = MempoolTransaction {
            tx: tx_3.into_blockifier().unwrap().0,
            arrived_at,
            converted_class: None,
            nonce: nonce_info.nonce,
            nonce_next: nonce_info.nonce_next,
        };
        let result = mempool.inner.insert_tx(tx_3_mempool.clone(), force, update_tx_limits, nonce_info.clone()).await;
        assert_matches::assert_matches!(result, Ok(()));

        let inner = mempool.inner.read().await;
        let contains = inner.tx_intent_queue_ready.contains(&TransactionIntentReady {
            contract_address: **tx_3_mempool.contract_address(),
            timestamp: tx_3_mempool.arrived_at,
            nonce: tx_3_mempool.nonce,
            nonce_next: tx_3_mempool.nonce_next,
            phantom: std::marker::PhantomData,
        });
        assert!(
            contains,
            "Mempool should contain transaction 3, ready transaction intents are: {:#?}\npending transaction intents are: {:#?}",
            mempool.inner.read().await.tx_intent_queue_ready,
            mempool.inner.read().await.tx_intent_queue_pending_by_nonce
        );
        let contains = inner.tx_intent_queue_ready.contains(&TransactionIntentReady {
            contract_address: **tx_2_mempool.contract_address(),
            timestamp: tx_2_mempool.arrived_at,
            nonce: tx_2_mempool.nonce,
            nonce_next: tx_2_mempool.nonce_next,
            phantom: std::marker::PhantomData,
        });
        assert!(
            contains,
            "mempool should contain transaction 2, ready transaction intents are: {:#?}\npending transaction intents are: {:#?}",
            mempool.inner.read().await.tx_intent_queue_ready,
            mempool.inner.read().await.tx_intent_queue_pending_by_nonce
        );

        assert_eq!(inner.tx_intent_queue_ready.len(), 2);

        inner.check_invariants();

        drop(inner);

        // Inserting a transaction again should fail if force if false. This
        // should not change the state of the mempool whatsoever!

        let force = false;
        let update_tx_limits = true;

        let result = mempool.inner.insert_tx(tx_3_mempool.clone(), force, update_tx_limits, nonce_info).await;
        assert_eq!(result, Err(TxInsertionError::DuplicateTxn));

        let inner = mempool.inner.read().await;
        let contains = inner.tx_intent_queue_ready.contains(&TransactionIntentReady {
            contract_address: **tx_3_mempool.contract_address(),
            timestamp: tx_3_mempool.arrived_at,
            nonce: tx_3_mempool.nonce,
            nonce_next: tx_3_mempool.nonce_next,
            phantom: std::marker::PhantomData,
        });
        assert!(
            contains,
            "Mempool should contain transaction 3, ready transaction intents are: {:#?}\npending transaction intents are: {:#?}",
            mempool.inner.read().await.tx_intent_queue_ready,
            mempool.inner.read().await.tx_intent_queue_pending_by_nonce
        );
        let contains = inner.tx_intent_queue_ready.contains(&TransactionIntentReady {
            contract_address: **tx_2_mempool.contract_address(),
            timestamp: tx_2_mempool.arrived_at,
            nonce: tx_2_mempool.nonce,
            nonce_next: tx_2_mempool.nonce_next,
            phantom: std::marker::PhantomData,
        });
        assert!(
            contains,
            "mempool should contain transaction 2, ready transaction intents are: {:#?}\npending transaction intents are: {:#?}",
            mempool.inner.read().await.tx_intent_queue_ready,
            mempool.inner.read().await.tx_intent_queue_pending_by_nonce
        );

        assert_eq!(inner.tx_intent_queue_ready.len(), 2);

        inner.check_invariants();
    }
}<|MERGE_RESOLUTION|>--- conflicted
+++ resolved
@@ -15,27 +15,16 @@
 use mp_transactions::validated::{TxTimestamp, ValidatedMempoolTx, ValidatedToBlockifierTxError};
 use mp_transactions::L1HandlerTransaction;
 use mp_transactions::L1HandlerTransactionResult;
-<<<<<<< HEAD
 use notify::MempoolInnerWithNotify;
-=======
->>>>>>> 344711be
 use starknet_api::core::Nonce;
 use starknet_api::transaction::TransactionVersion;
 use starknet_types_core::felt::Felt;
 use std::borrow::Cow;
-<<<<<<< HEAD
 use std::sync::Arc;
 
 mod inner;
 mod l1;
 mod notify;
-=======
-use std::collections::{BTreeMap, VecDeque};
-use std::sync::{Arc, RwLock};
-
-mod inner;
-mod l1;
->>>>>>> 344711be
 
 pub use inner::*;
 #[cfg(any(test, feature = "testing"))]
@@ -69,21 +58,6 @@
     fn check_invariants(&self);
 }
 
-<<<<<<< HEAD
-=======
-#[cfg_attr(test, mockall::automock)]
-pub trait MempoolProvider: Send + Sync {
-    fn txs_take_chunk(&self, dest: &mut VecDeque<MempoolTransaction>, n: usize);
-    fn tx_take(&self) -> Option<MempoolTransaction>;
-    fn tx_mark_included(&self, contract_address: &Felt);
-    fn txs_re_add(
-        &self,
-        txs: VecDeque<MempoolTransaction>,
-        consumed_txs: Vec<MempoolTransaction>,
-    ) -> Result<(), MempoolError>;
-}
-
->>>>>>> 344711be
 #[derive(Debug, Clone)]
 pub struct MempoolConfig {
     /// Mempool limits
@@ -109,7 +83,6 @@
 
 pub struct Mempool {
     backend: Arc<MadaraBackend>,
-<<<<<<< HEAD
     inner: MempoolInnerWithNotify,
     metrics: MempoolMetrics,
     config: MempoolConfig,
@@ -170,83 +143,14 @@
         self.accept_tx(ValidatedMempoolTx::from_blockifier(tx, arrived_at, converted_class)).await?;
         Ok(res)
     }
-=======
-    inner: RwLock<MempoolInner>,
-    metrics: MempoolMetrics,
-    config: MempoolConfig,
-    nonce_cache: RwLock<BTreeMap<Felt, Nonce>>,
->>>>>>> 344711be
-}
-
-impl From<MempoolError> for SubmitTransactionError {
-    fn from(value: MempoolError) -> Self {
-        use MempoolError as E;
-        use RejectedTransactionErrorKind::*;
-        use SubmitTransactionError::*;
-
-        fn rejected(
-            kind: RejectedTransactionErrorKind,
-            message: impl Into<Cow<'static, str>>,
-        ) -> SubmitTransactionError {
-            SubmitTransactionError::Rejected(RejectedTransactionError::new(kind, message))
-        }
-
-        match value {
-            err @ (E::StorageError(_) | E::ValidatedToBlockifier(_) | E::Internal(_)) => Internal(anyhow::anyhow!(err)),
-            E::InnerMempool(TxInsertionError::DuplicateTxn) => {
-                rejected(DuplicatedTransaction, "A transaction with this hash already exists in the transaction pool")
-            }
-            E::InnerMempool(TxInsertionError::Limit(limit)) => rejected(TransactionLimitExceeded, format!("{limit:#}")),
-            E::InnerMempool(TxInsertionError::NonceConflict) => rejected(
-                InvalidTransactionNonce,
-                "A transaction with this nonce already exists in the transaction pool",
-            ),
-            E::InvalidNonce => rejected(InvalidTransactionNonce, "Invalid transaction nonce"),
-        }
-    }
-}
-
-#[async_trait]
-impl SubmitValidatedTransaction for Mempool {
-    async fn submit_validated_transaction(&self, tx: ValidatedMempoolTx) -> Result<(), SubmitTransactionError> {
-        Ok(self.accept_validated_tx(tx)?)
-    }
-}
-
-#[async_trait]
-impl SubmitL1HandlerTransaction for Mempool {
-    async fn submit_l1_handler_transaction(
-        &self,
-        tx: L1HandlerTransaction,
-        paid_fees_on_l1: u128,
-    ) -> Result<L1HandlerTransactionResult, SubmitTransactionError> {
-        let arrived_at = TxTimestamp::now();
-        let (tx, converted_class) = tx
-            .into_blockifier(
-                self.backend.chain_config().chain_id.to_felt(),
-                self.backend.chain_config().latest_protocol_version,
-                paid_fees_on_l1,
-            )
-            .context("Converting l1 handler tx to blockifier")
-            .map_err(SubmitTransactionError::Internal)?;
-        let res = L1HandlerTransactionResult { transaction_hash: tx.tx_hash().to_felt() };
-        self.accept_validated_tx(ValidatedMempoolTx::from_blockifier(tx, arrived_at, converted_class))?;
-        Ok(res)
-    }
 }
 
 impl Mempool {
     pub fn new(backend: Arc<MadaraBackend>, config: MempoolConfig) -> Self {
         Mempool {
             backend,
-<<<<<<< HEAD
             inner: MempoolInnerWithNotify::new(config.limits.clone()),
             metrics: MempoolMetrics::register(),
-=======
-            inner: RwLock::new(MempoolInner::new(config.limits.clone())),
-            metrics: MempoolMetrics::register(),
-            nonce_cache: RwLock::new(BTreeMap::new()),
->>>>>>> 344711be
             config,
         }
     }
@@ -261,12 +165,8 @@
                 .context("Converting validated tx to blockifier")
                 .map_err(SubmitTransactionError::Internal)?;
 
-<<<<<<< HEAD
             if let Err(err) = self.add_to_inner_mempool(tx_hash, tx, arrived_at, converted_class, nonce_readiness).await
             {
-=======
-            if let Err(err) = self.add_to_inner_mempool(tx_hash, tx, arrived_at, converted_class, nonce_readiness) {
->>>>>>> 344711be
                 match err {
                     MempoolError::InnerMempool(TxInsertionError::Limit(MempoolLimitReached::Age { .. })) => {} // do nothing
                     err => tracing::warn!("Could not re-add mempool transaction from db: {err:#}"),
@@ -276,11 +176,7 @@
         Ok(())
     }
 
-<<<<<<< HEAD
-    async fn accept_validated_tx_with_nonce_info(
-=======
-    fn accept_validated_tx_with_nonce_info(
->>>>>>> 344711be
+    async fn accept_tx_with_nonce_info(
         &self,
         tx: ValidatedMempoolTx,
         nonce_info: NonceInfo,
@@ -290,7 +186,6 @@
         if !self.config.no_saving {
             self.backend.save_mempool_transaction(&tx, &nonce_info).map_err(MempoolError::from)?;
         }
-<<<<<<< HEAD
 
         let tx_hash = tx.tx_hash;
         let (tx, arrived_at, converted_class) = tx.into_blockifier()?;
@@ -308,7 +203,7 @@
         } else {
             self.retrieve_nonce_info(tx.contract_address, tx.tx.nonce()).await?
         };
-        self.accept_validated_tx_with_nonce_info(tx, nonce_info).await
+        self.accept_tx_with_nonce_info(tx, nonce_info).await
     }
 
     /// Does not save to the database.
@@ -335,50 +230,6 @@
             )
             .await?;
 
-=======
-
-        let tx_hash = tx.tx_hash;
-        let (tx, arrived_at, converted_class) = tx.into_blockifier()?;
-
-        self.add_to_inner_mempool(tx_hash, tx, arrived_at, converted_class, nonce_info)?;
-
-        Ok(())
-    }
-
-    fn accept_validated_tx(&self, tx: ValidatedMempoolTx) -> Result<(), MempoolError> {
-        let nonce_info = if tx.tx.version() == TransactionVersion::ZERO {
-            NonceInfo::default()
-        } else if let Some(tx) = tx.tx.as_l1_handler() {
-            self.resolve_nonce_info_l1_handler(tx.nonce.into())?
-        } else {
-            self.retrieve_nonce_info(tx.contract_address, tx.tx.nonce())?
-        };
-        self.accept_validated_tx_with_nonce_info(tx, nonce_info)
-    }
-
-    /// Does not save to the database.
-    fn add_to_inner_mempool(
-        &self,
-        tx_hash: Felt,
-        tx: Transaction,
-        arrived_at: TxTimestamp,
-        converted_class: Option<ConvertedClass>,
-        nonce_info: NonceInfo,
-    ) -> Result<(), MempoolError> {
-        tracing::debug!("Adding to inner mempool tx_hash={:#x}", tx_hash);
-
-        // Add it to the inner mempool
-        let force = false;
-        let nonce = nonce_info.nonce;
-        let nonce_next = nonce_info.nonce_next;
-        self.inner.write().expect("Poisoned lock").insert_tx(
-            MempoolTransaction { tx, arrived_at, converted_class, nonce, nonce_next },
-            force,
-            true,
-            nonce_info,
-        )?;
-
->>>>>>> 344711be
         self.metrics.accepted_transaction_counter.add(1, &[]);
 
         Ok(())
@@ -478,7 +329,6 @@
             std::cmp::Ordering::Greater => Ok(NonceInfo::pending(nonce, nonce_next)),
         }
     }
-<<<<<<< HEAD
 
     #[tracing::instrument(skip(self), fields(module = "Mempool"))]
     /// Returns a view of the mempool intended for consuming transactions from the mempool.
@@ -491,87 +341,11 @@
     /// Returns a view of the mempool intended for consuming transactions from the mempool.
     pub async fn get_consumer(&self) -> MempoolConsumerView<'_> {
         self.inner.get_consumer().await
-=======
+    }
 }
 
-impl MempoolProvider for Mempool {
-    #[tracing::instrument(skip(self, dest, n), fields(module = "Mempool"))]
-    fn txs_take_chunk(&self, dest: &mut VecDeque<MempoolTransaction>, n: usize) {
-        let mut inner = self.inner.write().expect("Poisoned lock");
-        let mut nonce_cache = self.nonce_cache.write().expect("Poisoned lock");
-
-        let from = dest.len();
-        inner.pop_next_chunk(dest, n);
-
-        for mempool_tx in dest.iter().skip(from) {
-            let contract_address = mempool_tx.contract_address().to_felt();
-            let nonce_next = mempool_tx.nonce_next;
-            nonce_cache.insert(contract_address, nonce_next);
-        }
-    }
-
-    #[tracing::instrument(skip(self), fields(module = "Mempool"))]
-    fn tx_take(&self) -> Option<MempoolTransaction> {
-        if let Some(mempool_tx) = self.inner.write().expect("Poisoned lock").pop_next() {
-            let contract_address = mempool_tx.contract_address().to_felt();
-            let nonce_next = mempool_tx.nonce_next;
-            self.nonce_cache.write().expect("Poisoned lock").insert(contract_address, nonce_next);
-
-            Some(mempool_tx)
-        } else {
-            None
-        }
-    }
-
-    #[tracing::instrument(skip(self, contract_address), fields(module = "Mempool"))]
-    fn tx_mark_included(&self, contract_address: &Felt) {
-        let removed = self.nonce_cache.write().expect("Poisoned lock").remove(contract_address);
-        debug_assert!(removed.is_some());
-    }
-
-    /// This is called by the block
-    /// production after a batch of transactions is executed. Mark the consumed
-    /// txs as consumed, and re-add the transactions that are not consumed in
-    /// the mempool.
-    // #[tracing::instrument(skip(self, txs, consumed_txs), fields(module = "Mempool"))]
-    fn txs_re_add(
-        &self,
-        txs: VecDeque<MempoolTransaction>,
-        consumed_txs: Vec<MempoolTransaction>,
-    ) -> Result<(), MempoolError> {
-        let mut inner = self.inner.write().expect("Poisoned lock");
-        let mut nonce_cache = self.nonce_cache.write().expect("Poisoned lock");
-
-        for tx in txs.iter() {
-            // Nonce cache is invalidated upon re-insertion into the mempool
-            // as it is currently possible for these transactions to be
-            // removed if their age exceeds the limit. In the future, we
-            // might want to update this if we make it so only pending
-            // transactions can be removed this way.
-            let contract_address = **tx.contract_address();
-            let removed = nonce_cache.remove(&contract_address);
-            debug_assert!(removed.is_some());
-        }
-
-        let hashes = consumed_txs.iter().map(|tx| tx.tx_hash().to_felt()).collect::<Vec<_>>();
-        inner.re_add_txs(txs, consumed_txs);
-        drop(inner);
-
-        if !self.config.no_saving {
-            self.backend.remove_mempool_transactions(hashes)?;
-        }
-
-        Ok(())
->>>>>>> 344711be
-    }
-}
-
 #[cfg(test)]
-<<<<<<< HEAD
 pub(crate) mod tests {
-=======
-mod test {
->>>>>>> 344711be
     use super::*;
     use mc_db::mempool_db::NonceStatus;
     use mp_block::{MadaraBlockInfo, MadaraBlockInner, MadaraMaybePendingBlock, MadaraMaybePendingBlockInfo};
@@ -592,11 +366,7 @@
         Felt::from_hex_unchecked("0x055be462e718c4166d656d11f89e341115b8bc82389c3762a10eade04fcb225d");
 
     #[rstest::fixture]
-<<<<<<< HEAD
     pub fn tx_account_v0_valid(#[default(CONTRACT_ADDRESS)] contract_address: Felt) -> ValidatedMempoolTx {
-=======
-    fn tx_account_v0_valid(#[default(CONTRACT_ADDRESS)] contract_address: Felt) -> ValidatedMempoolTx {
->>>>>>> 344711be
         ValidatedMempoolTx::from_blockifier(
             blockifier::transaction::transaction_execution::Transaction::AccountTransaction(
                 blockifier::transaction::account_transaction::AccountTransaction::Invoke(
@@ -618,11 +388,7 @@
     }
 
     #[rstest::fixture]
-<<<<<<< HEAD
     pub fn tx_account_v1_invalid() -> ValidatedMempoolTx {
-=======
-    fn tx_account_v1_invalid() -> ValidatedMempoolTx {
->>>>>>> 344711be
         ValidatedMempoolTx::from_blockifier(
             blockifier::transaction::transaction_execution::Transaction::AccountTransaction(
                 blockifier::transaction::account_transaction::AccountTransaction::Invoke(
@@ -641,11 +407,7 @@
     }
 
     #[rstest::fixture]
-<<<<<<< HEAD
     pub fn tx_deploy_v1_valid(#[default(CONTRACT_ADDRESS)] contract_address: Felt) -> ValidatedMempoolTx {
-=======
-    fn tx_deploy_v1_valid(#[default(CONTRACT_ADDRESS)] contract_address: Felt) -> ValidatedMempoolTx {
->>>>>>> 344711be
         ValidatedMempoolTx::from_blockifier(
             blockifier::transaction::transaction_execution::Transaction::AccountTransaction(
                 blockifier::transaction::account_transaction::AccountTransaction::DeployAccount(
@@ -691,11 +453,7 @@
     ) {
         let backend = backend.await;
         let mempool = Mempool::new(backend, MempoolConfig::for_testing());
-<<<<<<< HEAD
         let result = mempool.accept_tx(tx_account_v0_valid).await;
-=======
-        let result = mempool.accept_validated_tx(tx_account_v0_valid);
->>>>>>> 344711be
         assert_matches::assert_matches!(result, Ok(()));
 
         mempool.inner.read().await.check_invariants();
@@ -716,11 +474,7 @@
 
         let mempool = Mempool::new(backend, MempoolConfig::for_testing());
         let arrived_at = tx_account_v0_valid.arrived_at;
-<<<<<<< HEAD
         let result = mempool.accept_tx(tx_account_v0_valid).await;
-=======
-        let result = mempool.accept_validated_tx(tx_account_v0_valid);
->>>>>>> 344711be
         assert_matches::assert_matches!(result, Ok(()));
 
         let inner = mempool.inner.read().await;
@@ -750,11 +504,7 @@
         let mempool = Mempool::new(backend, MempoolConfig::for_testing());
         let timestamp = TxTimestamp::now();
         tx_account_v0_valid.arrived_at = timestamp;
-<<<<<<< HEAD
         let result = mempool.accept_tx(tx_account_v0_valid).await;
-=======
-        let result = mempool.accept_validated_tx(tx_account_v0_valid);
->>>>>>> 344711be
         assert_matches::assert_matches!(result, Ok(()));
 
         let mempool_tx = mempool.get_consumer().await.next().expect("Mempool should contain a transaction");
@@ -1389,23 +1139,14 @@
         let result = mempool.inner.insert_tx(mempool_tx, force, update_limits, nonce_info).await;
         assert_matches::assert_matches!(result, Ok(()));
 
-<<<<<<< HEAD
-        let inner = mempool.inner.read().await;
-=======
-        let inner = mempool.inner.read().expect("Poisoned lock");
->>>>>>> 344711be
+        let inner = mempool.inner.read().await;
         assert!(inner.nonce_is_ready(CONTRACT_ADDRESS, Nonce(Felt::ZERO)));
         inner.check_invariants();
         drop(inner);
 
         // This should not loop!
-<<<<<<< HEAD
         mempool.inner.write().await.remove_age_exceeded_txs();
         let inner = mempool.inner.read().await;
-=======
-        mempool.inner.write().expect("Poisoned lock").remove_age_exceeded_txs();
-        let inner = mempool.inner.read().expect("Poisoned lock");
->>>>>>> 344711be
         assert!(inner.nonce_is_ready(CONTRACT_ADDRESS, Nonce(Felt::ZERO)));
         inner.check_invariants();
     }
@@ -1439,11 +1180,7 @@
         let nonce_info = NonceInfo::pending(Nonce(Felt::ONE), Nonce(Felt::TWO));
         let timestamp_pending = TxTimestamp::now();
         tx_pending.arrived_at = timestamp_pending;
-<<<<<<< HEAD
-        let result = mempool.accept_validated_tx_with_nonce_info(tx_pending, nonce_info).await;
-=======
-        let result = mempool.accept_validated_tx_with_nonce_info(tx_pending, nonce_info);
->>>>>>> 344711be
+        let result = mempool.accept_tx_with_nonce_info(tx_pending, nonce_info).await;
         assert_matches::assert_matches!(result, Ok(()));
 
         let inner = mempool.inner.read().await;
@@ -1470,11 +1207,7 @@
         let nonce_info = NonceInfo::ready(Nonce(Felt::ZERO), Nonce(Felt::ONE));
         let timestamp_ready = TxTimestamp::now();
         tx_ready.arrived_at = timestamp_ready;
-<<<<<<< HEAD
-        let result = mempool.accept_validated_tx_with_nonce_info(tx_ready, nonce_info).await;
-=======
-        let result = mempool.accept_validated_tx_with_nonce_info(tx_ready, nonce_info);
->>>>>>> 344711be
+        let result = mempool.accept_tx_with_nonce_info(tx_ready, nonce_info).await;
         assert_matches::assert_matches!(result, Ok(()));
 
         let inner = mempool.inner.read().await;
@@ -1570,19 +1303,11 @@
         // Insert the first transaction
 
         let nonce_info =
-<<<<<<< HEAD
             mempool.retrieve_nonce_info(CONTRACT_ADDRESS, Felt::ZERO).await.expect("Failed to retrieve nonce info");
         let timestamp_1 = TxTimestamp::now();
         tx_1.arrived_at = timestamp_1;
 
-        let result = mempool.accept_validated_tx_with_nonce_info(tx_1, nonce_info).await;
-=======
-            mempool.retrieve_nonce_info(CONTRACT_ADDRESS, Felt::ZERO).expect("Failed to retrieve nonce info");
-        let timestamp_1 = TxTimestamp::now();
-        tx_1.arrived_at = timestamp_1;
-
-        let result = mempool.accept_validated_tx_with_nonce_info(tx_1, nonce_info);
->>>>>>> 344711be
+        let result = mempool.accept_tx_with_nonce_info(tx_1, nonce_info).await;
         assert_matches::assert_matches!(result, Ok(()));
 
         let inner = mempool.inner.read().await;
@@ -1611,19 +1336,11 @@
         // it has already been marked as ready in the mempool.
 
         let nonce_info =
-<<<<<<< HEAD
             mempool.retrieve_nonce_info(CONTRACT_ADDRESS, Felt::ONE).await.expect("Failed to retrieve nonce info");
 
         let timestamp_2 = TxTimestamp::now();
         tx_2.arrived_at = timestamp_2;
-        let result = mempool.accept_validated_tx_with_nonce_info(tx_2, nonce_info).await;
-=======
-            mempool.retrieve_nonce_info(CONTRACT_ADDRESS, Felt::ONE).expect("Failed to retrieve nonce info");
-
-        let timestamp_2 = TxTimestamp::now();
-        tx_2.arrived_at = timestamp_2;
-        let result = mempool.accept_validated_tx_with_nonce_info(tx_2, nonce_info);
->>>>>>> 344711be
+        let result = mempool.accept_tx_with_nonce_info(tx_2, nonce_info).await;
         assert_matches::assert_matches!(result, Ok(()));
 
         let inner = mempool.inner.read().await;
@@ -1752,22 +1469,14 @@
             .expect("Failed to store block");
 
         assert_matches::assert_matches!(
-<<<<<<< HEAD
             mempool.retrieve_nonce_info(Felt::ZERO, Felt::ZERO).await,
-=======
-            mempool.retrieve_nonce_info(Felt::ZERO, Felt::ZERO),
->>>>>>> 344711be
             Err(MempoolError::InvalidNonce)
         );
 
         // We need to compute the next nonce inside retrieve nonce_info, so
         // passing Felt::MAX is not allowed.
         assert_matches::assert_matches!(
-<<<<<<< HEAD
             mempool.retrieve_nonce_info(Felt::ZERO, Felt::MAX).await,
-=======
-            mempool.retrieve_nonce_info(Felt::ZERO, Felt::MAX),
->>>>>>> 344711be
             Err(MempoolError::Internal(_))
         );
     }
