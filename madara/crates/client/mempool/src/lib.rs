use anyhow::Context;
use async_trait::async_trait;
use blockifier::transaction::transaction_execution::Transaction;
use mc_db::mempool_db::{DbMempoolTxInfoDecoder, NonceInfo};
use mc_db::{MadaraBackend, MadaraStorageError};
use mc_submit_tx::{
    RejectedTransactionError, RejectedTransactionErrorKind, SubmitTransactionError, SubmitValidatedTransaction,
};
use metrics::MempoolMetrics;
use mp_block::{BlockId, BlockTag};
use mp_class::ConvertedClass;
use mp_transactions::validated::{TxTimestamp, ValidatedMempoolTx, ValidatedToBlockifierTxError};
use notify::MempoolInnerWithNotify;
use starknet_api::core::Nonce;
use starknet_api::transaction::TransactionVersion;
use starknet_types_core::felt::Felt;
use std::borrow::Cow;
use std::sync::Arc;

mod inner;
mod l1;
mod notify;

pub use inner::*;
#[cfg(any(test, feature = "testing"))]
pub use l1::MockL1DataProvider;
pub use l1::{GasPriceProvider, L1DataProvider};
pub use notify::MempoolConsumerView;

pub mod header;
pub mod metrics;

#[derive(thiserror::Error, Debug)]
pub enum MempoolError {
    #[error("Storage error: {0:#}")]
    StorageError(#[from] MadaraStorageError),
    #[error(transparent)]
    Internal(anyhow::Error),
    #[error(transparent)]
    InnerMempool(#[from] TxInsertionError),
    #[error("Converting validated transaction: {0:#}")]
    ValidatedToBlockifier(#[from] ValidatedToBlockifierTxError),
    #[error("Invalid nonce")]
    InvalidNonce,
    #[error("Cannot add l1 handler transaction to mempool.")]
    L1HandlerTransaction,
}

#[cfg(any(test, feature = "testing"))]
#[allow(unused)]
pub(crate) trait CheckInvariants {
    /// Validates the invariants of this struct.
    ///
    /// This method should cause a panic if these invariants are not met.
    fn check_invariants(&self);
}

#[derive(Debug, Clone)]
pub struct MempoolConfig {
    /// Mempool limits
    pub limits: MempoolLimits,
    pub no_saving: bool,
}

impl MempoolConfig {
    pub fn new(limits: MempoolLimits) -> Self {
        Self { limits, no_saving: false }
    }

    #[cfg(any(test, feature = "testing"))]
    pub fn for_testing() -> Self {
        Self::new(MempoolLimits::for_testing())
    }

    pub fn with_no_saving(mut self, no_saving: bool) -> Self {
        self.no_saving = no_saving;
        self
    }
}

pub struct Mempool {
    backend: Arc<MadaraBackend>,
    inner: MempoolInnerWithNotify,
    metrics: MempoolMetrics,
    config: MempoolConfig,
    tx_sender: tokio::sync::broadcast::Sender<Felt>,
}

impl From<MempoolError> for SubmitTransactionError {
    fn from(value: MempoolError) -> Self {
        use MempoolError as E;
        use RejectedTransactionErrorKind::*;
        use SubmitTransactionError::*;

        fn rejected(
            kind: RejectedTransactionErrorKind,
            message: impl Into<Cow<'static, str>>,
        ) -> SubmitTransactionError {
            SubmitTransactionError::Rejected(RejectedTransactionError::new(kind, message))
        }

        match value {
            err @ (E::StorageError(_) | E::ValidatedToBlockifier(_) | E::Internal(_)) => Internal(anyhow::anyhow!(err)),
            E::InnerMempool(TxInsertionError::DuplicateTxn) => {
                rejected(DuplicatedTransaction, "A transaction with this hash already exists in the transaction pool")
            }
            E::InnerMempool(TxInsertionError::Limit(limit)) => rejected(TransactionLimitExceeded, format!("{limit:#}")),
            E::InnerMempool(TxInsertionError::NonceConflict) => rejected(
                InvalidTransactionNonce,
                "A transaction with this nonce already exists in the transaction pool",
            ),
            E::InvalidNonce => rejected(InvalidTransactionNonce, "Invalid transaction nonce"),
            E::L1HandlerTransaction => rejected(ValidateFailure, "Cannot add L1HandlerTransactions to the mempool"),
        }
    }
}

#[async_trait]
impl SubmitValidatedTransaction for Mempool {
    async fn submit_validated_transaction(&self, tx: ValidatedMempoolTx) -> Result<(), SubmitTransactionError> {
        let tx_hash = tx.tx_hash;
        self.accept_tx(tx).await?;
        let _ = self.tx_sender.send(tx_hash);
        Ok(())
    }

    async fn received_transaction(&self, hash: mp_convert::Felt) -> Option<bool> {
        Some(self.inner.read().await.has_transaction(&starknet_api::transaction::TransactionHash(hash)))
    }

    async fn subscribe_new_transactions(&self) -> Option<tokio::sync::broadcast::Receiver<mp_convert::Felt>> {
        Some(self.tx_sender.subscribe())
    }
}

<<<<<<< HEAD
=======
#[async_trait]
impl SubmitL1HandlerTransaction for Mempool {
    async fn submit_l1_handler_transaction(
        &self,
        tx: L1HandlerTransaction,
        paid_fees_on_l1: u128,
    ) -> Result<L1HandlerTransactionResult, SubmitTransactionError> {
        let arrived_at = TxTimestamp::now();

        let tx_hash = tx.compute_hash(
            self.backend.chain_config().chain_id.to_felt(),
            /* offset_version */ false,
            /* legacy */ false,
        );

        let tx = ValidatedMempoolTx {
            contract_address: tx.contract_address,
            tx_hash,
            tx: tx.into(),
            paid_fee_on_l1: Some(paid_fees_on_l1),
            arrived_at,
            converted_class: None,
        };

        let res = L1HandlerTransactionResult { transaction_hash: tx_hash };
        self.accept_tx(tx).await?;
        Ok(res)
    }
}

>>>>>>> 7123f843
impl Mempool {
    pub fn new(backend: Arc<MadaraBackend>, config: MempoolConfig) -> Self {
        Mempool {
            backend,
            inner: MempoolInnerWithNotify::new(config.limits.clone()),
            metrics: MempoolMetrics::register(),
            tx_sender: tokio::sync::broadcast::channel(100).0,
            config,
        }
    }

    pub async fn load_txs_from_db(&mut self) -> Result<(), anyhow::Error> {
        for res in self.backend.get_mempool_transactions() {
            let (_, DbMempoolTxInfoDecoder { tx, nonce_readiness }) = res.context("Getting mempool transactions")?;

            let tx_hash = tx.tx_hash;
            let (tx, arrived_at, converted_class) = tx
                .into_blockifier_for_sequencing()
                .context("Converting validated tx to blockifier")
                .map_err(SubmitTransactionError::Internal)?;

            if let Err(err) = self.add_to_inner_mempool(tx_hash, tx, arrived_at, converted_class, nonce_readiness).await
            {
                match err {
                    MempoolError::InnerMempool(TxInsertionError::Limit(MempoolLimitReached::Age { .. })) => {} // do nothing
                    err => tracing::warn!("Could not re-add mempool transaction from db: {err:#}"),
                }
            }
        }
        Ok(())
    }

    async fn accept_tx_with_nonce_info(
        &self,
        tx: ValidatedMempoolTx,
        nonce_info: NonceInfo,
    ) -> Result<(), MempoolError> {
        // TODO: should we update this to store only if the mempool accepts
        // this transaction?
        if !self.config.no_saving {
            self.backend.save_mempool_transaction(&tx, &nonce_info).map_err(MempoolError::from)?;
        }

        let tx_hash = tx.tx_hash;
        let (tx, arrived_at, converted_class) = tx.into_blockifier_for_sequencing()?;

        self.add_to_inner_mempool(tx_hash, tx, arrived_at, converted_class, nonce_info).await?;

        Ok(())
    }

    async fn accept_tx(&self, tx: ValidatedMempoolTx) -> Result<(), MempoolError> {
        if tx.tx.as_l1_handler().is_some() {
            return Err(MempoolError::L1HandlerTransaction); // We don't accept l1handlertransactions.
        }
        let nonce_info = if tx.tx.version() == TransactionVersion::ZERO {
            NonceInfo::default()
        } else {
            self.retrieve_nonce_info(tx.contract_address, tx.tx.nonce()).await?
        };
        self.accept_tx_with_nonce_info(tx, nonce_info).await
    }

    /// Does not save to the database.
    async fn add_to_inner_mempool(
        &self,
        tx_hash: Felt,
        tx: Transaction,
        arrived_at: TxTimestamp,
        converted_class: Option<ConvertedClass>,
        nonce_info: NonceInfo,
    ) -> Result<(), MempoolError> {
        tracing::debug!("Adding to inner mempool tx_hash={:#x}", tx_hash);

        // Add it to the inner mempool
        let force = false;
        let nonce = nonce_info.nonce;
        let nonce_next = nonce_info.nonce_next;
        self.inner
            .insert_tx(
                MempoolTransaction { tx, arrived_at, converted_class, nonce, nonce_next },
                force,
                /* update_limits */ true,
                nonce_info,
            )
            .await?;

        self.metrics.accepted_transaction_counter.add(1, &[]);

        Ok(())
    }

    #[cfg(any(test, feature = "testing"))]
    pub async fn is_empty(&self) -> bool {
        self.inner.read().await.is_empty()
    }

    /// Determines the status of a transaction based on the address of the
    /// contract sending it and its nonce.
    ///
    /// Several mechanisms are used to keep the latest nonce for a contract in
    /// sync with the state of the node, even if the db is not being updated
    /// fast enough. These include keeping a mapping of the latest nonce for
    /// contracts to be included in the upcoming block as well as checking the
    /// state of the mempool to see if previous transactions are marked as
    /// ready.
    async fn retrieve_nonce_info(&self, sender_address: Felt, nonce: Felt) -> Result<NonceInfo, MempoolError> {
        let nonce = Nonce(nonce);
        let nonce_next = nonce.try_increment().context("Nonce overflow").map_err(MempoolError::Internal)?;

        let nonce_prev_check = {
            // We don't need an underflow check here as nonces are incremental
            // and non negative, so there is no nonce s.t nonce != nonce_target,
            // nonce < nonce_target & nonce = 0
            let nonce_prev = Nonce(nonce.0 - Felt::ONE);
            let nonce_prev_ready = self.inner.read().await.nonce_is_ready(sender_address, nonce_prev);

            // If the mempool has the transaction before this one ready, then
            // this transaction is ready too. Even if the db has not been
            // updated yet, this transaction will always be polled and executed
            // afterwards.
            if nonce_prev_ready {
                Ok::<_, MempoolError>(NonceInfo::ready(nonce, nonce_next))
            } else {
                Ok::<_, MempoolError>(NonceInfo::pending(nonce, nonce_next))
            }
        };

        // It is possible for a transaction to be polled, and the
        // transaction right after it to be added into the mempoool, before
        // the db is updated. For this reason, nonce_cache keeps track of
        // the nonces of contracts which have not yet been included in the
        // block but are scheduled to.
        let nonce_cached = self.inner.nonce_cache_read().await.get(&sender_address).cloned();

        if let Some(nonce_cached) = nonce_cached {
            match nonce.cmp(&nonce_cached) {
                std::cmp::Ordering::Less => Err(MempoolError::InvalidNonce),
                std::cmp::Ordering::Equal => Ok(NonceInfo::ready(nonce, nonce_next)),
                std::cmp::Ordering::Greater => nonce_prev_check,
            }
        } else {
            // The nonce cache avoids us a db lookup if the previous transaction
            // is already scheduled for inclusion in this block.
            let nonce_target = self
                .backend
                .get_contract_nonce_at(&BlockId::Tag(BlockTag::Latest), &sender_address)?
                .map(Nonce)
                .unwrap_or_default(); // Defaults to Felt::ZERO if no nonce in db

            match nonce.cmp(&nonce_target) {
                std::cmp::Ordering::Less => Err(MempoolError::InvalidNonce),
                std::cmp::Ordering::Equal => Ok(NonceInfo::ready(nonce, nonce_next)),
                std::cmp::Ordering::Greater => nonce_prev_check,
            }
        }
    }

    #[tracing::instrument(skip(self), fields(module = "Mempool"))]
    /// Returns a view of the mempool intended for consuming transactions from the mempool.
    /// If the mempool has no mempool that can be consumed, this function will wait until there is at least 1 transaction to consume.
    pub async fn get_consumer_wait_for_ready_tx(&self) -> MempoolConsumerView {
        self.inner.get_consumer_wait_for_ready_tx().await
    }

    #[tracing::instrument(skip(self), fields(module = "Mempool"))]
    /// Returns a view of the mempool intended for consuming transactions from the mempool.
    pub async fn get_consumer(&self) -> MempoolConsumerView {
        self.inner.get_consumer().await
    }
}

#[cfg(test)]
pub(crate) mod tests {
    use super::*;
    use mc_db::mempool_db::NonceStatus;
    use mp_block::{MadaraBlockInfo, MadaraBlockInner, MadaraMaybePendingBlock, MadaraMaybePendingBlockInfo};
    use mp_state_update::{NonceUpdate, StateDiff};
    use starknet_api::core::ContractAddress;
    use std::time::Duration;

    #[rstest::fixture]
    async fn backend() -> Arc<mc_db::MadaraBackend> {
        let backend = mc_db::MadaraBackend::open_for_testing(Arc::new(mp_chain_config::ChainConfig::madara_test()));
        let mut genesis = mc_devnet::ChainGenesisDescription::base_config().unwrap();
        genesis.add_devnet_contracts(10).unwrap();
        genesis.build_and_store(&backend).await.unwrap();
        backend
    }

    const CONTRACT_ADDRESS: Felt =
        Felt::from_hex_unchecked("0x055be462e718c4166d656d11f89e341115b8bc82389c3762a10eade04fcb225d");

    #[rstest::fixture]
    pub fn tx_account_v0_valid(#[default(CONTRACT_ADDRESS)] contract_address: Felt) -> ValidatedMempoolTx {
        static HASH: std::sync::atomic::AtomicU64 = std::sync::atomic::AtomicU64::new(0);

        let ordering = std::sync::atomic::Ordering::AcqRel;
        let tx_hash = starknet_api::transaction::TransactionHash(HASH.fetch_add(1, ordering).into());

        ValidatedMempoolTx::from_starknet_api(
            starknet_api::executable_transaction::AccountTransaction::Invoke(
                starknet_api::executable_transaction::InvokeTransaction {
                    tx: starknet_api::transaction::InvokeTransaction::V0(
                        starknet_api::transaction::InvokeTransactionV0 {
                            contract_address: ContractAddress::try_from(contract_address).unwrap(),
                            ..Default::default()
                        },
                    ),
                    tx_hash,
                },
            ),
            TxTimestamp::now(),
            None,
        )
    }

    #[rstest::fixture]
    pub fn tx_account_v1_invalid() -> ValidatedMempoolTx {
        ValidatedMempoolTx::from_starknet_api(
            starknet_api::executable_transaction::AccountTransaction::Invoke(
                starknet_api::executable_transaction::InvokeTransaction {
                    tx: starknet_api::transaction::InvokeTransaction::V1(
                        starknet_api::transaction::InvokeTransactionV1::default(),
                    ),
                    tx_hash: starknet_api::transaction::TransactionHash::default(),
                },
            ),
            TxTimestamp::now(),
            None,
        )
    }

    #[rstest::fixture]
    pub fn tx_deploy_v1_valid(#[default(CONTRACT_ADDRESS)] contract_address: Felt) -> ValidatedMempoolTx {
        ValidatedMempoolTx::from_starknet_api(
            starknet_api::executable_transaction::AccountTransaction::DeployAccount(
                starknet_api::executable_transaction::DeployAccountTransaction {
                    tx: starknet_api::transaction::DeployAccountTransaction::V1(
                        starknet_api::transaction::DeployAccountTransactionV1::default(),
                    ),
                    tx_hash: starknet_api::transaction::TransactionHash::default(),
                    contract_address: ContractAddress::try_from(contract_address).unwrap(),
                },
            ),
            TxTimestamp::now(),
            None,
        )
    }

<<<<<<< HEAD
=======
    #[rstest::fixture]
    fn tx_l1_handler_valid(#[default(CONTRACT_ADDRESS)] contract_address: Felt) -> ValidatedMempoolTx {
        let tx = L1HandlerTransaction { contract_address, ..Default::default() };

        ValidatedMempoolTx {
            contract_address: tx.contract_address,
            tx: tx.into(),
            paid_fee_on_l1: Some(0),
            arrived_at: TxTimestamp::now(),
            converted_class: None,
            tx_hash: Felt::ZERO,
        }
    }

>>>>>>> 7123f843
    #[rstest::rstest]
    #[timeout(Duration::from_millis(1_000))]
    #[tokio::test]
    async fn mempool_accept_tx_pass(
        #[future] backend: Arc<mc_db::MadaraBackend>,
        tx_account_v0_valid: ValidatedMempoolTx,
    ) {
        let backend = backend.await;
        let mempool = Mempool::new(backend, MempoolConfig::for_testing());
        let result = mempool.accept_tx(tx_account_v0_valid).await;
        assert_matches::assert_matches!(result, Ok(()));

        mempool.inner.read().await.check_invariants();
    }

    /// This test checks if a ready transaction is indeed inserted into the
    /// ready queue.
    #[rstest::rstest]
    #[timeout(Duration::from_millis(1_000))]
    #[tokio::test]
    async fn mempool_accept_tx_ready(
        #[future] backend: Arc<mc_db::MadaraBackend>,
        tx_account_v0_valid: ValidatedMempoolTx,
    ) {
        let backend = backend.await;

        let nonce = Nonce(Felt::ZERO);

        let mempool = Mempool::new(backend, MempoolConfig::for_testing());
        let arrived_at = tx_account_v0_valid.arrived_at;
        let result = mempool.accept_tx(tx_account_v0_valid).await;
        assert_matches::assert_matches!(result, Ok(()));

        let inner = mempool.inner.read().await;
        inner.check_invariants();

        assert!(inner.tx_intent_queue_ready.contains(&TransactionIntentReady {
            contract_address: CONTRACT_ADDRESS,
            timestamp: arrived_at,
            nonce: Nonce(Felt::ZERO),
            nonce_next: Nonce(Felt::ONE),
            phantom: std::marker::PhantomData,
        }),);

        assert!(inner.nonce_is_ready(CONTRACT_ADDRESS, nonce));
    }

    /// This test makes sure that taking a transaction from the mempool works as
    /// intended.
    #[rstest::rstest]
    #[timeout(Duration::from_millis(1_000))]
    #[tokio::test]
    async fn mempool_take_tx_pass(
        #[future] backend: Arc<mc_db::MadaraBackend>,
        mut tx_account_v0_valid: ValidatedMempoolTx,
    ) {
        let backend = backend.await;
        let mempool = Mempool::new(backend, MempoolConfig::for_testing());
        let timestamp = TxTimestamp::now();
        tx_account_v0_valid.arrived_at = timestamp;
        let result = mempool.accept_tx(tx_account_v0_valid).await;
        assert_matches::assert_matches!(result, Ok(()));

        let mempool_tx = mempool.get_consumer().await.next().expect("Mempool should contain a transaction");
        assert_eq!(mempool_tx.arrived_at, timestamp);

        assert!(
            mempool.get_consumer().await.next().is_none(),
            "It should not be possible to take a transaction from an empty mempool"
        );

        mempool.inner.read().await.check_invariants();
    }

    /// This test makes sure that all deploy account transactions inserted into
    /// [MempoolInner] are accounted for. Replacements are not taken into
    /// account.
    #[rstest::rstest]
    #[timeout(Duration::from_millis(1_000))]
    #[tokio::test]
    async fn mempool_deploy_count(
        #[future] backend: Arc<mc_db::MadaraBackend>,
        tx_deploy_v1_valid: ValidatedMempoolTx,
    ) {
        let backend = backend.await;
        let mempool = Mempool::new(backend, MempoolConfig::for_testing());

        let nonce_info = NonceInfo::ready(Nonce(Felt::ZERO), Nonce(Felt::ONE));
        let mempool_tx = MempoolTransaction {
            tx: tx_deploy_v1_valid.into_blockifier_for_sequencing().unwrap().0,
            arrived_at: TxTimestamp::now(),
            converted_class: None,
            nonce: nonce_info.nonce,
            nonce_next: nonce_info.nonce_next,
        };
        let contract_address = mempool_tx.contract_address();

        let force = true;
        let update_limits = true;
        let result = mempool.inner.insert_tx(mempool_tx, force, update_limits, nonce_info).await;
        assert_matches::assert_matches!(result, Ok(()));

        let inner = mempool.inner.read().await;
        assert!(inner.deployed_contracts.contains(&contract_address));
        inner.check_invariants();
    }

    /// This test makes sure that all deploy account transactions inserted into
    /// [MempoolInner] are accounted for, even after a non-deploy transaction
    /// has been replaced.
    ///
    /// > This bug was originally detected through proptesting.
    #[rstest::rstest]
    #[timeout(Duration::from_millis(1_000))]
    #[tokio::test]
    async fn mempool_deploy_replace(
        #[future] backend: Arc<mc_db::MadaraBackend>,
        tx_account_v0_valid: ValidatedMempoolTx,
        tx_deploy_v1_valid: ValidatedMempoolTx,
    ) {
        let backend = backend.await;
        let mempool = Mempool::new(backend, MempoolConfig::for_testing());

        let nonce_info = NonceInfo::ready(Nonce(Felt::ZERO), Nonce(Felt::ONE));
        let mempool_tx = MempoolTransaction {
            tx: tx_account_v0_valid.into_blockifier_for_sequencing().unwrap().0,
            arrived_at: TxTimestamp::now(),
            converted_class: None,
            nonce: nonce_info.nonce,
            nonce_next: nonce_info.nonce_next,
        };
        let contract_address = mempool_tx.contract_address();

        // We hack our way into the inner mempool to avoid having to generate a
        // valid deploy transaction since the outer mempool checks this
        let force = false;
        let update_limits = true;
        let result = mempool.inner.insert_tx(mempool_tx, force, update_limits, nonce_info).await;
        assert_matches::assert_matches!(result, Ok(()));

        // We insert a first non-deploy tx. This should not update the count of
        // deploy transactions.
        let inner = mempool.inner.read().await;
        assert!(!inner.deployed_contracts.contains(&contract_address));
        inner.check_invariants();
        drop(inner);

        let nonce_info = NonceInfo::ready(Nonce(Felt::ZERO), Nonce(Felt::ONE));
        let mempool_tx = MempoolTransaction {
            tx: tx_deploy_v1_valid.into_blockifier_for_sequencing().unwrap().0,
            arrived_at: TxTimestamp::now(),
            converted_class: None,
            nonce: nonce_info.nonce,
            nonce_next: nonce_info.nonce_next,
        };
        let contract_address = mempool_tx.contract_address();

        // Now we replace the previous transaction with a deploy account tx
        let force = true;
        let update_limits = true;
        let result = mempool.inner.insert_tx(mempool_tx, force, update_limits, nonce_info).await;
        assert_matches::assert_matches!(result, Ok(()));

        // This should have updated the count of deploy transactions.
        let inner = mempool.inner.read().await;
        assert!(inner.deployed_contracts.contains(&contract_address));
        inner.check_invariants();
    }

    /// This test makes sure that replacing a deploy account transaction with a
    /// non-deploy account transaction reduces the deploy transaction count.
    ///
    /// > This bug was originally detected through proptesting
    #[rstest::rstest]
    #[timeout(Duration::from_millis(1_000))]
    #[tokio::test]
    async fn mempool_deploy_replace2(
        #[future] backend: Arc<mc_db::MadaraBackend>,
        tx_deploy_v1_valid: ValidatedMempoolTx,
        tx_account_v0_valid: ValidatedMempoolTx,
    ) {
        let backend = backend.await;
        let mempool = Mempool::new(backend, MempoolConfig::for_testing());

        // First, we insert the deploy account transaction
        let nonce_info = NonceInfo::ready(Nonce(Felt::ZERO), Nonce(Felt::ONE));
        let mempool_tx = MempoolTransaction {
            tx: tx_deploy_v1_valid.into_blockifier_for_sequencing().unwrap().0,
            arrived_at: TxTimestamp::now(),
            converted_class: None,
            nonce: nonce_info.nonce,
            nonce_next: nonce_info.nonce_next,
        };
        let contract_address = mempool_tx.contract_address();

        let force = true;
        let update_limits = true;
        let result = mempool.inner.insert_tx(mempool_tx, force, update_limits, nonce_info).await;
        assert_matches::assert_matches!(result, Ok(()));

        let inner = mempool.inner.read().await;
        assert!(inner.deployed_contracts.contains(&contract_address));
        inner.check_invariants();
        drop(inner);

        // Now we replace the previous transaction with a non-deploy account tx
        let nonce_info = NonceInfo::ready(Nonce(Felt::ZERO), Nonce(Felt::ONE));
        let mempool_tx = MempoolTransaction {
            tx: tx_account_v0_valid.into_blockifier_for_sequencing().unwrap().0,
            arrived_at: TxTimestamp::now(),
            converted_class: None,
            nonce: nonce_info.nonce,
            nonce_next: nonce_info.nonce_next,
        };
        let contract_address = mempool_tx.contract_address();

        let force = true;
        let update_limits = true;
        let result = mempool.inner.insert_tx(mempool_tx, force, update_limits, nonce_info).await;
        assert_matches::assert_matches!(result, Ok(()));

        // The deploy transaction count at that address should be 0
        let inner = mempool.inner.read().await;
        assert!(!inner.deployed_contracts.contains(&contract_address));
        inner.check_invariants();
    }

    /// This tests makes sure that when deploy account transactions are removed
    /// because their age exceeds the allowed limit, then the deploy transaction
    /// count is also updated.
    ///
    /// > This bug was originally detected through proptesting
    #[rstest::rstest]
    #[timeout(Duration::from_millis(1_000))]
    #[tokio::test]
    async fn mempool_deploy_remove_age_exceeded(
        #[future] backend: Arc<mc_db::MadaraBackend>,
        tx_deploy_v1_valid: ValidatedMempoolTx,
    ) {
        let backend = backend.await;
        let mempool = Mempool::new(
            backend,
            MempoolConfig::new(MempoolLimits {
                max_age: Some(Duration::from_secs(3_600)),
                ..MempoolLimits::for_testing()
            }),
        );

        // First, we insert the deploy account transaction
        let nonce_info = NonceInfo::ready(Nonce(Felt::ZERO), Nonce(Felt::ONE));
        let mempool_tx = MempoolTransaction {
            tx: tx_deploy_v1_valid.into_blockifier_for_sequencing().unwrap().0,
            arrived_at: TxTimestamp::UNIX_EPOCH,
            converted_class: None,
            nonce: nonce_info.nonce,
            nonce_next: nonce_info.nonce_next,
        };
        let contract_address = mempool_tx.contract_address();

        let force = true;
        let update_limits = true;
        let result = mempool.inner.insert_tx(mempool_tx, force, update_limits, nonce_info).await;
        assert_matches::assert_matches!(result, Ok(()));

        let inner = mempool.inner.read().await;
        assert!(inner.deployed_contracts.contains(&contract_address));
        inner.check_invariants();
        drop(inner);

        // Next, we manually call `remove_age_exceeded_txs`
        mempool.inner.write().await.remove_age_exceeded_txs();

        // This should have removed the deploy contract transaction and updated
        // the count at that address
        let inner = mempool.inner.read().await;
        assert!(!inner.deployed_contracts.contains(&contract_address));
        inner.check_invariants();
    }

    /// This test makes sure that old transactions are removed from the
    /// [mempool], whether they be represented by ready or pending intents.
    ///
    /// # Setup:
    ///
    /// - We assume `tx_*_n `are from the same contract but with increasing
    ///   nonces.
    ///
    /// - `tx_new` are transactions which _should not_ be removed from the
    ///   mempool, `tx_old` are transactions which _should_ be removed from the
    ///   mempool
    ///
    /// - `tx_new_3`, `tx_old_3` and `tx_new_2_bis` and `tx_old_4` are in the
    ///   pending queue, all other transactions are in the ready queue.
    ///
    /// [mempool]: inner::MempoolInner
    #[rstest::rstest]
    #[timeout(Duration::from_millis(1_000))]
    #[allow(clippy::too_many_arguments)]
    #[tokio::test]
    async fn mempool_remove_aged_tx_pass(
        #[future] backend: Arc<mc_db::MadaraBackend>,
        #[from(tx_account_v0_valid)] // We are reusing the tx_account_v0_valid fixture...
        #[with(Felt::ZERO)] // ...with different arguments
        tx_new_1: ValidatedMempoolTx,
        #[from(tx_account_v0_valid)]
        #[with(Felt::ONE)]
        tx_new_2: ValidatedMempoolTx,
        #[from(tx_account_v0_valid)]
        #[with(Felt::TWO)]
        tx_new_3: ValidatedMempoolTx,
        #[from(tx_account_v0_valid)]
        #[with(Felt::ZERO)]
        tx_old_1: ValidatedMempoolTx,
        #[from(tx_account_v0_valid)]
        #[with(Felt::ONE)]
        tx_old_2: ValidatedMempoolTx,
        #[from(tx_account_v0_valid)]
        #[with(Felt::TWO)]
        tx_old_3: ValidatedMempoolTx,
        #[from(tx_account_v0_valid)]
        #[with(Felt::THREE)]
        tx_old_4: ValidatedMempoolTx,
    ) {
        let backend = backend.await;
        let mempool = Mempool::new(
            backend,
            MempoolConfig::new(MempoolLimits {
                max_age: Some(Duration::from_secs(3600)),
                ..MempoolLimits::for_testing()
            }),
        );

        // ================================================================== //
        //                                STEP 1                              //
        // ================================================================== //

        // First, we begin by inserting all our transactions and making sure
        // they are in the ready as well as the pending intent queues.
        let arrived_at = TxTimestamp::now();
        let tx_new_1_mempool = MempoolTransaction {
            tx: tx_new_1.into_blockifier_for_sequencing().unwrap().0,
            arrived_at,
            converted_class: None,
            nonce: Nonce(Felt::ZERO),
            nonce_next: Nonce(Felt::ONE),
        };
        let res = mempool
            .inner
            .insert_tx(
                tx_new_1_mempool.clone(),
                /* force */ true,
                /* update_limits */ false,
                NonceInfo::ready(Nonce(Felt::ZERO), Nonce(Felt::ONE)),
            )
            .await;
        assert!(res.is_ok());
        assert!(
            mempool.inner.read().await.tx_intent_queue_ready.contains(&TransactionIntentReady {
                contract_address: **tx_new_1_mempool.contract_address(),
                timestamp: tx_new_1_mempool.arrived_at,
                nonce: tx_new_1_mempool.nonce,
                nonce_next: tx_new_1_mempool.nonce_next,
                phantom: std::marker::PhantomData
            }),
            "ready transaction intents are: {:#?}\npending transaction intents are: {:#?}",
            mempool.inner.read().await.tx_intent_queue_ready,
            mempool.inner.read().await.tx_intent_queue_pending_by_nonce
        );

        let arrived_at = TxTimestamp::now();
        let tx_new_2_mempool = MempoolTransaction {
            tx: tx_new_2.into_blockifier_for_sequencing().unwrap().0,
            arrived_at,
            converted_class: None,
            nonce: Nonce(Felt::ZERO),
            nonce_next: Nonce(Felt::ONE),
        };
        let res = mempool
            .inner
            .insert_tx(
                tx_new_2_mempool.clone(),
                /* force */ true,
                /* update_limits */ false,
                NonceInfo::ready(Nonce(Felt::ZERO), Nonce(Felt::ONE)),
            )
            .await;
        assert!(res.is_ok());
        assert!(
            mempool.inner.read().await.tx_intent_queue_ready.contains(&TransactionIntentReady {
                contract_address: **tx_new_2_mempool.contract_address(),
                timestamp: tx_new_2_mempool.arrived_at,
                nonce: tx_new_2_mempool.nonce,
                nonce_next: tx_new_2_mempool.nonce_next,
                phantom: std::marker::PhantomData
            }),
            "ready transaction intents are: {:#?}\npending transaction intents are: {:#?}",
            mempool.inner.read().await.tx_intent_queue_ready,
            mempool.inner.read().await.tx_intent_queue_pending_by_nonce
        );

        let arrived_at = TxTimestamp::now();
        let tx_new_3_mempool = MempoolTransaction {
            tx: tx_new_3.into_blockifier_for_sequencing().unwrap().0,
            arrived_at,
            converted_class: None,
            nonce: Nonce(Felt::ONE),
            nonce_next: Nonce(Felt::TWO),
        };
        let res = mempool
            .inner
            .insert_tx(
                tx_new_3_mempool.clone(),
                /* force */ true,
                /* update_limits */ false,
                NonceInfo::pending(Nonce(Felt::ONE), Nonce(Felt::TWO)),
            )
            .await;
        assert!(res.is_ok());
        assert!(
            mempool
                .inner
                .read()
                .await
                .tx_intent_queue_pending_by_nonce
                .get(&**tx_new_3_mempool.contract_address())
                .expect("Missing nonce mapping for tx_new_3")
                .contains_key(&TransactionIntentPendingByNonce {
                    contract_address: **tx_new_3_mempool.contract_address(),
                    timestamp: tx_new_3_mempool.arrived_at,
                    nonce: tx_new_3_mempool.nonce,
                    nonce_next: tx_new_3_mempool.nonce_next,
                    phantom: std::marker::PhantomData
                }),
            "ready transaction intents are: {:#?}\npending transaction intents are: {:#?}",
            mempool.inner.read().await.tx_intent_queue_ready,
            mempool.inner.read().await.tx_intent_queue_pending_by_nonce
        );

        let arrived_at = TxTimestamp::UNIX_EPOCH;
        let tx_old_1_mempool = MempoolTransaction {
            tx: tx_old_1.into_blockifier_for_sequencing().unwrap().0,
            arrived_at,
            converted_class: None,
            nonce: Nonce(Felt::ONE),
            nonce_next: Nonce(Felt::TWO),
        };
        let res = mempool
            .inner
            .insert_tx(
                tx_old_1_mempool.clone(),
                /* force */ true,
                /* update_limits */ false,
                NonceInfo::ready(Nonce(Felt::ONE), Nonce(Felt::TWO)),
            )
            .await;
        assert!(res.is_ok());
        assert!(
            mempool.inner.read().await.tx_intent_queue_ready.contains(&TransactionIntentReady {
                contract_address: **tx_old_1_mempool.contract_address(),
                timestamp: tx_old_1_mempool.arrived_at,
                nonce: tx_old_1_mempool.nonce,
                nonce_next: tx_old_1_mempool.nonce_next,
                phantom: std::marker::PhantomData
            }),
            "ready transaction intents are: {:#?}\npending transaction intents are: {:#?}",
            mempool.inner.read().await.tx_intent_queue_ready,
            mempool.inner.read().await.tx_intent_queue_pending_by_nonce
        );

        let arrived_at = TxTimestamp::UNIX_EPOCH;
        let tx_old_2_mempool = MempoolTransaction {
            tx: tx_old_2.into_blockifier_for_sequencing().unwrap().0,
            arrived_at,
            converted_class: None,
            nonce: Nonce(Felt::ONE),
            nonce_next: Nonce(Felt::TWO),
        };
        let res = mempool
            .inner
            .insert_tx(
                tx_old_2_mempool.clone(),
                /* force */ true,
                /* update_limits */ false,
                NonceInfo::ready(Nonce(Felt::ONE), Nonce(Felt::TWO)),
            )
            .await;
        assert!(res.is_ok());
        assert!(
            mempool.inner.read().await.tx_intent_queue_ready.contains(&TransactionIntentReady {
                contract_address: **tx_old_2_mempool.contract_address(),
                timestamp: tx_old_2_mempool.arrived_at,
                nonce: tx_old_2_mempool.nonce,
                nonce_next: tx_old_2_mempool.nonce_next,
                phantom: std::marker::PhantomData
            }),
            "ready transaction intents are: {:#?}\npending transaction intents are: {:#?}",
            mempool.inner.read().await.tx_intent_queue_ready,
            mempool.inner.read().await.tx_intent_queue_pending_by_nonce
        );

        let arrived_at = TxTimestamp::UNIX_EPOCH;
        let tx_old_3_mempool = MempoolTransaction {
            tx: tx_old_3.into_blockifier_for_sequencing().unwrap().0,
            arrived_at,
            converted_class: None,
            nonce: Nonce(Felt::TWO),
            nonce_next: Nonce(Felt::THREE),
        };
        let res = mempool
            .inner
            .insert_tx(
                tx_old_3_mempool.clone(),
                /* force */ true,
                /* update_limits */ false,
                NonceInfo::pending(Nonce(Felt::TWO), Nonce(Felt::THREE)),
            )
            .await;
        assert!(res.is_ok());
        assert!(
            mempool
                .inner
                .read()
                .await
                .tx_intent_queue_pending_by_nonce
                .get(&**tx_old_3_mempool.contract_address())
                .expect("Missing nonce mapping for tx_old_3")
                .contains_key(&TransactionIntentPendingByNonce {
                    contract_address: **tx_old_3_mempool.contract_address(),
                    timestamp: tx_old_3_mempool.arrived_at,
                    nonce: tx_old_3_mempool.nonce,
                    nonce_next: tx_old_3_mempool.nonce_next,
                    phantom: std::marker::PhantomData
                }),
            "ready transaction intents are: {:#?}\npending transaction intents are: {:#?}",
            mempool.inner.read().await.tx_intent_queue_ready,
            mempool.inner.read().await.tx_intent_queue_pending_by_nonce
        );

        let arrived_at = TxTimestamp::UNIX_EPOCH;
        let tx_old_4_mempool = MempoolTransaction {
            tx: tx_old_4.into_blockifier_for_sequencing().unwrap().0,
            arrived_at,
            converted_class: None,
            nonce: Nonce(Felt::ONE),
            nonce_next: Nonce(Felt::TWO),
        };
        let res = mempool
            .inner
            .insert_tx(
                tx_old_4_mempool.clone(),
                /* force */ true,
                /* update_limits */ false,
                NonceInfo::pending(Nonce(Felt::ONE), Nonce(Felt::TWO)),
            )
            .await;
        assert!(res.is_ok());
        assert!(
            mempool
                .inner
                .read()
                .await
                .tx_intent_queue_pending_by_nonce
                .get(&**tx_old_4_mempool.contract_address())
                .expect("Missing nonce_mapping for tx_old_4")
                .contains_key(&TransactionIntentPendingByNonce {
                    contract_address: **tx_old_4_mempool.contract_address(),
                    timestamp: tx_old_4_mempool.arrived_at,
                    nonce: tx_old_4_mempool.nonce,
                    nonce_next: tx_old_4_mempool.nonce_next,
                    phantom: std::marker::PhantomData
                }),
            "ready transaction intents are: {:#?}\npending transaction intents are: {:#?}",
            mempool.inner.read().await.tx_intent_queue_ready,
            mempool.inner.read().await.tx_intent_queue_pending_by_nonce
        );

        // Make sure we have not entered an invalid state.
        mempool.inner.read().await.check_invariants();

        // ================================================================== //
        //                                STEP 2                              //
        // ================================================================== //

        // Now we actually remove the transactions. All the old transactions
        // should be removed.
        mempool.inner.write().await.remove_age_exceeded_txs();

        // tx_new_1 and tx_new_2 should still be in the mempool
        assert!(
            mempool.inner.read().await.tx_intent_queue_ready.contains(&TransactionIntentReady {
                contract_address: **tx_new_1_mempool.contract_address(),
                timestamp: tx_new_1_mempool.arrived_at,
                nonce: tx_new_1_mempool.nonce,
                nonce_next: tx_new_1_mempool.nonce_next,
                phantom: std::marker::PhantomData
            }),
            "ready transaction intents are: {:#?}\npending transaction intents are: {:#?}",
            mempool.inner.read().await.tx_intent_queue_ready,
            mempool.inner.read().await.tx_intent_queue_pending_by_nonce
        );
        assert!(
            mempool.inner.read().await.tx_intent_queue_ready.contains(&TransactionIntentReady {
                contract_address: **tx_new_2_mempool.contract_address(),
                timestamp: tx_new_2_mempool.arrived_at,
                nonce: tx_new_2_mempool.nonce,
                nonce_next: tx_new_2_mempool.nonce_next,
                phantom: std::marker::PhantomData
            }),
            "ready transaction intents are: {:#?}\npending transaction intents are: {:#?}",
            mempool.inner.read().await.tx_intent_queue_ready,
            mempool.inner.read().await.tx_intent_queue_pending_by_nonce
        );

        // tx_old_1 and tx_old_2 should no longer be in the ready queue
        assert!(
            !mempool.inner.read().await.tx_intent_queue_ready.contains(&TransactionIntentReady {
                contract_address: **tx_old_1_mempool.contract_address(),
                timestamp: tx_old_1_mempool.arrived_at,
                nonce: tx_old_1_mempool.nonce,
                nonce_next: tx_old_1_mempool.nonce_next,
                phantom: std::marker::PhantomData
            }),
            "ready transaction intents are: {:#?}\npending transaction intents are: {:#?}",
            mempool.inner.read().await.tx_intent_queue_ready,
            mempool.inner.read().await.tx_intent_queue_pending_by_nonce
        );
        assert!(
            !mempool.inner.read().await.tx_intent_queue_ready.contains(&TransactionIntentReady {
                contract_address: **tx_old_2_mempool.contract_address(),
                timestamp: tx_old_2_mempool.arrived_at,
                nonce: tx_old_2_mempool.nonce,
                nonce_next: tx_old_2_mempool.nonce_next,
                phantom: std::marker::PhantomData
            }),
            "ready transaction intents are: {:#?}\npending transaction intents are: {:#?}",
            mempool.inner.read().await.tx_intent_queue_ready,
            mempool.inner.read().await.tx_intent_queue_pending_by_nonce
        );

        // tx_new_3 should still be in the pending queue but tx_old_3 should not
        assert!(
            mempool
                .inner
                .read()
                .await
                .tx_intent_queue_pending_by_nonce
                .get(&**tx_new_3_mempool.contract_address())
                .expect("Missing nonce mapping for tx_new_3")
                .contains_key(&TransactionIntentPendingByNonce {
                    contract_address: **tx_new_3_mempool.contract_address(),
                    timestamp: tx_new_3_mempool.arrived_at,
                    nonce: tx_new_3_mempool.nonce,
                    nonce_next: tx_new_3_mempool.nonce_next,
                    phantom: std::marker::PhantomData
                }),
            "ready transaction intents are: {:#?}\npending transaction intents are: {:#?}",
            mempool.inner.read().await.tx_intent_queue_ready,
            mempool.inner.read().await.tx_intent_queue_pending_by_nonce
        );
        assert!(
            !mempool
                .inner
                .read()
                .await
                .tx_intent_queue_pending_by_nonce
                .get(&**tx_old_3_mempool.contract_address())
                .expect("Missing nonce mapping for tx_old_3")
                .contains_key(&TransactionIntentPendingByNonce {
                    contract_address: **tx_old_3_mempool.contract_address(),
                    timestamp: tx_old_3_mempool.arrived_at,
                    nonce: tx_old_3_mempool.nonce,
                    nonce_next: tx_old_3_mempool.nonce_next,
                    phantom: std::marker::PhantomData
                }),
            "ready transaction intents are: {:#?}\npending transaction intents are: {:#?}",
            mempool.inner.read().await.tx_intent_queue_ready,
            mempool.inner.read().await.tx_intent_queue_pending_by_nonce
        );

        // tx_old_4 should no longer be in the pending queue and since it was
        // the only transaction for that contract address, that pending queue
        // should have been emptied
        assert!(
            !mempool
                .inner
                .read()
                .await
                .tx_intent_queue_pending_by_nonce
                .contains_key(&**tx_old_4_mempool.contract_address()),
            "ready transaction intents are: {:#?}\npending transaction intents are: {:#?}",
            mempool.inner.read().await.tx_intent_queue_ready,
            mempool.inner.read().await.tx_intent_queue_pending_by_nonce
        );

        // Make sure we have not entered an invalid state.
        mempool.inner.read().await.check_invariants();
    }

<<<<<<< HEAD
=======
    /// This test makes sure that adding an l1 handler to [MempoolInner] does
    /// not cause an infinite loop when trying to remove age exceeded
    /// transactions.
    ///
    /// This is important as age is not checked on l1 handlers, and so if they
    /// are not handled properly they cam cause an infinite loop.
    ///
    /// > This bug was originally detected through proptesting.
    #[rstest::rstest]
    #[timeout(Duration::from_millis(1_000))]
    #[tokio::test]
    async fn mempool_remove_aged_tx_pass_l1_handler(
        #[future] backend: Arc<mc_db::MadaraBackend>,
        tx_l1_handler_valid: ValidatedMempoolTx,
    ) {
        let backend = backend.await;
        let mempool = Mempool::new(backend, MempoolConfig::for_testing());

        let nonce_info = NonceInfo::ready(Nonce(Felt::ZERO), Nonce(Felt::ONE));
        let mempool_tx = MempoolTransaction {
            tx: tx_l1_handler_valid.into_blockifier_for_sequencing().unwrap().0,
            arrived_at: TxTimestamp::now(),
            converted_class: None,
            nonce: nonce_info.nonce,
            nonce_next: nonce_info.nonce_next,
        };

        let force = false;
        let update_limits = true;
        let result = mempool.inner.insert_tx(mempool_tx, force, update_limits, nonce_info).await;
        assert_matches::assert_matches!(result, Ok(()));

        let inner = mempool.inner.read().await;
        assert!(inner.nonce_is_ready(CONTRACT_ADDRESS, Nonce(Felt::ZERO)));
        inner.check_invariants();
        drop(inner);

        // This should not loop!
        mempool.inner.write().await.remove_age_exceeded_txs();
        let inner = mempool.inner.read().await;
        assert!(inner.nonce_is_ready(CONTRACT_ADDRESS, Nonce(Felt::ZERO)));
        inner.check_invariants();
    }

>>>>>>> 7123f843
    /// This tests makes sure that if a transaction is inserted as [pending],
    /// and the transaction before it is polled, then that transaction becomes
    /// [ready].
    ///
    /// # Setup:
    ///
    /// - We assume `tx_ready` and `tx_pending` are from the same contract.
    ///
    /// - `tx_ready` has the correct nonce while `tx_pending` has the nonce
    ///   right after that.
    ///
    /// [ready]: inner::TransactionIntentReady;
    /// [pending]: inner::TransactionInentPending;
    #[tokio::test]
    #[rstest::rstest]
    async fn mempool_readiness_check(
        #[future] backend: Arc<mc_db::MadaraBackend>,
        #[from(tx_account_v0_valid)] mut tx_ready: ValidatedMempoolTx,
        #[from(tx_account_v0_valid)] mut tx_pending: ValidatedMempoolTx,
    ) {
        let backend = backend.await;
        let mempool = Mempool::new(backend, MempoolConfig::for_testing());

        // Insert pending transaction

        let nonce_info = NonceInfo::pending(Nonce(Felt::ONE), Nonce(Felt::TWO));
        let timestamp_pending = TxTimestamp::now();
        tx_pending.arrived_at = timestamp_pending;
        let result = mempool.accept_tx_with_nonce_info(tx_pending, nonce_info).await;
        assert_matches::assert_matches!(result, Ok(()));

        let inner = mempool.inner.read().await;
        inner.check_invariants();
        inner
            .tx_intent_queue_pending_by_nonce
            .get(&CONTRACT_ADDRESS)
            .expect("Mempool should have a pending queue for our contract address")
            .get(&TransactionIntentPendingByNonce {
                contract_address: CONTRACT_ADDRESS,
                timestamp: timestamp_pending,
                nonce: Nonce(Felt::ONE),
                nonce_next: Nonce(Felt::TWO),
                phantom: Default::default(),
            })
            .expect("Mempool should contain pending transaction");

        assert_eq!(inner.tx_intent_queue_pending_by_nonce.len(), 1);

        drop(inner);

        // Insert ready transaction

        let nonce_info = NonceInfo::ready(Nonce(Felt::ZERO), Nonce(Felt::ONE));
        let timestamp_ready = TxTimestamp::now();
        tx_ready.arrived_at = timestamp_ready;
        let result = mempool.accept_tx_with_nonce_info(tx_ready, nonce_info).await;
        assert_matches::assert_matches!(result, Ok(()));

        let inner = mempool.inner.read().await;
        inner.check_invariants();
        inner
            .tx_intent_queue_ready
            .get(&TransactionIntentReady {
                contract_address: CONTRACT_ADDRESS,
                timestamp: timestamp_ready,
                nonce: Nonce(Felt::ZERO),
                nonce_next: Nonce(Felt::ONE),
                phantom: Default::default(),
            })
            .expect("Mempool should receive ready transaction");

        assert_eq!(inner.tx_intent_queue_ready.len(), 1);

        drop(inner);

        // Take the next transaction. The pending transaction was received first
        // but this should return the ready transaction instead.

        let mempool_tx = mempool.get_consumer().await.next().expect("Mempool contains a ready transaction!");

        let inner = mempool.inner.read().await;
        inner.check_invariants();
        inner
            .tx_intent_queue_ready
            .get(&TransactionIntentReady {
                contract_address: CONTRACT_ADDRESS,
                timestamp: timestamp_pending,
                nonce: Nonce(Felt::ONE),
                nonce_next: Nonce(Felt::TWO),
                phantom: Default::default(),
            })
            .expect("Mempool should have converted pending transaction to ready");

        // Taking the ready transaction should mark the pending transaction as
        // ready

        assert_eq!(mempool_tx.arrived_at, timestamp_ready);
        assert_eq!(inner.tx_intent_queue_ready.len(), 1);
        assert!(inner.tx_intent_queue_pending_by_nonce.is_empty());

        drop(inner);

        // Take the next transaction. The pending transaction has been marked as
        // ready and should be returned here

        let mempool_tx = mempool.get_consumer().await.next().expect("Mempool contains a ready transaction!");

        let inner = mempool.inner.read().await;
        inner.check_invariants();

        // No more transactions left

        assert_eq!(mempool_tx.arrived_at, timestamp_pending);
        assert!(inner.tx_intent_queue_ready.is_empty());
        assert!(inner.tx_intent_queue_pending_by_nonce.is_empty());
    }

    /// This tests makes sure that if a transaction is inserted into the
    /// [mempool], and its nonce does not match what is expected by the db BUT
    /// the transaction with the nonce preceding it is already marked as
    /// [ready], then it is marked as ready as well.
    ///
    /// This handles the case where the database has not yet been updated to
    /// reflect the state of the mempool, which should happen often since nonces
    /// are not updated until transaction execution. This way we limit the
    /// number of transactions we have in the [pending] queue.
    ///
    /// # Setup:
    ///
    /// - We assume `tx_1` and `tx_2` are from the same contract.
    ///
    /// - `tx_1` has the correct nonce while `tx_2` has the nonce right after
    ///   that.
    ///
    /// [mempool]: inner::MempoolInner
    /// [ready]: inner::TransactionIntentReady;
    /// [pending]: inner::TransactionInentPending;
    #[rstest::rstest]
    #[timeout(Duration::from_millis(1_000))]
    #[tokio::test]
    async fn mempool_readiness_check_against_db(
        #[future] backend: Arc<mc_db::MadaraBackend>,
        #[from(tx_account_v0_valid)] mut tx_1: ValidatedMempoolTx,
        #[from(tx_account_v0_valid)] mut tx_2: ValidatedMempoolTx,
    ) {
        let backend = backend.await;
        let mempool = Mempool::new(backend, MempoolConfig::for_testing());

        // Insert the first transaction

        let nonce_info =
            mempool.retrieve_nonce_info(CONTRACT_ADDRESS, Felt::ZERO).await.expect("Failed to retrieve nonce info");
        let timestamp_1 = TxTimestamp::now();
        tx_1.arrived_at = timestamp_1;

        let result = mempool.accept_tx_with_nonce_info(tx_1, nonce_info).await;
        assert_matches::assert_matches!(result, Ok(()));

        let inner = mempool.inner.read().await;
        inner.check_invariants();
        let contains = inner.tx_intent_queue_ready.contains(&TransactionIntentReady {
            contract_address: CONTRACT_ADDRESS,
            timestamp: timestamp_1,
            nonce: Nonce(Felt::ZERO),
            nonce_next: Nonce(Felt::ONE),
            phantom: Default::default(),
        });
        assert!(
            contains,
            "Mempool should contain transaction 1, ready transaction intents are: {:#?}\npending transaction intents are: {:#?}",
            mempool.inner.read().await.tx_intent_queue_ready,
            mempool.inner.read().await.tx_intent_queue_pending_by_nonce
        );

        assert_eq!(inner.tx_intent_queue_ready.len(), 1);

        drop(inner);

        // Insert the next transaction. It should be marked as ready even if it
        // does not have the correct nonce compared to the db (the test db
        // defaults to nonce 0 for all contracts) since the transaction before
        // it has already been marked as ready in the mempool.

        let nonce_info =
            mempool.retrieve_nonce_info(CONTRACT_ADDRESS, Felt::ONE).await.expect("Failed to retrieve nonce info");

        let timestamp_2 = TxTimestamp::now();
        tx_2.arrived_at = timestamp_2;
        let result = mempool.accept_tx_with_nonce_info(tx_2, nonce_info).await;
        assert_matches::assert_matches!(result, Ok(()));

        let inner = mempool.inner.read().await;
        inner.check_invariants();
        let contains = inner.tx_intent_queue_ready.contains(&TransactionIntentReady {
            contract_address: CONTRACT_ADDRESS,
            timestamp: timestamp_2,
            nonce: Nonce(Felt::ONE),
            nonce_next: Nonce(Felt::TWO),
            phantom: Default::default(),
        });
        assert!(
            contains,
            "Mempool should contain transaction 2, ready transaction intents are: {:#?}\npending transaction intents are: {:#?}",
            mempool.inner.read().await.tx_intent_queue_ready,
            mempool.inner.read().await.tx_intent_queue_pending_by_nonce
        );

        assert_eq!(inner.tx_intent_queue_ready.len(), 2);
    }

    /// This tests makes sure that a transaction is marked as [ready] if its
    /// [Nonce] is in the nonce cache for that contract address.
    ///
    /// This is used to check the readiness of transactions before committing
    /// the changes to db.
    ///
    /// # Setup:
    ///
    /// - We assume `tx_ready` and `tx_pending` are from the same contract.
    ///
    /// - `tx_ready` has the correct nonce while `tx_pending` has the nonce
    ///   right after that.
    ///
    /// [ready]: inner::TransactionIntentReady;
    #[rstest::rstest]
    #[timeout(Duration::from_millis(1_000))]
    #[tokio::test]
    async fn mempool_readiness_check_against_nonce_cache(#[future] backend: Arc<mc_db::MadaraBackend>) {
        let backend = backend.await;
        let mempool = Mempool::new(backend, MempoolConfig::for_testing());

        let contract_address = Felt::ZERO;
        let nonce = Nonce(Felt::ONE);
        let nonce_next = nonce.try_increment().unwrap();
        mempool.inner.nonce_cache_write().await.insert(contract_address, nonce);

        // Despite the tx nonce being Felt::ONE, it should be marked as ready
        // since it is present in the nonce cache
        assert_eq!(
            mempool.retrieve_nonce_info(contract_address, *nonce).await.unwrap(),
            NonceInfo::ready(nonce, nonce_next)
        );

        // We remove the nonce cache at that address
        let removed = mempool.inner.nonce_cache_write().await.remove(&contract_address);
        debug_assert!(removed.is_some());

        // Now the nonce should be marked as pending
        assert_eq!(
            mempool.retrieve_nonce_info(contract_address, *nonce).await.unwrap(),
            NonceInfo::pending(nonce, nonce_next)
        );
    }

    /// This test makes sure that retrieve nonce_info has proper error handling
    /// and returns correct values based on the state of the db.
    #[rstest::rstest]
    #[timeout(Duration::from_millis(1_000))]
    #[tokio::test]
    async fn mempool_retrieve_nonce_info(#[future] backend: Arc<mc_db::MadaraBackend>) {
        let backend = backend.await;
        let mempool = Mempool::new(Arc::clone(&backend), MempoolConfig::for_testing());

        backend
            .store_block(
                MadaraMaybePendingBlock {
                    info: MadaraMaybePendingBlockInfo::NotPending(MadaraBlockInfo::default()),
                    inner: MadaraBlockInner::default(),
                },
                StateDiff {
                    nonces: vec![NonceUpdate { contract_address: Felt::ZERO, nonce: Felt::ZERO }],
                    ..Default::default()
                },
                vec![],
            )
            .expect("Failed to store block");

        // Transactions which meet the nonce in db should be marked as ready...

        assert_eq!(
            mempool.retrieve_nonce_info(Felt::ZERO, Felt::ZERO).await.unwrap(),
            NonceInfo { readiness: NonceStatus::Ready, nonce: Nonce(Felt::ZERO), nonce_next: Nonce(Felt::ONE) }
        );

        // ...otherwise they should be marked as pending

        assert_eq!(
            mempool.retrieve_nonce_info(Felt::ZERO, Felt::ONE).await.unwrap(),
            NonceInfo { readiness: NonceStatus::Pending, nonce: Nonce(Felt::ONE), nonce_next: Nonce(Felt::TWO) }
        );

        // Contract addresses which do not yet have a nonce store in db should
        // should not fail during nonce info retrieval

        assert_eq!(
            mempool.retrieve_nonce_info(Felt::ONE, Felt::ZERO).await.unwrap(),
            NonceInfo { readiness: NonceStatus::Ready, nonce: Nonce(Felt::ZERO), nonce_next: Nonce(Felt::ONE) }
        );

        // Transactions with a nonce less than that in db should fail during
        // nonce info retrieval

        backend
            .store_block(
                MadaraMaybePendingBlock {
                    info: MadaraMaybePendingBlockInfo::NotPending(MadaraBlockInfo::default()),
                    inner: MadaraBlockInner::default(),
                },
                StateDiff {
                    nonces: vec![NonceUpdate { contract_address: Felt::ZERO, nonce: Felt::ONE }],
                    ..Default::default()
                },
                vec![],
            )
            .expect("Failed to store block");

        assert_matches::assert_matches!(
            mempool.retrieve_nonce_info(Felt::ZERO, Felt::ZERO).await,
            Err(MempoolError::InvalidNonce)
        );

        // We need to compute the next nonce inside retrieve nonce_info, so
        // passing Felt::MAX is not allowed.
        assert_matches::assert_matches!(
            mempool.retrieve_nonce_info(Felt::ZERO, Felt::MAX).await,
            Err(MempoolError::Internal(_))
        );
    }

    /// This test check the replacement logic for the [mempool] in case of force
    /// inserts.
    ///
    /// # Setup:
    ///
    /// - `tx_1` and `tx_2` are from the same account, `tx_3` is not.
    ///
    /// - `tx_1` and `tx_2` share the same nonce but a different timestamp.
    ///
    /// [mempool]: inner::MempoolInner
    #[rstest::rstest]
    #[timeout(Duration::from_millis(1_000))]
    #[tokio::test]
    async fn mempool_replace_pass(
        #[future] backend: Arc<mc_db::MadaraBackend>,
        #[from(tx_account_v0_valid)] tx_1: ValidatedMempoolTx,
        #[from(tx_account_v0_valid)] tx_2: ValidatedMempoolTx,
        #[from(tx_account_v0_valid)]
        #[with(Felt::ONE)]
        tx_3: ValidatedMempoolTx,
    ) {
        let backend = backend.await;
        let mempool = Mempool::new(backend, MempoolConfig::for_testing());

        // Insert the first transaction

        let force = true;
        let update_tx_limits = true;

        let arrived_at = TxTimestamp::now();
        let nonce_info = NonceInfo::ready(Nonce(Felt::ZERO), Nonce(Felt::ONE));
        let tx_1_mempool = MempoolTransaction {
            tx: tx_1.into_blockifier_for_sequencing().unwrap().0,
            arrived_at,
            converted_class: None,
            nonce: nonce_info.nonce,
            nonce_next: nonce_info.nonce_next,
        };
        let result = mempool.inner.insert_tx(tx_1_mempool.clone(), force, update_tx_limits, nonce_info).await;
        assert_matches::assert_matches!(result, Ok(()));

        let inner = mempool.inner.read().await;
        let contains = inner.tx_intent_queue_ready.contains(&TransactionIntentReady {
            contract_address: **tx_1_mempool.contract_address(),
            timestamp: tx_1_mempool.arrived_at,
            nonce: tx_1_mempool.nonce,
            nonce_next: tx_1_mempool.nonce_next,
            phantom: std::marker::PhantomData,
        });
        assert!(
            contains,
            "Mempool should contain transaction 1, ready transaction intents are: {:#?}\npending transaction intents are: {:#?}",
            mempool.inner.read().await.tx_intent_queue_ready,
            mempool.inner.read().await.tx_intent_queue_pending_by_nonce
        );

        assert_eq!(inner.tx_intent_queue_ready.len(), 1);

        inner.check_invariants();

        drop(inner);

        // Inserts the second transaction with the same nonce as the first once.
        // This should replace the first transaction.

        let force = true;
        let update_tx_limits = true;

        let arrived_at = arrived_at.checked_add(Duration::from_secs(1)).unwrap();
        let nonce_info = NonceInfo::ready(Nonce(Felt::ZERO), Nonce(Felt::ONE));
        let tx_2_mempool = MempoolTransaction {
            tx: tx_2.into_blockifier_for_sequencing().unwrap().0,
            arrived_at,
            converted_class: None,
            nonce: nonce_info.nonce,
            nonce_next: nonce_info.nonce_next,
        };
        let result = mempool.inner.insert_tx(tx_2_mempool.clone(), force, update_tx_limits, nonce_info).await;
        assert_matches::assert_matches!(result, Ok(()));

        let inner = mempool.inner.read().await;
        let contains = inner.tx_intent_queue_ready.contains(&TransactionIntentReady {
            contract_address: **tx_2_mempool.contract_address(),
            timestamp: tx_2_mempool.arrived_at,
            nonce: tx_2_mempool.nonce,
            nonce_next: tx_2_mempool.nonce_next,
            phantom: std::marker::PhantomData,
        });
        assert!(
            contains,
            "mempool should contain transaction 2, ready transaction intents are: {:#?}\npending transaction intents are: {:#?}",
            mempool.inner.read().await.tx_intent_queue_ready,
            mempool.inner.read().await.tx_intent_queue_pending_by_nonce
        );
        let contains = inner.tx_intent_queue_ready.contains(&TransactionIntentReady {
            contract_address: **tx_1_mempool.contract_address(),
            timestamp: tx_1_mempool.arrived_at,
            nonce: tx_1_mempool.nonce,
            nonce_next: tx_1_mempool.nonce_next,
            phantom: std::marker::PhantomData,
        });
        assert!(
            !contains,
            "Mempool should not contain transaction 1 after it has been replaced, ready transaction intents are: {:#?}\npending transaction intents are: {:#?}",
            mempool.inner.read().await.tx_intent_queue_ready,
            mempool.inner.read().await.tx_intent_queue_pending_by_nonce
        );

        assert_eq!(inner.tx_intent_queue_ready.len(), 1);

        inner.check_invariants();

        drop(inner);

        // Inserts the third transaction. This should not trigger a replacement
        // since it has a different contract address

        let force = true;
        let update_tx_limits = true;

        let arrived_at = arrived_at.checked_add(Duration::from_secs(1)).unwrap();
        let nonce_info = NonceInfo::ready(Nonce(Felt::ZERO), Nonce(Felt::ONE));
        let tx_3_mempool = MempoolTransaction {
            tx: tx_3.into_blockifier_for_sequencing().unwrap().0,
            arrived_at,
            converted_class: None,
            nonce: nonce_info.nonce,
            nonce_next: nonce_info.nonce_next,
        };
        let result = mempool.inner.insert_tx(tx_3_mempool.clone(), force, update_tx_limits, nonce_info.clone()).await;
        assert_matches::assert_matches!(result, Ok(()));

        let inner = mempool.inner.read().await;
        let contains = inner.tx_intent_queue_ready.contains(&TransactionIntentReady {
            contract_address: **tx_3_mempool.contract_address(),
            timestamp: tx_3_mempool.arrived_at,
            nonce: tx_3_mempool.nonce,
            nonce_next: tx_3_mempool.nonce_next,
            phantom: std::marker::PhantomData,
        });
        assert!(
            contains,
            "Mempool should contain transaction 3, ready transaction intents are: {:#?}\npending transaction intents are: {:#?}",
            mempool.inner.read().await.tx_intent_queue_ready,
            mempool.inner.read().await.tx_intent_queue_pending_by_nonce
        );
        let contains = inner.tx_intent_queue_ready.contains(&TransactionIntentReady {
            contract_address: **tx_2_mempool.contract_address(),
            timestamp: tx_2_mempool.arrived_at,
            nonce: tx_2_mempool.nonce,
            nonce_next: tx_2_mempool.nonce_next,
            phantom: std::marker::PhantomData,
        });
        assert!(
            contains,
            "mempool should contain transaction 2, ready transaction intents are: {:#?}\npending transaction intents are: {:#?}",
            mempool.inner.read().await.tx_intent_queue_ready,
            mempool.inner.read().await.tx_intent_queue_pending_by_nonce
        );

        assert_eq!(inner.tx_intent_queue_ready.len(), 2);

        inner.check_invariants();

        drop(inner);

        // Inserting a transaction again should fail if force if false. This
        // should not change the state of the mempool whatsoever!

        let force = false;
        let update_tx_limits = true;

        let result = mempool.inner.insert_tx(tx_3_mempool.clone(), force, update_tx_limits, nonce_info).await;
        assert_eq!(result, Err(TxInsertionError::DuplicateTxn));

        let inner = mempool.inner.read().await;
        let contains = inner.tx_intent_queue_ready.contains(&TransactionIntentReady {
            contract_address: **tx_3_mempool.contract_address(),
            timestamp: tx_3_mempool.arrived_at,
            nonce: tx_3_mempool.nonce,
            nonce_next: tx_3_mempool.nonce_next,
            phantom: std::marker::PhantomData,
        });
        assert!(
            contains,
            "Mempool should contain transaction 3, ready transaction intents are: {:#?}\npending transaction intents are: {:#?}",
            mempool.inner.read().await.tx_intent_queue_ready,
            mempool.inner.read().await.tx_intent_queue_pending_by_nonce
        );
        let contains = inner.tx_intent_queue_ready.contains(&TransactionIntentReady {
            contract_address: **tx_2_mempool.contract_address(),
            timestamp: tx_2_mempool.arrived_at,
            nonce: tx_2_mempool.nonce,
            nonce_next: tx_2_mempool.nonce_next,
            phantom: std::marker::PhantomData,
        });
        assert!(
            contains,
            "mempool should contain transaction 2, ready transaction intents are: {:#?}\npending transaction intents are: {:#?}",
            mempool.inner.read().await.tx_intent_queue_ready,
            mempool.inner.read().await.tx_intent_queue_pending_by_nonce
        );

        assert_eq!(inner.tx_intent_queue_ready.len(), 2);

        inner.check_invariants();
    }
}<|MERGE_RESOLUTION|>--- conflicted
+++ resolved
@@ -133,39 +133,6 @@
     }
 }
 
-<<<<<<< HEAD
-=======
-#[async_trait]
-impl SubmitL1HandlerTransaction for Mempool {
-    async fn submit_l1_handler_transaction(
-        &self,
-        tx: L1HandlerTransaction,
-        paid_fees_on_l1: u128,
-    ) -> Result<L1HandlerTransactionResult, SubmitTransactionError> {
-        let arrived_at = TxTimestamp::now();
-
-        let tx_hash = tx.compute_hash(
-            self.backend.chain_config().chain_id.to_felt(),
-            /* offset_version */ false,
-            /* legacy */ false,
-        );
-
-        let tx = ValidatedMempoolTx {
-            contract_address: tx.contract_address,
-            tx_hash,
-            tx: tx.into(),
-            paid_fee_on_l1: Some(paid_fees_on_l1),
-            arrived_at,
-            converted_class: None,
-        };
-
-        let res = L1HandlerTransactionResult { transaction_hash: tx_hash };
-        self.accept_tx(tx).await?;
-        Ok(res)
-    }
-}
-
->>>>>>> 7123f843
 impl Mempool {
     pub fn new(backend: Arc<MadaraBackend>, config: MempoolConfig) -> Self {
         Mempool {
@@ -416,23 +383,6 @@
         )
     }
 
-<<<<<<< HEAD
-=======
-    #[rstest::fixture]
-    fn tx_l1_handler_valid(#[default(CONTRACT_ADDRESS)] contract_address: Felt) -> ValidatedMempoolTx {
-        let tx = L1HandlerTransaction { contract_address, ..Default::default() };
-
-        ValidatedMempoolTx {
-            contract_address: tx.contract_address,
-            tx: tx.into(),
-            paid_fee_on_l1: Some(0),
-            arrived_at: TxTimestamp::now(),
-            converted_class: None,
-            tx_hash: Felt::ZERO,
-        }
-    }
-
->>>>>>> 7123f843
     #[rstest::rstest]
     #[timeout(Duration::from_millis(1_000))]
     #[tokio::test]
@@ -1131,53 +1081,6 @@
         mempool.inner.read().await.check_invariants();
     }
 
-<<<<<<< HEAD
-=======
-    /// This test makes sure that adding an l1 handler to [MempoolInner] does
-    /// not cause an infinite loop when trying to remove age exceeded
-    /// transactions.
-    ///
-    /// This is important as age is not checked on l1 handlers, and so if they
-    /// are not handled properly they cam cause an infinite loop.
-    ///
-    /// > This bug was originally detected through proptesting.
-    #[rstest::rstest]
-    #[timeout(Duration::from_millis(1_000))]
-    #[tokio::test]
-    async fn mempool_remove_aged_tx_pass_l1_handler(
-        #[future] backend: Arc<mc_db::MadaraBackend>,
-        tx_l1_handler_valid: ValidatedMempoolTx,
-    ) {
-        let backend = backend.await;
-        let mempool = Mempool::new(backend, MempoolConfig::for_testing());
-
-        let nonce_info = NonceInfo::ready(Nonce(Felt::ZERO), Nonce(Felt::ONE));
-        let mempool_tx = MempoolTransaction {
-            tx: tx_l1_handler_valid.into_blockifier_for_sequencing().unwrap().0,
-            arrived_at: TxTimestamp::now(),
-            converted_class: None,
-            nonce: nonce_info.nonce,
-            nonce_next: nonce_info.nonce_next,
-        };
-
-        let force = false;
-        let update_limits = true;
-        let result = mempool.inner.insert_tx(mempool_tx, force, update_limits, nonce_info).await;
-        assert_matches::assert_matches!(result, Ok(()));
-
-        let inner = mempool.inner.read().await;
-        assert!(inner.nonce_is_ready(CONTRACT_ADDRESS, Nonce(Felt::ZERO)));
-        inner.check_invariants();
-        drop(inner);
-
-        // This should not loop!
-        mempool.inner.write().await.remove_age_exceeded_txs();
-        let inner = mempool.inner.read().await;
-        assert!(inner.nonce_is_ready(CONTRACT_ADDRESS, Nonce(Felt::ZERO)));
-        inner.check_invariants();
-    }
-
->>>>>>> 7123f843
     /// This tests makes sure that if a transaction is inserted as [pending],
     /// and the transaction before it is polled, then that transaction becomes
     /// [ready].
