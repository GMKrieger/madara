<<<<<<< HEAD
use crate::l2::L2SyncConfig;
use anyhow::Context;
use fetch::fetchers::FetchConfig;
use hyper::header::{HeaderName, HeaderValue};
use mc_block_import::BlockImporter;
use mc_db::MadaraBackend;
use mc_gateway_client::GatewayProvider;
use mc_telemetry::TelemetryHandle;
use mp_sync::SyncStatusProvider;
use mp_utils::service::ServiceContext;
use std::{sync::Arc, time::Duration};

pub mod fetch;
pub mod l2;
pub mod metrics;
#[cfg(test)]
pub mod tests;

pub struct SyncConfig {
    pub block_importer: Arc<BlockImporter>,
    pub starting_block: Option<u64>,
    pub backup_every_n_blocks: Option<u64>,
    pub telemetry: Arc<TelemetryHandle>,
    pub pending_block_poll_interval: Duration,
}

#[tracing::instrument(skip(backend, ctx, fetch_config, sync_config, sync_status_provider))]
pub async fn l2_sync_worker(
    backend: Arc<MadaraBackend>,
    ctx: ServiceContext,
    fetch_config: FetchConfig,
    sync_config: SyncConfig,
    sync_status_provider: SyncStatusProvider,
) -> anyhow::Result<()> {
    let starting_block_info = backend.get_starting_block_info()?;
    let starting_block = starting_block_info.starting_block_num.unwrap_or_default();
    let ignore_block_order = starting_block_info.ignore_block_order;

    let mut provider = GatewayProvider::new(fetch_config.gateway, fetch_config.feeder_gateway);
    if let Some(api_key) = fetch_config.api_key {
        provider.add_header(
            HeaderName::from_static("x-throttling-bypass"),
            HeaderValue::from_str(&api_key).with_context(|| "Invalid API key format")?,
        )
    }

    let l2_config = L2SyncConfig {
        first_block: starting_block,
        n_blocks_to_sync: fetch_config.n_blocks_to_sync,
        stop_on_sync: fetch_config.stop_on_sync,
        verify: fetch_config.verify,
        sync_polling_interval: fetch_config.sync_polling_interval,
        backup_every_n_blocks: sync_config.backup_every_n_blocks,
        flush_every_n_blocks: fetch_config.flush_every_n_blocks,
        flush_every_n_seconds: fetch_config.flush_every_n_seconds,
        pending_block_poll_interval: sync_config.pending_block_poll_interval,
        ignore_block_order,
        sync_parallelism: fetch_config.sync_parallelism,
        chain_id: backend.chain_config().chain_id.clone(),
        telemetry: sync_config.telemetry,
        block_importer: sync_config.block_importer,
        warp_update: fetch_config.warp_update,
    };

    l2::sync(backend, provider, ctx, l2_config, sync_status_provider).await?;

    Ok(())
}
=======
mod apply_state;
mod counter;
mod metrics;
mod pipeline;
mod probe;
mod sync;
mod tests;
mod util;

pub use sync::SyncControllerConfig;

pub mod gateway;
pub mod import;
>>>>>>> ed52002e
<|MERGE_RESOLUTION|>--- conflicted
+++ resolved
@@ -1,73 +1,3 @@
-<<<<<<< HEAD
-use crate::l2::L2SyncConfig;
-use anyhow::Context;
-use fetch::fetchers::FetchConfig;
-use hyper::header::{HeaderName, HeaderValue};
-use mc_block_import::BlockImporter;
-use mc_db::MadaraBackend;
-use mc_gateway_client::GatewayProvider;
-use mc_telemetry::TelemetryHandle;
-use mp_sync::SyncStatusProvider;
-use mp_utils::service::ServiceContext;
-use std::{sync::Arc, time::Duration};
-
-pub mod fetch;
-pub mod l2;
-pub mod metrics;
-#[cfg(test)]
-pub mod tests;
-
-pub struct SyncConfig {
-    pub block_importer: Arc<BlockImporter>,
-    pub starting_block: Option<u64>,
-    pub backup_every_n_blocks: Option<u64>,
-    pub telemetry: Arc<TelemetryHandle>,
-    pub pending_block_poll_interval: Duration,
-}
-
-#[tracing::instrument(skip(backend, ctx, fetch_config, sync_config, sync_status_provider))]
-pub async fn l2_sync_worker(
-    backend: Arc<MadaraBackend>,
-    ctx: ServiceContext,
-    fetch_config: FetchConfig,
-    sync_config: SyncConfig,
-    sync_status_provider: SyncStatusProvider,
-) -> anyhow::Result<()> {
-    let starting_block_info = backend.get_starting_block_info()?;
-    let starting_block = starting_block_info.starting_block_num.unwrap_or_default();
-    let ignore_block_order = starting_block_info.ignore_block_order;
-
-    let mut provider = GatewayProvider::new(fetch_config.gateway, fetch_config.feeder_gateway);
-    if let Some(api_key) = fetch_config.api_key {
-        provider.add_header(
-            HeaderName::from_static("x-throttling-bypass"),
-            HeaderValue::from_str(&api_key).with_context(|| "Invalid API key format")?,
-        )
-    }
-
-    let l2_config = L2SyncConfig {
-        first_block: starting_block,
-        n_blocks_to_sync: fetch_config.n_blocks_to_sync,
-        stop_on_sync: fetch_config.stop_on_sync,
-        verify: fetch_config.verify,
-        sync_polling_interval: fetch_config.sync_polling_interval,
-        backup_every_n_blocks: sync_config.backup_every_n_blocks,
-        flush_every_n_blocks: fetch_config.flush_every_n_blocks,
-        flush_every_n_seconds: fetch_config.flush_every_n_seconds,
-        pending_block_poll_interval: sync_config.pending_block_poll_interval,
-        ignore_block_order,
-        sync_parallelism: fetch_config.sync_parallelism,
-        chain_id: backend.chain_config().chain_id.clone(),
-        telemetry: sync_config.telemetry,
-        block_importer: sync_config.block_importer,
-        warp_update: fetch_config.warp_update,
-    };
-
-    l2::sync(backend, provider, ctx, l2_config, sync_status_provider).await?;
-
-    Ok(())
-}
-=======
 mod apply_state;
 mod counter;
 mod metrics;
@@ -80,5 +10,4 @@
 pub use sync::SyncControllerConfig;
 
 pub mod gateway;
-pub mod import;
->>>>>>> ed52002e
+pub mod import;