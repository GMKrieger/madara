--- conflicted
+++ resolved
@@ -40,14 +40,9 @@
 mp-class.workspace = true
 mp-convert.workspace = true
 mp-gateway.workspace = true
-<<<<<<< HEAD
-mp-rpc.workspace = true
-mp-sync.workspace = true
-=======
 mp-receipt.workspace = true
 mp-state-update.workspace = true
 mp-transactions.workspace = true
->>>>>>> ed52002e
 mp-utils.workspace = true
 
 # Starknet
