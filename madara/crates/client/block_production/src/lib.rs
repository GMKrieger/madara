//! Block production service.

use crate::metrics::BlockProductionMetrics;
use anyhow::Context;
use blockifier::state::cached_state::{StateMaps, StorageEntry};
use executor::{BatchExecutionResult, ExecutorCommand, ExecutorCommandError, ExecutorMessage};
use futures::future::OptionFuture;
use mc_db::db_block_id::DbBlockId;
use mc_db::MadaraBackend;
use mc_exec::execution::TxInfo;
use mc_mempool::{L1DataProvider, Mempool};
use mp_block::header::PendingHeader;
use mp_block::{BlockId, BlockTag, PendingFullBlock, TransactionWithReceipt};
use mp_class::ConvertedClass;
use mp_convert::ToFelt;
use mp_receipt::{from_blockifier_execution_info, EventWithTransactionHash};
use mp_state_update::DeclaredClassItem;
use mp_transactions::TransactionWithHash;
use mp_utils::service::ServiceContext;
use mp_utils::AbortOnDrop;
use opentelemetry::KeyValue;
use starknet_types_core::felt::Felt;
use std::collections::HashMap;
use std::mem;
use std::sync::Arc;
use std::time::Instant;
use tokio::sync::{mpsc, oneshot};
use util::{state_map_to_state_diff, AdditionalTxInfo, BatchToExecute, BlockExecutionContext, ExecutionStats};

mod executor;
pub mod metrics;
mod util;

#[derive(Debug, Clone)]
struct PendingBlockState {
    pub header: PendingHeader,
    pub transactions: Vec<TransactionWithReceipt>,
    pub events: Vec<EventWithTransactionHash>,
    pub declared_classes: Vec<ConvertedClass>,
    pub state_diff: StateMaps,
}

impl PendingBlockState {
    pub fn new_from_execution_context(
        exec_ctx: BlockExecutionContext,
        parent_block_hash: Felt,
        initial_state_diffs_storage: HashMap<StorageEntry, Felt>,
    ) -> Self {
        Self::new(exec_ctx.into_header(parent_block_hash), initial_state_diffs_storage)
    }

    pub fn new(header: PendingHeader, initial_state_diffs_storage: HashMap<StorageEntry, Felt>) -> Self {
        Self {
            header,
            state_diff: StateMaps { storage: initial_state_diffs_storage, ..Default::default() },
            transactions: vec![],
            events: vec![],
            declared_classes: vec![],
        }
    }

    pub fn into_full_block_with_classes(
        self,
        backend: &MadaraBackend,
        block_n: u64,
    ) -> anyhow::Result<(PendingFullBlock, Vec<ConvertedClass>)> {
        let on_top_of_block_id = block_n.checked_sub(1).map(DbBlockId::Number);
        Ok((
            PendingFullBlock {
                header: self.header,
                state_diff: state_map_to_state_diff(backend, &on_top_of_block_id, self.state_diff)
                    .context("Converting state map to state diff")?,
                transactions: self.transactions,
                events: self.events,
            },
            self.declared_classes,
        ))
    }
}

// TODO: move to backend
pub fn get_pending_block_from_db(backend: &MadaraBackend) -> anyhow::Result<(PendingFullBlock, Vec<ConvertedClass>)> {
    let pending_block = backend
        .get_block(&DbBlockId::Pending)
        .context("Getting pending block")?
        .context("No pending block")?
        .into_pending()
        .context("Block is not pending")?;
    let state_diff = backend.get_pending_block_state_update().context("Getting pending state update")?;

    let classes: Vec<_> = state_diff
        .deprecated_declared_classes
        .iter()
        .chain(state_diff.declared_classes.iter().map(|DeclaredClassItem { class_hash, .. }| class_hash))
        .map(|class_hash| {
            backend
                .get_converted_class(&BlockId::Tag(BlockTag::Pending), class_hash)
                .with_context(|| format!("Retrieving pending declared class with hash {class_hash:#x}"))?
                .with_context(|| format!("Pending declared class with hash {class_hash:#x} not found"))
        })
        .collect::<Result<_, _>>()?;

    // Close and import the pending block
    let block = PendingFullBlock {
        header: pending_block.info.header,
        events: pending_block.inner.events().collect(),
        transactions: pending_block
            .inner
            .transactions
            .into_iter()
            .zip(pending_block.inner.receipts)
            .map(|(transaction, receipt)| TransactionWithReceipt { transaction, receipt })
            .collect(),
        state_diff,
    };

    Ok((block, classes))
}

#[derive(Debug)]
pub(crate) struct CurrentPendingState {
    pub block: PendingBlockState,
    pub block_n: u64,
    // These are reset every pending tick.
    pub tx_executed_for_tick: Vec<Felt>,
    pub stats_for_tick: ExecutionStats,
}

impl CurrentPendingState {
    pub fn new(block: PendingBlockState, block_n: u64) -> Self {
        Self { block, block_n, tx_executed_for_tick: Default::default(), stats_for_tick: Default::default() }
    }
    /// Process the execution result, merging it with the current pending state
    pub fn append_batch(&mut self, batch: BatchExecutionResult) {
        for ((blockifier_exec_result, blockifier_tx), mut additional_info) in
            batch.blockifier_results.into_iter().zip(batch.executed_txs.txs).zip(batch.executed_txs.additional_info)
        {
            self.tx_executed_for_tick.push(blockifier_tx.tx_hash().to_felt());

            if let Ok((execution_info, state_diff)) = blockifier_exec_result {
                if let Some(class) = additional_info.declared_class.take() {
                    if !execution_info.is_reverted() {
                        self.block.declared_classes.push(class);
                    }
                }

                let receipt = from_blockifier_execution_info(&execution_info, &blockifier_tx);
                let converted_tx = TransactionWithHash::from(blockifier_tx.clone_blockifier_transaction());

                self.block.events.extend(
                    receipt
                        .events()
                        .iter()
                        .cloned()
                        .map(|event| EventWithTransactionHash { event, transaction_hash: converted_tx.hash }),
                );
                self.block.state_diff.extend(&state_diff);
                self.block.transactions.push(TransactionWithReceipt { transaction: converted_tx.transaction, receipt });
            }
        }
        self.stats_for_tick += batch.stats;
    }
}

/// Used for listening to state changes in tests.
#[derive(Debug, Clone, PartialEq, Eq)]
pub enum BlockProductionStateNotification {
    ClosedBlock,
    UpdatedPendingBlock,
}

/// Little state machine that helps us following the state transitions the executor thread sends us.
pub(crate) enum TaskState {
    NotExecuting {
        /// [`None`] when the next block to execute is genesis.
        latest_block_n: Option<u64>,
        /// [`Felt::ZERO`] when the next block to execute is genesis.
        latest_block_hash: Felt,
    },
    Executing(Box<CurrentPendingState>),
}

#[derive(Clone, Debug)]
/// Remotely control block production.
pub struct BlockProductionHandle {
    /// Commands to executor task.
    executor_commands: mpsc::UnboundedSender<executor::ExecutorCommand>,
}

impl BlockProductionHandle {
    pub async fn close_block(&self) -> Result<(), ExecutorCommandError> {
        let (sender, recv) = oneshot::channel();
        self.executor_commands
            .send(ExecutorCommand::CloseBlock(sender))
            .map_err(|_| ExecutorCommandError::ChannelClosed)?;
        recv.await.map_err(|_| ExecutorCommandError::ChannelClosed)?
    }
}

/// The block production task consumes transactions from the mempool in batches.
///
/// This is to allow optimistic concurrency. However, the block may get full during batch execution,
/// and we need to re-add the transactions back into the mempool.
///
/// To understand block production in madara, you should probably start with the [`mp_chain_config::ChainConfig`]
/// documentation.
pub struct BlockProductionTask {
    backend: Arc<MadaraBackend>,
    l1_data_provider: Arc<dyn L1DataProvider>,
    mempool: Arc<Mempool>,
    current_state: Option<TaskState>,
    metrics: Arc<BlockProductionMetrics>,
    state_notifications: Option<mpsc::UnboundedSender<BlockProductionStateNotification>>,
    handle: BlockProductionHandle,
    executor_commands_recv: Option<mpsc::UnboundedReceiver<executor::ExecutorCommand>>,
}

impl BlockProductionTask {
    pub fn new(
        backend: Arc<MadaraBackend>,
        mempool: Arc<Mempool>,
        metrics: Arc<BlockProductionMetrics>,
        l1_data_provider: Arc<dyn L1DataProvider>,
    ) -> Self {
        let (sender, recv) = mpsc::unbounded_channel();
        Self {
            backend,
            l1_data_provider,
            mempool,
            current_state: None,
            metrics,
            handle: BlockProductionHandle { executor_commands: sender },
            state_notifications: None,
            executor_commands_recv: Some(recv),
        }
    }

    pub fn handle(&self) -> BlockProductionHandle {
        self.handle.clone()
    }

    /// This is a channel that helps the testing of the block production task. It is unused outside of tests.
    pub fn subscribe_state_notifications(&mut self) -> mpsc::UnboundedReceiver<BlockProductionStateNotification> {
        let (sender, recv) = mpsc::unbounded_channel();
        self.state_notifications = Some(sender);
        recv
    }

    fn send_state_notification(&mut self, notification: BlockProductionStateNotification) {
        if let Some(sender) = self.state_notifications.as_mut() {
            let _ = sender.send(notification);
        }
    }

    /// Closes the last pending block store in db (if any).
    ///
    /// This avoids re-executing transaction by re-adding them to the [Mempool],
    /// as was done before.
    async fn close_pending_block_if_exists(&mut self) -> anyhow::Result<()> {
        // We cannot use `backend.get_block` to check for the existence of the
        // pending block as it will ALWAYS return a pending block, even if there
        // is none in db (it uses the Default::default in that case).
        if !self.backend.has_pending_block().context("Error checking if pending block exists")? {
            return Ok(());
        }

        tracing::debug!("Close pending block on startup.");

        let (block, declared_classes) = get_pending_block_from_db(&self.backend)?;

        self.backend.clear_pending_block().context("Error clearing pending block")?;

        let block_n = self.backend.get_latest_block_n().context("Getting latest block n")?.map(|n| n + 1).unwrap_or(0);
        self.close_and_save_block(block_n, block, declared_classes, vec![]).await?;

        Ok(())
    }

    /// Returns the block_hash.
    #[tracing::instrument(skip(self, block, classes))]
    async fn close_and_save_block(
        &mut self,
        block_n: u64,
        block: PendingFullBlock,
        classes: Vec<ConvertedClass>,
        _txs_executed: Vec<Felt>,
    ) -> anyhow::Result<Felt> {
        tracing::debug!("Close and save block block_n={block_n}");
        let start_time = Instant::now();

        let n_txs = block.transactions.len();

        // Close and import the block
        let block_hash = self
            .backend
            .add_full_block_with_classes(block, block_n, &classes, /* pre_v0_13_2_hash_override */ true)
            .await
            .context("Error closing block")?;

        let time_to_close = start_time.elapsed();
        tracing::info!("⛏️  Closed block #{block_n} with {n_txs} transactions - {time_to_close:?}");

        // Record metrics
        let attributes = [
            KeyValue::new("transactions_added", n_txs.to_string()),
            KeyValue::new("closing_time", time_to_close.as_secs_f32().to_string()),
        ];

        self.metrics.block_counter.add(1, &[]);
        self.metrics.block_gauge.record(block_n, &attributes);
        self.metrics.transaction_counter.add(n_txs as u64, &[]);

        self.send_state_notification(BlockProductionStateNotification::ClosedBlock);

        Ok(block_hash)
    }

    /// Handles the state machine and its transitions.
    async fn process_reply(&mut self, reply: ExecutorMessage) -> anyhow::Result<()> {
        match reply {
            ExecutorMessage::StartNewBlock { initial_state_diffs_storage, exec_ctx } => {
                tracing::debug!("Received ExecutorMessage::StartNewBlock block_n={}", exec_ctx.block_n);
                let current_state = self.current_state.take().context("No current state")?;
                let TaskState::NotExecuting { latest_block_n, latest_block_hash } = current_state else {
                    anyhow::bail!("Invalid executor state transition: expected current state to be NotExecuting")
                };

                let new_block_n = latest_block_n.map(|n| n + 1).unwrap_or(/* genesis */ 0);
                if new_block_n != exec_ctx.block_n {
                    anyhow::bail!(
                        "Received new block_n={} from executor, expected block_n={}",
                        exec_ctx.block_n,
                        new_block_n
                    )
                }

                self.current_state = Some(TaskState::Executing(
                    CurrentPendingState::new(
                        PendingBlockState::new_from_execution_context(
                            exec_ctx,
                            latest_block_hash,
                            initial_state_diffs_storage,
                        ),
                        new_block_n,
                    )
                    .into(),
                ));
            }
            ExecutorMessage::BatchExecuted(batch_execution_result) => {
                tracing::debug!(
                    "Received ExecutorMessage::BatchExecuted executed_txs={}",
                    batch_execution_result.executed_txs.len()
                );
                let current_state = self.current_state.as_mut().context("No current state")?;
                let TaskState::Executing(state) = current_state else {
                    anyhow::bail!("Invalid executor state transition: expected current state to be Executing")
                };

                state.append_batch(batch_execution_result);
            }
            ExecutorMessage::EndBlock => {
                tracing::debug!("Received ExecutorMessage::EndBlock");
                let current_state = self.current_state.take().context("No current state")?;
                let TaskState::Executing(state) = current_state else {
                    anyhow::bail!("Invalid executor state transition: expected current state to be Executing")
                };

                let (block, classes) = state.block.into_full_block_with_classes(&self.backend, state.block_n)?;
                let block_hash = self
                    .close_and_save_block(state.block_n, block, classes, state.tx_executed_for_tick)
                    .await
                    .context("Closing and saving block")?;

                self.current_state = Some(TaskState::NotExecuting {
                    latest_block_n: Some(state.block_n),
                    latest_block_hash: block_hash,
                });
            }
        }

        Ok(())
    }

    fn store_pending_block(&mut self) -> anyhow::Result<()> {
        if let TaskState::Executing(state) = self.current_state.as_mut().context("No current state")? {
            let (block, classes) = state
                .block
                .clone()
                .into_full_block_with_classes(&self.backend, state.block_n)
                .context("Converting to full pending block")?;
            self.backend.store_pending_block_with_classes(block, &classes)?;

            let stats = mem::take(&mut state.stats_for_tick);
            if stats.n_added_to_block > 0 {
                tracing::info!(
                    "🧮 Executed and added {} transaction(s) to the pending block at height {} - {:.3?}",
                    stats.n_added_to_block,
                    state.block_n,
                    stats.exec_duration,
                );
                tracing::debug!("Tick stats {:?}", stats);
            }
        }

        self.send_state_notification(BlockProductionStateNotification::UpdatedPendingBlock);

        Ok(())
    }

    #[tracing::instrument(skip(self, ctx), fields(module = "BlockProductionTask"))]
    pub async fn run(mut self, mut ctx: ServiceContext) -> Result<(), anyhow::Error> {
        self.backend.chain_config().precheck_block_production()?;

        if let Err(err) = self.close_pending_block_if_exists().await {
            // This error should not stop block production from working. If it happens, that's too bad. We drop the pending state and start from
            // a fresh one.
            tracing::error!("Failed to continue the pending block state: {err:#}");
        }

        let batch_size = self.backend.chain_config().block_production_concurrency.batch_size;

        // initial state
        let latest_block_n = self.backend.get_latest_block_n().context("Getting latest block_n")?;
        let latest_block_hash = if let Some(block_n) = latest_block_n {
            self.backend
                .get_block_hash(&DbBlockId::Number(block_n))
                .context("Getting latest block hash")?
                .context("Block not found")?
        } else {
            Felt::ZERO // Genesis' parent block hash.
        };
        self.current_state = Some(TaskState::NotExecuting { latest_block_n, latest_block_hash });

        let mut executor = executor::start_executor_thread(
            Arc::clone(&self.backend),
            Arc::clone(&self.l1_data_provider),
            self.executor_commands_recv.take().context("Task already started")?,
        )
        .context("Starting executor thread")?;

        let mut interval_pending_block_update = self.backend.chain_config().pending_block_update_time.map(|t| {
            let mut int = tokio::time::interval(t);
            int.reset(); // Skip the immediate first tick.
            int.set_missed_tick_behavior(tokio::time::MissedTickBehavior::Delay);
            int
        });

        // Batcher task is handled in a separate tokio task.
        let mempool = Arc::clone(&self.mempool);
        let batch_sender = executor.send_batch.take().context("Channel sender already taken")?;
        let mut batcher_task = AbortOnDrop::spawn(async move {
            loop {
                // We use the permit API so that we don't have to remove transactions from the mempool until the last moment.
                // The buffer inside of the channel is of size 1 - meaning we're preparing the next batch of transactions that will immediately be executed next, once
                // the worker has finished executing its current one.
                let Some(Ok(permit)) = ctx.run_until_cancelled(batch_sender.reserve()).await else {
                    // Stop condition: service stopped (ctx), or batch sender closed.
                    return anyhow::Ok(());
                };
                let mut batch = BatchToExecute::with_capacity(batch_size);
                let Some(mempool_consumer) = ctx.run_until_cancelled(mempool.get_consumer_wait_for_ready_tx()).await
                else {
                    // Stop condition: service stopped (ctx).
                    return anyhow::Ok(());
                };

                // TODO: add this to the debug logging just below. (the number is wrong right now (?))
                // let n_txs_in_mempool = iterator.n_txs_total();

                let iterator = mempool_consumer.take(batch_size); // only take a batch

                for tx in iterator {
                    let additional = AdditionalTxInfo { declared_class: tx.converted_class };
                    batch.push(tx.tx, additional);
                }

                if !batch.is_empty() {
                    tracing::debug!("Sending batch of {} transactions to the worker thread.", batch.len());

                    permit.send(batch);
                }
            }
        });

        // Graceful shutdown: when the service is asked to stop, the `batcher_task` will stop,
        //  which will close the `send_batch` channel (by dropping it). The executor thread then will see that the channel
        //  is closed next time it tries to receive from it. The executor thread shuts down, dropping the `executor.stop` channel,
        //  therefore closing it as well.
        // We will then see the anyhow::Ok(()) result in the stop channel, as per the implementation of [`StopErrorReceiver::recv`].
        // Note that for this to work, we need to make sure the `send_batch` channel is never aliased -
        //  otherwise it will never not be closed automatically.

        loop {
            tokio::select! {

                // Bubble up errors from the batcher task. (tokio JoinHandle)
                res = &mut batcher_task => return res.context("In batcher task"),

                // Process results from the execution
                Some(reply) = executor.replies.recv() => {
                    self.process_reply(reply).await.context("Processing reply from executor thread")?;
                }

                // Update the pending block in db periodically.
                Some(_) = OptionFuture::from(interval_pending_block_update.as_mut().map(|int| int.tick())) => {
                    self.store_pending_block().context("Storing pending block")?;
                }

                // Bubble up errors from the executor thread, or graceful shutdown.
                // We do this after processing all the replies to ensure we don't lose some of the state by accident.
                res = executor.stop.recv() => return res.context("In executor thread"),
            }
        }
    }
}

#[cfg(test)]
pub(crate) mod tests {
    use crate::BlockProductionStateNotification;
    use crate::{metrics::BlockProductionMetrics, util::state_map_to_state_diff, BlockProductionTask};
    use blockifier::{
        bouncer::{BouncerConfig, BouncerWeights},
        state::cached_state::StateMaps,
    };
    use mc_db::{db_block_id::DbBlockId, MadaraBackend};
    use mc_devnet::{Call, ChainGenesisDescription, DevnetKeys, DevnetPredeployedContract, Multicall, Selector};
    use mc_exec::execution::TxInfo;
    use mc_mempool::{Mempool, MempoolConfig, MockL1DataProvider};
    use mc_submit_tx::{SubmitTransaction, TransactionValidator, TransactionValidatorConfig};
<<<<<<< HEAD
    use mp_block::header::{GasPrices, L1DataAvailabilityMode};
=======
    use mp_block::{header::GasPrices, MadaraPendingBlock};
>>>>>>> 824fb93c
    use mp_chain_config::ChainConfig;
    use mp_convert::ToFelt;
    use mp_rpc::{
        BroadcastedDeclareTxn, BroadcastedDeclareTxnV3, BroadcastedInvokeTxn, BroadcastedTxn, DaMode, InvokeTxnV3,
        ResourceBounds, ResourceBoundsMapping,
    };
    use mp_state_update::{
        ContractStorageDiffItem, DeclaredClassItem, DeployedContractItem, NonceUpdate, ReplacedClassItem, StateDiff,
        StorageEntry,
    };
    use mp_transactions::{BroadcastedTransactionExt, Transaction};
    use mp_utils::service::ServiceContext;
    use mp_utils::AbortOnDrop;
    use starknet_api::core::{ClassHash, CompiledClassHash, Nonce};
    use starknet_types_core::felt::Felt;
    use std::{collections::HashMap, sync::Arc, time::Duration};

    // TODO(block_production_tests): These tests are very lacking, and a lot of them rely a lot on implementation details that should not be tested for.
    // Check [#608](https://github.com/madara-alliance/madara/issues/608) for more info.

    type TxFixtureInfo = (Transaction, mp_receipt::TransactionReceipt);

    #[rstest::fixture]
    fn backend() -> Arc<MadaraBackend> {
        MadaraBackend::open_for_testing(Arc::new(ChainConfig::madara_devnet()))
    }

    #[rstest::fixture]
    fn bouncer_weights() -> BouncerWeights {
        // The bouncer weights values are configured in such a way
        // that when loaded, the block will close after one transaction
        // is added to it, to test the pending tick closing the block
        BouncerWeights {
            gas: 1000000,
            message_segment_length: 10000,
            n_events: 10000,
            state_diff_size: 10000,
            ..BouncerWeights::max()
        }
    }

    #[rstest::fixture]
    pub(crate) fn setup(backend: Arc<MadaraBackend>) -> (Arc<MadaraBackend>, Arc<BlockProductionMetrics>) {
        (Arc::clone(&backend), Arc::new(BlockProductionMetrics::register()))
    }

    #[rstest::fixture]
    pub(crate) async fn devnet_setup(
        #[default(Duration::from_secs(30))] block_time: Duration,
        #[default(Some(Duration::from_secs(2)))] pending_block_update_time: Option<Duration>,
        #[default(false)] use_bouncer_weights: bool,
    ) -> (
        Arc<MadaraBackend>,
        Arc<BlockProductionMetrics>,
        Arc<MockL1DataProvider>,
        Arc<Mempool>,
        Arc<TransactionValidator>,
        DevnetKeys,
    ) {
        let _ = tracing_subscriber::fmt()
            .with_env_filter(tracing_subscriber::EnvFilter::from_default_env())
            .with_test_writer()
            .try_init();
        let mut genesis = ChainGenesisDescription::base_config().unwrap();
        let contracts = genesis.add_devnet_contracts(10).unwrap();

        let chain_config: Arc<ChainConfig> = if use_bouncer_weights {
            let bouncer_weights = bouncer_weights();

            Arc::new(ChainConfig {
                block_time,
                pending_block_update_time,
                bouncer_config: BouncerConfig { block_max_capacity: bouncer_weights },
                ..ChainConfig::madara_devnet()
            })
        } else {
            Arc::new(ChainConfig { block_time, pending_block_update_time, ..ChainConfig::madara_devnet() })
        };

        let backend = MadaraBackend::open_for_testing(Arc::clone(&chain_config));
        genesis.build_and_store(&backend).await.unwrap();

        let mut l1_data_provider = MockL1DataProvider::new();
        l1_data_provider.expect_get_gas_prices().return_const(GasPrices {
            eth_l1_gas_price: 128,
            strk_l1_gas_price: 128,
            eth_l1_data_gas_price: 128,
            strk_l1_data_gas_price: 128,
        });
        let l1_data_provider = Arc::new(l1_data_provider);

        let mempool = Arc::new(Mempool::new(Arc::clone(&backend), MempoolConfig::for_testing()));
        let tx_validator = Arc::new(TransactionValidator::new(
            Arc::clone(&mempool) as _,
            Arc::clone(&backend),
            TransactionValidatorConfig::default(),
        ));

        (
            backend,
            Arc::new(BlockProductionMetrics::register()),
            Arc::clone(&l1_data_provider),
            mempool,
            tx_validator,
            contracts,
        )
    }

    #[rstest::fixture]
    pub(crate) fn tx_invoke_v0(#[default(Felt::ZERO)] contract_address: Felt) -> TxFixtureInfo {
        (
            mp_transactions::Transaction::Invoke(mp_transactions::InvokeTransaction::V0(
                mp_transactions::InvokeTransactionV0 { contract_address, ..Default::default() },
            )),
            mp_receipt::TransactionReceipt::Invoke(mp_receipt::InvokeTransactionReceipt::default()),
        )
    }

    #[rstest::fixture]
    pub(crate) fn tx_l1_handler(#[default(Felt::ZERO)] contract_address: Felt) -> TxFixtureInfo {
        (
            mp_transactions::Transaction::L1Handler(mp_transactions::L1HandlerTransaction {
                contract_address,
                ..Default::default()
            }),
            mp_receipt::TransactionReceipt::L1Handler(mp_receipt::L1HandlerTransactionReceipt::default()),
        )
    }

    #[rstest::fixture]
    fn tx_declare_v0(#[default(Felt::ZERO)] sender_address: Felt) -> TxFixtureInfo {
        (
            mp_transactions::Transaction::Declare(mp_transactions::DeclareTransaction::V0(
                mp_transactions::DeclareTransactionV0 { sender_address, ..Default::default() },
            )),
            mp_receipt::TransactionReceipt::Declare(mp_receipt::DeclareTransactionReceipt::default()),
        )
    }

    #[rstest::fixture]
    pub(crate) fn tx_deploy() -> TxFixtureInfo {
        (
            mp_transactions::Transaction::Deploy(mp_transactions::DeployTransaction::default()),
            mp_receipt::TransactionReceipt::Deploy(mp_receipt::DeployTransactionReceipt::default()),
        )
    }

    #[rstest::fixture]
    pub(crate) fn tx_deploy_account() -> TxFixtureInfo {
        (
            mp_transactions::Transaction::DeployAccount(mp_transactions::DeployAccountTransaction::V1(
                mp_transactions::DeployAccountTransactionV1::default(),
            )),
            mp_receipt::TransactionReceipt::DeployAccount(mp_receipt::DeployAccountTransactionReceipt::default()),
        )
    }

    #[rstest::fixture]
    pub(crate) fn converted_class_legacy(#[default(Felt::ZERO)] class_hash: Felt) -> mp_class::ConvertedClass {
        mp_class::ConvertedClass::Legacy(mp_class::LegacyConvertedClass {
            class_hash,
            info: mp_class::LegacyClassInfo {
                contract_class: Arc::new(mp_class::CompressedLegacyContractClass {
                    program: vec![],
                    entry_points_by_type: mp_class::LegacyEntryPointsByType {
                        constructor: vec![],
                        external: vec![],
                        l1_handler: vec![],
                    },
                    abi: None,
                }),
            },
        })
    }

    #[rstest::fixture]
    pub(crate) fn converted_class_sierra(
        #[default(Felt::ZERO)] class_hash: Felt,
        #[default(Felt::ZERO)] compiled_class_hash: Felt,
    ) -> mp_class::ConvertedClass {
        mp_class::ConvertedClass::Sierra(mp_class::SierraConvertedClass {
            class_hash,
            info: mp_class::SierraClassInfo {
                contract_class: Arc::new(mp_class::FlattenedSierraClass {
                    sierra_program: vec![],
                    contract_class_version: "".to_string(),
                    entry_points_by_type: mp_class::EntryPointsByType {
                        constructor: vec![],
                        external: vec![],
                        l1_handler: vec![],
                    },
                    abi: "".to_string(),
                }),
                compiled_class_hash,
            },
            compiled: Arc::new(mp_class::CompiledSierra("".to_string())),
        })
    }

    pub(crate) async fn sign_and_add_declare_tx(
        contract: &DevnetPredeployedContract,
        backend: &Arc<MadaraBackend>,
        validator: &Arc<TransactionValidator>,
        nonce: Felt,
    ) {
        let sierra_class: starknet_core::types::contract::SierraClass =
            serde_json::from_slice(m_cairo_test_contracts::TEST_CONTRACT_SIERRA).unwrap();
        let flattened_class: mp_class::FlattenedSierraClass = sierra_class.clone().flatten().unwrap().into();

        // starkli class-hash target/dev/madara_contracts_TestContract.compiled_contract_class.json
        let compiled_contract_class_hash =
            Felt::from_hex("0x0138105ded3d2e4ea1939a0bc106fb80fd8774c9eb89c1890d4aeac88e6a1b27").unwrap();

        let mut declare_txn: BroadcastedDeclareTxn = BroadcastedDeclareTxn::V3(BroadcastedDeclareTxnV3 {
            sender_address: contract.address,
            compiled_class_hash: compiled_contract_class_hash,
            // this field will be filled below
            signature: vec![],
            nonce,
            contract_class: flattened_class.into(),
            resource_bounds: ResourceBoundsMapping {
                l1_gas: ResourceBounds { max_amount: 210000, max_price_per_unit: 10000 },
                l2_gas: ResourceBounds { max_amount: 60000, max_price_per_unit: 10000 },
            },
            tip: 0,
            paymaster_data: vec![],
            account_deployment_data: vec![],
            nonce_data_availability_mode: DaMode::L1,
            fee_data_availability_mode: DaMode::L1,
        });

        let (blockifier_tx, _class) = BroadcastedTxn::Declare(declare_txn.clone())
            .into_blockifier(backend.chain_config().chain_id.to_felt(), backend.chain_config().latest_protocol_version)
            .unwrap();
        let signature = contract.secret.sign(&blockifier_tx.tx_hash().0).unwrap();

        let tx_signature = match &mut declare_txn {
            BroadcastedDeclareTxn::V1(tx) => &mut tx.signature,
            BroadcastedDeclareTxn::V2(tx) => &mut tx.signature,
            BroadcastedDeclareTxn::V3(tx) => &mut tx.signature,
            _ => unreachable!("the declare tx is not query only"),
        };
        *tx_signature = vec![signature.r, signature.s];

        validator.submit_declare_transaction(declare_txn).await.expect("Should accept the transaction");
    }

    pub(crate) async fn sign_and_add_invoke_tx(
        contract_sender: &DevnetPredeployedContract,
        contract_receiver: &DevnetPredeployedContract,
        backend: &Arc<MadaraBackend>,
        validator: &Arc<TransactionValidator>,
        nonce: Felt,
    ) {
        let erc20_contract_address =
            Felt::from_hex_unchecked("0x04718f5a0fc34cc1af16a1cdee98ffb20c31f5cd61d6ab07201858f4287c938d");

        let mut invoke_txn: BroadcastedInvokeTxn = BroadcastedInvokeTxn::V3(InvokeTxnV3 {
            sender_address: contract_sender.address,
            calldata: Multicall::default()
                .with(Call {
                    to: erc20_contract_address,
                    selector: Selector::from("transfer"),
                    calldata: vec![
                        contract_receiver.address,
                        (9_999u128 * 1_000_000_000_000_000_000).into(),
                        Felt::ZERO,
                    ],
                })
                .flatten()
                .collect(),
            // this field will be filled below
            signature: vec![],
            nonce,
            resource_bounds: ResourceBoundsMapping {
                l1_gas: ResourceBounds { max_amount: 60000, max_price_per_unit: 10000 },
                l2_gas: ResourceBounds { max_amount: 60000, max_price_per_unit: 10000 },
            },
            tip: 0,
            paymaster_data: vec![],
            account_deployment_data: vec![],
            nonce_data_availability_mode: DaMode::L1,
            fee_data_availability_mode: DaMode::L1,
        });

        let (blockifier_tx, _classes) = BroadcastedTxn::Invoke(invoke_txn.clone())
            .into_blockifier(backend.chain_config().chain_id.to_felt(), backend.chain_config().latest_protocol_version)
            .unwrap();
        let signature = contract_sender.secret.sign(&blockifier_tx.tx_hash()).unwrap();

        let tx_signature = match &mut invoke_txn {
            BroadcastedInvokeTxn::V0(tx) => &mut tx.signature,
            BroadcastedInvokeTxn::V1(tx) => &mut tx.signature,
            BroadcastedInvokeTxn::V3(tx) => &mut tx.signature,
            _ => unreachable!("the invoke tx is not query only"),
        };
        *tx_signature = vec![signature.r, signature.s];

        validator.submit_invoke_transaction(invoke_txn).await.expect("Should accept the transaction");
    }

    #[rstest::rstest]
    fn test_block_prod_state_map_to_state_diff(backend: Arc<MadaraBackend>) {
        let mut nonces = HashMap::new();
        nonces.insert(Felt::from_hex_unchecked("1").try_into().unwrap(), Nonce(Felt::from_hex_unchecked("1")));
        nonces.insert(Felt::from_hex_unchecked("2").try_into().unwrap(), Nonce(Felt::from_hex_unchecked("2")));
        nonces.insert(Felt::from_hex_unchecked("3").try_into().unwrap(), Nonce(Felt::from_hex_unchecked("3")));

        let mut class_hashes = HashMap::new();
        class_hashes
            .insert(Felt::from_hex_unchecked("1").try_into().unwrap(), ClassHash(Felt::from_hex_unchecked("0xc1a551")));
        class_hashes
            .insert(Felt::from_hex_unchecked("2").try_into().unwrap(), ClassHash(Felt::from_hex_unchecked("0xc1a552")));
        class_hashes
            .insert(Felt::from_hex_unchecked("3").try_into().unwrap(), ClassHash(Felt::from_hex_unchecked("0xc1a553")));

        let mut storage = HashMap::new();
        storage.insert(
            (Felt::from_hex_unchecked("1").try_into().unwrap(), Felt::from_hex_unchecked("1").try_into().unwrap()),
            Felt::from_hex_unchecked("1"),
        );
        storage.insert(
            (Felt::from_hex_unchecked("1").try_into().unwrap(), Felt::from_hex_unchecked("2").try_into().unwrap()),
            Felt::from_hex_unchecked("2"),
        );
        storage.insert(
            (Felt::from_hex_unchecked("1").try_into().unwrap(), Felt::from_hex_unchecked("3").try_into().unwrap()),
            Felt::from_hex_unchecked("3"),
        );

        storage.insert(
            (Felt::from_hex_unchecked("2").try_into().unwrap(), Felt::from_hex_unchecked("1").try_into().unwrap()),
            Felt::from_hex_unchecked("1"),
        );
        storage.insert(
            (Felt::from_hex_unchecked("2").try_into().unwrap(), Felt::from_hex_unchecked("2").try_into().unwrap()),
            Felt::from_hex_unchecked("2"),
        );
        storage.insert(
            (Felt::from_hex_unchecked("2").try_into().unwrap(), Felt::from_hex_unchecked("3").try_into().unwrap()),
            Felt::from_hex_unchecked("3"),
        );

        storage.insert(
            (Felt::from_hex_unchecked("3").try_into().unwrap(), Felt::from_hex_unchecked("1").try_into().unwrap()),
            Felt::from_hex_unchecked("1"),
        );
        storage.insert(
            (Felt::from_hex_unchecked("3").try_into().unwrap(), Felt::from_hex_unchecked("2").try_into().unwrap()),
            Felt::from_hex_unchecked("2"),
        );
        storage.insert(
            (Felt::from_hex_unchecked("3").try_into().unwrap(), Felt::from_hex_unchecked("3").try_into().unwrap()),
            Felt::from_hex_unchecked("3"),
        );

        let mut compiled_class_hashes = HashMap::new();
        // "0xc1a553" is marked as deprecated by not having a compiled
        // class hashe
        compiled_class_hashes.insert(
            ClassHash(Felt::from_hex_unchecked("0xc1a551")),
            CompiledClassHash(Felt::from_hex_unchecked("0x1")),
        );
        compiled_class_hashes.insert(
            ClassHash(Felt::from_hex_unchecked("0xc1a552")),
            CompiledClassHash(Felt::from_hex_unchecked("0x2")),
        );

        let mut declared_contracts = HashMap::new();
        declared_contracts.insert(ClassHash(Felt::from_hex_unchecked("0xc1a551")), true);
        declared_contracts.insert(ClassHash(Felt::from_hex_unchecked("0xc1a552")), true);
        declared_contracts.insert(ClassHash(Felt::from_hex_unchecked("0xc1a553")), true);

        let state_map = StateMaps { nonces, class_hashes, storage, compiled_class_hashes, declared_contracts };

        let storage_diffs = vec![
            ContractStorageDiffItem {
                address: Felt::from_hex_unchecked("1"),
                storage_entries: vec![
                    StorageEntry { key: Felt::from_hex_unchecked("1"), value: Felt::ONE },
                    StorageEntry { key: Felt::from_hex_unchecked("2"), value: Felt::TWO },
                    StorageEntry { key: Felt::from_hex_unchecked("3"), value: Felt::THREE },
                ],
            },
            ContractStorageDiffItem {
                address: Felt::from_hex_unchecked("2"),
                storage_entries: vec![
                    StorageEntry { key: Felt::from_hex_unchecked("1"), value: Felt::ONE },
                    StorageEntry { key: Felt::from_hex_unchecked("2"), value: Felt::TWO },
                    StorageEntry { key: Felt::from_hex_unchecked("3"), value: Felt::THREE },
                ],
            },
            ContractStorageDiffItem {
                address: Felt::from_hex_unchecked("3"),
                storage_entries: vec![
                    StorageEntry { key: Felt::from_hex_unchecked("1"), value: Felt::ONE },
                    StorageEntry { key: Felt::from_hex_unchecked("2"), value: Felt::TWO },
                    StorageEntry { key: Felt::from_hex_unchecked("3"), value: Felt::THREE },
                ],
            },
        ];

        let deprecated_declared_classes = vec![Felt::from_hex_unchecked("0xc1a553")];

        let declared_classes = vec![
            DeclaredClassItem {
                class_hash: Felt::from_hex_unchecked("0xc1a551"),
                compiled_class_hash: Felt::from_hex_unchecked("0x1"),
            },
            DeclaredClassItem {
                class_hash: Felt::from_hex_unchecked("0xc1a552"),
                compiled_class_hash: Felt::from_hex_unchecked("0x2"),
            },
        ];

        let nonces = vec![
            NonceUpdate { contract_address: Felt::from_hex_unchecked("1"), nonce: Felt::from_hex_unchecked("1") },
            NonceUpdate { contract_address: Felt::from_hex_unchecked("2"), nonce: Felt::from_hex_unchecked("2") },
            NonceUpdate { contract_address: Felt::from_hex_unchecked("3"), nonce: Felt::from_hex_unchecked("3") },
        ];

        let deployed_contracts = vec![
            DeployedContractItem {
                address: Felt::from_hex_unchecked("1"),
                class_hash: Felt::from_hex_unchecked("0xc1a551"),
            },
            DeployedContractItem {
                address: Felt::from_hex_unchecked("2"),
                class_hash: Felt::from_hex_unchecked("0xc1a552"),
            },
            DeployedContractItem {
                address: Felt::from_hex_unchecked("3"),
                class_hash: Felt::from_hex_unchecked("0xc1a553"),
            },
        ];

        let replaced_classes = vec![];

        let expected = StateDiff {
            storage_diffs,
            deprecated_declared_classes,
            declared_classes,
            nonces,
            deployed_contracts,
            replaced_classes,
        };

        let mut actual = state_map_to_state_diff(&backend, &Option::<_>::None, state_map).unwrap();

        actual.storage_diffs.sort_by(|a, b| a.address.cmp(&b.address));
        actual.storage_diffs.iter_mut().for_each(|s| s.storage_entries.sort_by(|a, b| a.key.cmp(&b.key)));
        actual.deprecated_declared_classes.sort();
        actual.declared_classes.sort_by(|a, b| a.class_hash.cmp(&b.class_hash));
        actual.nonces.sort_by(|a, b| a.contract_address.cmp(&b.contract_address));
        actual.deployed_contracts.sort_by(|a, b| a.address.cmp(&b.address));
        actual.replaced_classes.sort_by(|a, b| a.contract_address.cmp(&b.contract_address));

        assert_eq!(
            actual,
            expected,
            "actual: {}\nexpected: {}",
            serde_json::to_string_pretty(&actual).unwrap_or_default(),
            serde_json::to_string_pretty(&expected).unwrap_or_default()
        );
    }

    /// This test makes sure that if a pending block is already present in db
    /// at startup, then it is closed and stored in db.
    ///
    /// This happens if a full node is shutdown (gracefully or not) midway
    /// during block production.
    #[rstest::rstest]
    #[tokio::test]
    #[allow(clippy::too_many_arguments)]
    async fn block_prod_pending_close_on_startup_pass(
        #[future] devnet_setup: (
            Arc<MadaraBackend>,
            Arc<BlockProductionMetrics>,
            Arc<MockL1DataProvider>,
            Arc<Mempool>,
            Arc<TransactionValidator>,
            DevnetKeys,
        ),
        #[with(Felt::ONE)] tx_invoke_v0: TxFixtureInfo,
        #[with(Felt::TWO)] tx_l1_handler: TxFixtureInfo,
        #[with(Felt::THREE)] tx_declare_v0: TxFixtureInfo,
        tx_deploy: TxFixtureInfo,
        tx_deploy_account: TxFixtureInfo,
        #[from(converted_class_legacy)]
        #[with(Felt::ZERO)]
        converted_class_legacy_0: mp_class::ConvertedClass,
        #[from(converted_class_sierra)]
        #[with(Felt::ONE, Felt::ONE)]
        converted_class_sierra_1: mp_class::ConvertedClass,
        #[from(converted_class_sierra)]
        #[with(Felt::TWO, Felt::TWO)]
        converted_class_sierra_2: mp_class::ConvertedClass,
    ) {
        let (backend, metrics, l1_data_provider, mempool, _tx_validator, _contracts) = devnet_setup.await;

        // ================================================================== //
        //                  PART 1: we prepare the pending block              //
        // ================================================================== //

        let pending_inner = mp_block::MadaraBlockInner {
            transactions: vec![tx_invoke_v0.0, tx_l1_handler.0, tx_declare_v0.0, tx_deploy.0, tx_deploy_account.0],
            receipts: vec![tx_invoke_v0.1, tx_l1_handler.1, tx_declare_v0.1, tx_deploy.1, tx_deploy_account.1],
        };

        let pending_state_diff = mp_state_update::StateDiff {
            storage_diffs: vec![
                ContractStorageDiffItem {
                    address: Felt::ONE,
                    storage_entries: vec![
                        StorageEntry { key: Felt::ZERO, value: Felt::ZERO },
                        StorageEntry { key: Felt::ONE, value: Felt::ONE },
                        StorageEntry { key: Felt::TWO, value: Felt::TWO },
                    ],
                },
                ContractStorageDiffItem {
                    address: Felt::TWO,
                    storage_entries: vec![
                        StorageEntry { key: Felt::ZERO, value: Felt::ZERO },
                        StorageEntry { key: Felt::ONE, value: Felt::ONE },
                        StorageEntry { key: Felt::TWO, value: Felt::TWO },
                    ],
                },
                ContractStorageDiffItem {
                    address: Felt::THREE,
                    storage_entries: vec![
                        StorageEntry { key: Felt::ZERO, value: Felt::ZERO },
                        StorageEntry { key: Felt::ONE, value: Felt::ONE },
                        StorageEntry { key: Felt::TWO, value: Felt::TWO },
                    ],
                },
            ],
            deprecated_declared_classes: vec![Felt::ZERO],
            declared_classes: vec![
                DeclaredClassItem { class_hash: Felt::ONE, compiled_class_hash: Felt::ONE },
                DeclaredClassItem { class_hash: Felt::TWO, compiled_class_hash: Felt::TWO },
            ],
            deployed_contracts: vec![DeployedContractItem { address: Felt::THREE, class_hash: Felt::THREE }],
            replaced_classes: vec![ReplacedClassItem { contract_address: Felt::TWO, class_hash: Felt::TWO }],
            nonces: vec![
                NonceUpdate { contract_address: Felt::ONE, nonce: Felt::ONE },
                NonceUpdate { contract_address: Felt::TWO, nonce: Felt::TWO },
                NonceUpdate { contract_address: Felt::THREE, nonce: Felt::THREE },
            ],
        };

        let converted_classes =
            vec![converted_class_legacy_0.clone(), converted_class_sierra_1.clone(), converted_class_sierra_2.clone()];

        // ================================================================== //
        //                   PART 2: storing the pending block                //
        // ================================================================== //

        // This simulates a node restart after shutting down midway during block
        // production.
        //
        // Block production functions by storing un-finalized blocks as pending.
        // This is the only form of data we can recover without re-execution as
        // everything else is stored in RAM (mempool transactions which have not
        // been polled yet are also stored in db for retrieval, but these
        // haven't been executed anyways). This means that if ever the node
        // crashes, we will only be able to retrieve whatever data was stored in
        // the pending block. This is done atomically so we never commit partial
        // data to the database and only a full pending block can ever be
        // stored.
        //
        // We are therefore simulating stopping and restarting the node, since:
        //
        // - This is the only pending data that can persist a node restart, and
        //   it cannot be partially valid (we still test failing cases though).
        //
        // - Upon restart, this is what the block production would be looking to
        //   seal.

        backend
            .store_block(
                mp_block::MadaraMaybePendingBlock {
                    info: mp_block::MadaraMaybePendingBlockInfo::Pending(mp_block::MadaraPendingBlockInfo {
                        header: mp_block::header::PendingHeader::default(),
                        tx_hashes: vec![Felt::ONE, Felt::TWO, Felt::THREE],
                    }),
                    inner: pending_inner.clone(),
                },
                pending_state_diff.clone(),
                converted_classes.clone(),
            )
            .expect("Failed to store pending block");

        // ================================================================== //
        //        PART 3: init block production and seal pending block        //
        // ================================================================== //

        // This should load the pending block from db and close it
        let mut block_production_task =
            BlockProductionTask::new(Arc::clone(&backend), Arc::clone(&mempool), metrics, l1_data_provider);
        assert_eq!(backend.get_latest_block_n().unwrap(), Some(0));
        block_production_task.close_pending_block_if_exists().await.unwrap();

        // Now we check this was the case.
        assert_eq!(backend.get_latest_block_n().unwrap(), Some(1));

        let block_inner = backend
            .get_block(&mp_block::BlockId::Tag(mp_block::BlockTag::Latest))
            .expect("Failed to retrieve latest block from db")
            .expect("Missing latest block")
            .inner;
        assert_eq!(block_inner, pending_inner);

        let state_diff = backend
            .get_block_state_diff(&mp_block::BlockId::Tag(mp_block::BlockTag::Latest))
            .expect("Failed to retrieve latest state diff from db")
            .expect("Missing latest state diff");
        assert_eq!(state_diff, pending_state_diff);

        let class = backend
            .get_converted_class(&mp_block::BlockId::Tag(mp_block::BlockTag::Latest), &Felt::ZERO)
            .expect("Failed to retrieve class at hash 0x0 from db")
            .expect("Missing class at index 0x0");
        assert_eq!(class, converted_class_legacy_0);

        let class = backend
            .get_converted_class(&mp_block::BlockId::Tag(mp_block::BlockTag::Latest), &Felt::ONE)
            .expect("Failed to retrieve class at hash 0x1 from db")
            .expect("Missing class at index 0x0");
        assert_eq!(class, converted_class_sierra_1);

        let class = backend
            .get_converted_class(&mp_block::BlockId::Tag(mp_block::BlockTag::Latest), &Felt::TWO)
            .expect("Failed to retrieve class at hash 0x2 from db")
            .expect("Missing class at index 0x0");
        assert_eq!(class, converted_class_sierra_2);

        // visited segments and bouncer weights are currently not stored for in
        // ready blocks
    }

    /// This test makes sure that if a pending block is already present in db
    /// at startup, then it is closed and stored in db on top of the latest
    /// block.
    #[rstest::rstest]
    #[tokio::test]
    #[allow(clippy::too_many_arguments)]
    async fn block_prod_pending_close_on_startup_pass_on_top(
        #[future] devnet_setup: (
            Arc<MadaraBackend>,
            Arc<BlockProductionMetrics>,
            Arc<MockL1DataProvider>,
            Arc<Mempool>,
            Arc<TransactionValidator>,
            DevnetKeys,
        ),

        // Transactions
        #[from(tx_invoke_v0)]
        #[with(Felt::ZERO)]
        tx_invoke_v0_0: TxFixtureInfo,
        #[from(tx_invoke_v0)]
        #[with(Felt::ONE)]
        tx_invoke_v0_1: TxFixtureInfo,
        #[from(tx_l1_handler)]
        #[with(Felt::ONE)]
        tx_l1_handler_1: TxFixtureInfo,
        #[from(tx_l1_handler)]
        #[with(Felt::TWO)]
        tx_l1_handler_2: TxFixtureInfo,
        #[from(tx_declare_v0)]
        #[with(Felt::TWO)]
        tx_declare_v0_2: TxFixtureInfo,
        #[from(tx_declare_v0)]
        #[with(Felt::THREE)]
        tx_declare_v0_3: TxFixtureInfo,
        tx_deploy: TxFixtureInfo,
        tx_deploy_account: TxFixtureInfo,

        // Converted classes
        #[from(converted_class_legacy)]
        #[with(Felt::ZERO)]
        converted_class_legacy_0: mp_class::ConvertedClass,
        #[from(converted_class_sierra)]
        #[with(Felt::ONE, Felt::ONE)]
        converted_class_sierra_1: mp_class::ConvertedClass,
        #[from(converted_class_sierra)]
        #[with(Felt::TWO, Felt::TWO)]
        converted_class_sierra_2: mp_class::ConvertedClass,
    ) {
        let (backend, metrics, l1_data_provider, mempool, _tx_validator, _contracts) = devnet_setup.await;

        // ================================================================== //
        //                   PART 1: we prepare the ready block               //
        // ================================================================== //

        let ready_inner = mp_block::MadaraBlockInner {
            transactions: vec![tx_invoke_v0_0.0, tx_l1_handler_1.0, tx_declare_v0_2.0],
            receipts: vec![tx_invoke_v0_0.1, tx_l1_handler_1.1, tx_declare_v0_2.1],
        };

        let ready_state_diff = mp_state_update::StateDiff {
            storage_diffs: vec![
                ContractStorageDiffItem {
                    address: Felt::ONE,
                    storage_entries: vec![
                        StorageEntry { key: Felt::ZERO, value: Felt::ZERO },
                        StorageEntry { key: Felt::ONE, value: Felt::ONE },
                        StorageEntry { key: Felt::TWO, value: Felt::TWO },
                    ],
                },
                ContractStorageDiffItem {
                    address: Felt::TWO,
                    storage_entries: vec![
                        StorageEntry { key: Felt::ZERO, value: Felt::ZERO },
                        StorageEntry { key: Felt::ONE, value: Felt::ONE },
                        StorageEntry { key: Felt::TWO, value: Felt::TWO },
                    ],
                },
                ContractStorageDiffItem {
                    address: Felt::THREE,
                    storage_entries: vec![
                        StorageEntry { key: Felt::ZERO, value: Felt::ZERO },
                        StorageEntry { key: Felt::ONE, value: Felt::ONE },
                        StorageEntry { key: Felt::TWO, value: Felt::TWO },
                    ],
                },
            ],
            deprecated_declared_classes: vec![],
            declared_classes: vec![],
            deployed_contracts: vec![DeployedContractItem { address: Felt::THREE, class_hash: Felt::THREE }],
            replaced_classes: vec![ReplacedClassItem { contract_address: Felt::TWO, class_hash: Felt::TWO }],
            nonces: vec![
                NonceUpdate { contract_address: Felt::ONE, nonce: Felt::ONE },
                NonceUpdate { contract_address: Felt::TWO, nonce: Felt::TWO },
                NonceUpdate { contract_address: Felt::THREE, nonce: Felt::THREE },
            ],
        };

        let ready_converted_classes = vec![];

        // ================================================================== //
        //                   PART 2: storing the ready block                  //
        // ================================================================== //

        // Simulates block closure before the shutdown
        backend
            .store_block(
                mp_block::MadaraMaybePendingBlock {
                    info: mp_block::MadaraMaybePendingBlockInfo::NotPending(mp_block::MadaraBlockInfo {
                        header: mp_block::Header::default(),
                        block_hash: Felt::ZERO,
                        tx_hashes: vec![Felt::ZERO, Felt::ONE, Felt::TWO],
                    }),
                    inner: ready_inner.clone(),
                },
                ready_state_diff.clone(),
                ready_converted_classes.clone(),
            )
            .expect("Failed to store pending block");

        // ================================================================== //
        //                  PART 3: we prepare the pending block              //
        // ================================================================== //

        let pending_inner = mp_block::MadaraBlockInner {
            transactions: vec![
                tx_invoke_v0_1.0,
                tx_l1_handler_2.0,
                tx_declare_v0_3.0,
                tx_deploy.0,
                tx_deploy_account.0,
            ],
            receipts: vec![tx_invoke_v0_1.1, tx_l1_handler_2.1, tx_declare_v0_3.1, tx_deploy.1, tx_deploy_account.1],
        };

        let pending_state_diff = mp_state_update::StateDiff {
            storage_diffs: vec![
                ContractStorageDiffItem {
                    address: Felt::ONE,
                    storage_entries: vec![
                        StorageEntry { key: Felt::ZERO, value: Felt::ZERO },
                        StorageEntry { key: Felt::ONE, value: Felt::ONE },
                        StorageEntry { key: Felt::TWO, value: Felt::TWO },
                    ],
                },
                ContractStorageDiffItem {
                    address: Felt::TWO,
                    storage_entries: vec![
                        StorageEntry { key: Felt::ZERO, value: Felt::ZERO },
                        StorageEntry { key: Felt::ONE, value: Felt::ONE },
                        StorageEntry { key: Felt::TWO, value: Felt::TWO },
                    ],
                },
                ContractStorageDiffItem {
                    address: Felt::THREE,
                    storage_entries: vec![
                        StorageEntry { key: Felt::ZERO, value: Felt::ZERO },
                        StorageEntry { key: Felt::ONE, value: Felt::ONE },
                        StorageEntry { key: Felt::TWO, value: Felt::TWO },
                    ],
                },
            ],
            deprecated_declared_classes: vec![Felt::ZERO],
            declared_classes: vec![
                DeclaredClassItem { class_hash: Felt::ONE, compiled_class_hash: Felt::ONE },
                DeclaredClassItem { class_hash: Felt::TWO, compiled_class_hash: Felt::TWO },
            ],
            deployed_contracts: vec![DeployedContractItem { address: Felt::THREE, class_hash: Felt::THREE }],
            replaced_classes: vec![ReplacedClassItem { contract_address: Felt::TWO, class_hash: Felt::TWO }],
            nonces: vec![
                NonceUpdate { contract_address: Felt::ONE, nonce: Felt::ONE },
                NonceUpdate { contract_address: Felt::TWO, nonce: Felt::TWO },
                NonceUpdate { contract_address: Felt::THREE, nonce: Felt::THREE },
            ],
        };

        let pending_converted_classes =
            vec![converted_class_legacy_0.clone(), converted_class_sierra_1.clone(), converted_class_sierra_2.clone()];

        // ================================================================== //
        //                   PART 4: storing the pending block                //
        // ================================================================== //

        // This simulates a node restart after shutting down midway during block
        // production.
        backend
            .store_block(
                mp_block::MadaraMaybePendingBlock {
                    info: mp_block::MadaraMaybePendingBlockInfo::Pending(mp_block::MadaraPendingBlockInfo {
                        header: mp_block::header::PendingHeader::default(),
                        tx_hashes: vec![Felt::ONE, Felt::TWO, Felt::THREE],
                    }),
                    inner: pending_inner.clone(),
                },
                pending_state_diff.clone(),
                pending_converted_classes.clone(),
            )
            .expect("Failed to store pending block");

        // ================================================================== //
        //        PART 5: init block production and seal pending block        //
        // ================================================================== //

        // This should load the pending block from db and close it on top of the
        // previous block.
        let mut block_production_task =
            BlockProductionTask::new(Arc::clone(&backend), Arc::clone(&mempool), metrics, l1_data_provider);
        block_production_task.close_pending_block_if_exists().await.unwrap();

        // Now we check this was the case.
        assert_eq!(backend.get_latest_block_n().unwrap().unwrap(), 1);

        // Block 0 should not have been overridden!
        let block = backend
            .get_block(&mp_block::BlockId::Number(0))
            .expect("Failed to retrieve block 0 from db")
            .expect("Missing block 0");

        assert_eq!(block.info.as_closed().unwrap().header.parent_block_hash, Felt::ZERO);
        assert_eq!(block.inner, ready_inner);

        let block = backend
            .get_block(&mp_block::BlockId::Tag(mp_block::BlockTag::Latest))
            .expect("Failed to retrieve latest block from db")
            .expect("Missing latest block");

        assert_eq!(block.info.as_closed().unwrap().header.parent_block_hash, Felt::ZERO);
        assert_eq!(block.inner, pending_inner);

        // Block 0 should not have been overridden!
        let state_diff = backend
            .get_block_state_diff(&mp_block::BlockId::Number(0))
            .expect("Failed to retrieve state diff at block 0 from db")
            .expect("Missing state diff at block 0");
        assert_eq!(ready_state_diff, state_diff);

        let state_diff = backend
            .get_block_state_diff(&mp_block::BlockId::Tag(mp_block::BlockTag::Latest))
            .expect("Failed to retrieve latest state diff from db")
            .expect("Missing latest state diff");
        assert_eq!(pending_state_diff, state_diff);

        let class = backend
            .get_converted_class(&mp_block::BlockId::Tag(mp_block::BlockTag::Latest), &Felt::ZERO)
            .expect("Failed to retrieve class at hash 0x0 from db")
            .expect("Missing class at index 0x0");
        assert_eq!(class, converted_class_legacy_0);

        let class = backend
            .get_converted_class(&mp_block::BlockId::Tag(mp_block::BlockTag::Latest), &Felt::ONE)
            .expect("Failed to retrieve class at hash 0x1 from db")
            .expect("Missing class at index 0x0");
        assert_eq!(class, converted_class_sierra_1);

        let class = backend
            .get_converted_class(&mp_block::BlockId::Tag(mp_block::BlockTag::Latest), &Felt::TWO)
            .expect("Failed to retrieve class at hash 0x2 from db")
            .expect("Missing class at index 0x0");
        assert_eq!(class, converted_class_sierra_2);

        // visited segments and bouncer weights are currently not stored for in
        // ready blocks
    }

    /// This test makes sure that it is possible to start the block production
    /// task even if there is no pending block in db at the time of startup.
    #[rstest::rstest]
    #[tokio::test]
    async fn block_prod_pending_close_on_startup_no_pending(
        #[future] devnet_setup: (
            Arc<MadaraBackend>,
            Arc<BlockProductionMetrics>,
            Arc<MockL1DataProvider>,
            Arc<Mempool>,
            Arc<TransactionValidator>,
            DevnetKeys,
        ),
    ) {
        let (backend, metrics, l1_data_provider, mempool, _tx_validator, _contracts) = devnet_setup.await;

        // Simulates starting block production without a pending block in db
        let mut block_production_task =
            BlockProductionTask::new(Arc::clone(&backend), Arc::clone(&mempool), metrics, l1_data_provider);
        assert_eq!(backend.get_latest_block_n().unwrap(), Some(0)); // there is a genesis block in the db.
        block_production_task.close_pending_block_if_exists().await.unwrap();

        // Now we check no block was added to the db
        assert_eq!(backend.get_latest_block_n().unwrap(), Some(0));
    }

    /// This test makes sure that closing the pending block from db will fail if
    /// the pending state diff references a non-existing class.
    #[rstest::rstest]
    #[tokio::test]
    #[allow(clippy::too_many_arguments)]
    async fn block_prod_pending_close_on_startup_fail_missing_class(
        #[future] devnet_setup: (
            Arc<MadaraBackend>,
            Arc<BlockProductionMetrics>,
            Arc<MockL1DataProvider>,
            Arc<Mempool>,
            Arc<TransactionValidator>,
            DevnetKeys,
        ),
        #[with(Felt::ONE)] tx_invoke_v0: TxFixtureInfo,
        #[with(Felt::TWO)] tx_l1_handler: TxFixtureInfo,
        #[with(Felt::THREE)] tx_declare_v0: TxFixtureInfo,
        tx_deploy: TxFixtureInfo,
        tx_deploy_account: TxFixtureInfo,
    ) {
        let (backend, metrics, l1_data_provider, mempool, _tx_validator, _contracts) = devnet_setup.await;

        // ================================================================== //
        //                  PART 1: we prepare the pending block              //
        // ================================================================== //

        let pending_inner = mp_block::MadaraBlockInner {
            transactions: vec![tx_invoke_v0.0, tx_l1_handler.0, tx_declare_v0.0, tx_deploy.0, tx_deploy_account.0],
            receipts: vec![tx_invoke_v0.1, tx_l1_handler.1, tx_declare_v0.1, tx_deploy.1, tx_deploy_account.1],
        };

        let pending_state_diff = mp_state_update::StateDiff {
            storage_diffs: vec![
                ContractStorageDiffItem {
                    address: Felt::ONE,
                    storage_entries: vec![
                        StorageEntry { key: Felt::ZERO, value: Felt::ZERO },
                        StorageEntry { key: Felt::ONE, value: Felt::ONE },
                        StorageEntry { key: Felt::TWO, value: Felt::TWO },
                    ],
                },
                ContractStorageDiffItem {
                    address: Felt::TWO,
                    storage_entries: vec![
                        StorageEntry { key: Felt::ZERO, value: Felt::ZERO },
                        StorageEntry { key: Felt::ONE, value: Felt::ONE },
                        StorageEntry { key: Felt::TWO, value: Felt::TWO },
                    ],
                },
                ContractStorageDiffItem {
                    address: Felt::THREE,
                    storage_entries: vec![
                        StorageEntry { key: Felt::ZERO, value: Felt::ZERO },
                        StorageEntry { key: Felt::ONE, value: Felt::ONE },
                        StorageEntry { key: Felt::TWO, value: Felt::TWO },
                    ],
                },
            ],
            deprecated_declared_classes: vec![],
            declared_classes: vec![DeclaredClassItem { class_hash: Felt::ONE, compiled_class_hash: Felt::ONE }],
            deployed_contracts: vec![DeployedContractItem { address: Felt::THREE, class_hash: Felt::THREE }],
            replaced_classes: vec![ReplacedClassItem { contract_address: Felt::TWO, class_hash: Felt::TWO }],
            nonces: vec![
                NonceUpdate { contract_address: Felt::ONE, nonce: Felt::ONE },
                NonceUpdate { contract_address: Felt::TWO, nonce: Felt::TWO },
                NonceUpdate { contract_address: Felt::THREE, nonce: Felt::THREE },
            ],
        };

        let converted_classes = vec![];

        // ================================================================== //
        //                   PART 2: storing the pending block                //
        // ================================================================== //

        backend
            .store_block(
                mp_block::MadaraMaybePendingBlock {
                    info: mp_block::MadaraMaybePendingBlockInfo::Pending(mp_block::MadaraPendingBlockInfo {
                        header: mp_block::header::PendingHeader::default(),
                        tx_hashes: vec![Felt::ONE, Felt::TWO, Felt::THREE],
                    }),
                    inner: pending_inner.clone(),
                },
                pending_state_diff.clone(),
                converted_classes.clone(),
            )
            .expect("Failed to store pending block");

        // ================================================================== //
        //        PART 3: init block production and seal pending block        //
        // ================================================================== //

        // This should fail since the pending state update references a
        // non-existent declared class at address 0x1
        let mut block_production_task =
            BlockProductionTask::new(Arc::clone(&backend), Arc::clone(&mempool), metrics, l1_data_provider);
        let err = block_production_task.close_pending_block_if_exists().await.expect_err("Should error");

        assert!(format!("{err:#}").contains("not found"), "{err:#}");
    }

    /// This test makes sure that closing the pending block from db will fail if
    /// the pending state diff references a non-existing legacy class.
    #[rstest::rstest]
    #[tokio::test]
    #[allow(clippy::too_many_arguments)]
    async fn block_prod_pending_close_on_startup_fail_missing_class_legacy(
        #[future] devnet_setup: (
            Arc<MadaraBackend>,
            Arc<BlockProductionMetrics>,
            Arc<MockL1DataProvider>,
            Arc<Mempool>,
            Arc<TransactionValidator>,
            DevnetKeys,
        ),
        #[with(Felt::ONE)] tx_invoke_v0: TxFixtureInfo,
        #[with(Felt::TWO)] tx_l1_handler: TxFixtureInfo,
        #[with(Felt::THREE)] tx_declare_v0: TxFixtureInfo,
        tx_deploy: TxFixtureInfo,
        tx_deploy_account: TxFixtureInfo,
    ) {
        let (backend, metrics, l1_data_provider, mempool, _tx_validator, _contracts) = devnet_setup.await;

        // ================================================================== //
        //                  PART 1: we prepare the pending block              //
        // ================================================================== //

        let pending_inner = mp_block::MadaraBlockInner {
            transactions: vec![tx_invoke_v0.0, tx_l1_handler.0, tx_declare_v0.0, tx_deploy.0, tx_deploy_account.0],
            receipts: vec![tx_invoke_v0.1, tx_l1_handler.1, tx_declare_v0.1, tx_deploy.1, tx_deploy_account.1],
        };

        let pending_state_diff = mp_state_update::StateDiff {
            storage_diffs: vec![
                ContractStorageDiffItem {
                    address: Felt::ONE,
                    storage_entries: vec![
                        StorageEntry { key: Felt::ZERO, value: Felt::ZERO },
                        StorageEntry { key: Felt::ONE, value: Felt::ONE },
                        StorageEntry { key: Felt::TWO, value: Felt::TWO },
                    ],
                },
                ContractStorageDiffItem {
                    address: Felt::TWO,
                    storage_entries: vec![
                        StorageEntry { key: Felt::ZERO, value: Felt::ZERO },
                        StorageEntry { key: Felt::ONE, value: Felt::ONE },
                        StorageEntry { key: Felt::TWO, value: Felt::TWO },
                    ],
                },
                ContractStorageDiffItem {
                    address: Felt::THREE,
                    storage_entries: vec![
                        StorageEntry { key: Felt::ZERO, value: Felt::ZERO },
                        StorageEntry { key: Felt::ONE, value: Felt::ONE },
                        StorageEntry { key: Felt::TWO, value: Felt::TWO },
                    ],
                },
            ],
            deprecated_declared_classes: vec![Felt::ZERO],
            declared_classes: vec![],
            deployed_contracts: vec![DeployedContractItem { address: Felt::THREE, class_hash: Felt::THREE }],
            replaced_classes: vec![ReplacedClassItem { contract_address: Felt::TWO, class_hash: Felt::TWO }],
            nonces: vec![
                NonceUpdate { contract_address: Felt::ONE, nonce: Felt::ONE },
                NonceUpdate { contract_address: Felt::TWO, nonce: Felt::TWO },
                NonceUpdate { contract_address: Felt::THREE, nonce: Felt::THREE },
            ],
        };

        let converted_classes = vec![];

        // ================================================================== //
        //                   PART 2: storing the pending block                //
        // ================================================================== //

        backend
            .store_block(
                mp_block::MadaraMaybePendingBlock {
                    info: mp_block::MadaraMaybePendingBlockInfo::Pending(mp_block::MadaraPendingBlockInfo {
                        header: mp_block::header::PendingHeader::default(),
                        tx_hashes: vec![Felt::ONE, Felt::TWO, Felt::THREE],
                    }),
                    inner: pending_inner.clone(),
                },
                pending_state_diff.clone(),
                converted_classes.clone(),
            )
            .expect("Failed to store pending block");

        // ================================================================== //
        //        PART 3: init block production and seal pending block        //
        // ================================================================== //

        // This should fail since the pending state update references a
        // non-existent declared class at address 0x0
        let mut block_production_task =
            BlockProductionTask::new(Arc::clone(&backend), Arc::clone(&mempool), metrics, l1_data_provider);
        let err = block_production_task.close_pending_block_if_exists().await.expect_err("Should error");

        assert!(format!("{err:#}").contains("not found"), "{err:#}");
    }

    // This test makes sure that the pending tick updates
    // the pending block correctly without closing if the bouncer limits aren't reached
    #[rstest::rstest]
    #[tokio::test]
    #[allow(clippy::too_many_arguments)]
    async fn test_block_prod_on_pending_block_tick_block_still_pending(
        #[future] devnet_setup: (
            Arc<MadaraBackend>,
            Arc<BlockProductionMetrics>,
            Arc<MockL1DataProvider>,
            Arc<Mempool>,
            Arc<TransactionValidator>,
            DevnetKeys,
        ),
    ) {
        let (backend, metrics, l1_data_provider, mempool, tx_validator, contracts) = devnet_setup.await;

        // ================================================================== //
        //               PART 1: add a transaction to the mempool             //
        // ================================================================== //

        // The transaction itself is meaningless, it's just to check
        // if the task correctly reads it and process it
        assert!(mempool.is_empty().await);
        sign_and_add_declare_tx(&contracts.0[0], &backend, &tx_validator, Felt::ZERO).await;
        assert!(!mempool.is_empty().await);

        // ================================================================== //
        //                PART 2: create block production task                //
        // ================================================================== //

        // Since there are no new pending blocks, this shouldn't
        // seal any blocks
        let mut block_production_task =
            BlockProductionTask::new(Arc::clone(&backend), Arc::clone(&mempool), metrics, l1_data_provider);
        block_production_task.close_pending_block_if_exists().await.unwrap();

        let pending_block: mp_block::MadaraMaybePendingBlock = backend.get_block(&DbBlockId::Pending).unwrap().unwrap();

        assert_eq!(pending_block.inner.transactions.len(), 0);
        assert_eq!(backend.get_latest_block_n().unwrap().unwrap(), 0);

        // ================================================================== //
        //                  PART 3: call on pending time tick                 //
        // ================================================================== //

        // The block should still be pending since we haven't
        // reached the block limit and there should be no new
        // finalized blocks
        let mut notifications = block_production_task.subscribe_state_notifications();
        let _task =
            AbortOnDrop::spawn(
                async move { block_production_task.run(ServiceContext::new_for_testing()).await.unwrap() },
            );
        assert_eq!(notifications.recv().await.unwrap(), BlockProductionStateNotification::UpdatedPendingBlock);

        let pending_block: mp_block::MadaraMaybePendingBlock = backend.get_block(&DbBlockId::Pending).unwrap().unwrap();

        assert!(mempool.is_empty().await);
        assert_eq!(pending_block.inner.transactions.len(), 1);
        assert_eq!(backend.get_latest_block_n().unwrap().unwrap(), 0);
    }

    // This test makes sure that the pending tick closes the block
    // if the bouncer capacity is reached
    #[rstest::rstest]
    #[tokio::test]
    #[allow(clippy::too_many_arguments)]
    async fn test_block_prod_on_pending_block_tick_closes_block(
        #[future]
        #[with(Duration::from_secs(1), None, true)]
        devnet_setup: (
            Arc<MadaraBackend>,
            Arc<BlockProductionMetrics>,
            Arc<MockL1DataProvider>,
            Arc<Mempool>,
            Arc<TransactionValidator>,
            DevnetKeys,
        ),
    ) {
        let (backend, metrics, l1_data_provider, mempool, tx_validator, contracts) = devnet_setup.await;

        // ================================================================== //
        //               PART 1: add transactions to the mempool              //
        // ================================================================== //

        // The transaction itself is meaningless, it's just to check
        // if the task correctly reads it and process it
        assert!(mempool.is_empty().await);
        sign_and_add_invoke_tx(&contracts.0[0], &contracts.0[1], &backend, &tx_validator, Felt::ZERO).await;
        sign_and_add_invoke_tx(&contracts.0[1], &contracts.0[2], &backend, &tx_validator, Felt::ZERO).await;
        sign_and_add_invoke_tx(&contracts.0[2], &contracts.0[3], &backend, &tx_validator, Felt::ZERO).await;
        assert!(!mempool.is_empty().await);

        // ================================================================== //
        //                PART 2: create block production task                //
        // ================================================================== //

        let mut block_production_task =
            BlockProductionTask::new(Arc::clone(&backend), Arc::clone(&mempool), metrics, l1_data_provider);
        block_production_task.close_pending_block_if_exists().await.unwrap();

        let pending_block: mp_block::MadaraMaybePendingBlock = backend.get_block(&DbBlockId::Pending).unwrap().unwrap();

        assert_eq!(pending_block.inner.transactions.len(), 0);
        assert_eq!(backend.get_latest_block_n().unwrap().unwrap(), 0);

        // ================================================================== //
        //                  PART 3: call on pending time tick                 //
        // ================================================================== //

        // The BouncerConfig is set up with amounts (100000) that should limit
        // the block size in a way that the pending tick on this task
        // closes the block
        let mut notifications = block_production_task.subscribe_state_notifications();
        let _task =
            AbortOnDrop::spawn(
                async move { block_production_task.run(ServiceContext::new_for_testing()).await.unwrap() },
            );
        assert_eq!(notifications.recv().await.unwrap(), BlockProductionStateNotification::ClosedBlock);
        assert_eq!(notifications.recv().await.unwrap(), BlockProductionStateNotification::ClosedBlock);

        let closed_block: mp_block::MadaraMaybePendingBlock =
            backend.get_block(&DbBlockId::Number(1)).unwrap().unwrap();
        assert_eq!(closed_block.inner.transactions.len(), 3);
        let closed_block: mp_block::MadaraMaybePendingBlock =
            backend.get_block(&DbBlockId::Number(2)).unwrap().unwrap();
        assert_eq!(closed_block.inner.transactions.len(), 0);
        assert!(mempool.is_empty().await);
    }

    // This test makes sure that the block time tick correctly
    // adds the transaction to the pending block, closes it
    // and creates a new empty pending block
    #[rstest::rstest]
    #[tokio::test]
    #[allow(clippy::too_many_arguments)]
    async fn test_block_prod_on_block_time_tick_closes_block(
        #[future] devnet_setup: (
            Arc<MadaraBackend>,
            Arc<BlockProductionMetrics>,
            Arc<MockL1DataProvider>,
            Arc<Mempool>,
            Arc<TransactionValidator>,
            DevnetKeys,
        ),
    ) {
        let (backend, metrics, l1_data_provider, mempool, tx_validator, contracts) = devnet_setup.await;

        // ================================================================== //
        //               PART 1: add a transaction to the mempool             //
        // ================================================================== //

        // The transaction itself is meaningless, it's just to check
        // if the task correctly reads it and process it
        assert!(mempool.is_empty().await);
        sign_and_add_declare_tx(&contracts.0[0], &backend, &tx_validator, Felt::ZERO).await;
        assert!(!mempool.is_empty().await);

        // ================================================================== //
        //                PART 2: create block production task                //
        // ================================================================== //

        // Since there are no new pending blocks, this shouldn't
        // seal any blocks
        let mut block_production_task =
            BlockProductionTask::new(Arc::clone(&backend), Arc::clone(&mempool), metrics, l1_data_provider);
        block_production_task.close_pending_block_if_exists().await.unwrap();

        let pending_block: mp_block::MadaraMaybePendingBlock = backend.get_block(&DbBlockId::Pending).unwrap().unwrap();

        assert_eq!(pending_block.inner.transactions.len(), 0);
        assert_eq!(backend.get_latest_block_n().unwrap().unwrap(), 0);

        // ================================================================== //
        //                      PART 3: call on block time                    //
        // ================================================================== //

        let mut notifications = block_production_task.subscribe_state_notifications();
        let _task =
            AbortOnDrop::spawn(
                async move { block_production_task.run(ServiceContext::new_for_testing()).await.unwrap() },
            );
        let notif = loop {
            let notif = notifications.recv().await.unwrap();
            if notif == BlockProductionStateNotification::UpdatedPendingBlock {
                continue;
            }
            break notif;
        };
        assert_eq!(notif, BlockProductionStateNotification::ClosedBlock);

        let pending_block = backend.get_block(&DbBlockId::Pending).unwrap().unwrap();

        assert!(mempool.is_empty().await);
        assert!(pending_block.inner.transactions.is_empty());
        assert_eq!(backend.get_latest_block_n().unwrap().unwrap(), 1);
    }

    // This test checks when the block production task starts on
    // normal behaviour, it updates properly
    #[rstest::rstest]
    #[tokio::test]
    #[allow(clippy::too_many_arguments)]
    async fn test_block_prod_start_block_production_task_normal_setup(
        #[future] devnet_setup: (
            Arc<MadaraBackend>,
            Arc<BlockProductionMetrics>,
            Arc<MockL1DataProvider>,
            Arc<Mempool>,
            Arc<TransactionValidator>,
            DevnetKeys,
        ),
    ) {
        let (backend, metrics, l1_data_provider, mempool, tx_validator, contracts) = devnet_setup.await;

        // ================================================================== //
        //               PART 1: add a transaction to the mempool             //
        // ================================================================== //

        // The transaction itself is meaningless, it's just to check
        // if the task correctly reads it and process it
        assert!(mempool.is_empty().await);
        sign_and_add_declare_tx(&contracts.0[0], &backend, &tx_validator, Felt::ZERO).await;
        assert!(!mempool.is_empty().await);

        // ================================================================== //
        //                PART 2: create block production task                //
        // ================================================================== //

        // If the program ran correctly, the pending block should
        // have no transactions on it after the method ran for at
        // least block_time

        let mut block_production_task =
            BlockProductionTask::new(Arc::clone(&backend), Arc::clone(&mempool), metrics, l1_data_provider);
        block_production_task.close_pending_block_if_exists().await.unwrap();

        assert_eq!(backend.get_latest_block_n().unwrap().unwrap(), 0);

        // ================================================================== //
        //                  PART 3: init block production task                //
        // ================================================================== //

        let task_handle = tokio::spawn(async move {
            block_production_task.run(mp_utils::service::ServiceContext::new_for_testing()).await
        });

        // We abort after the minimum execution time
        // plus a little bit to guarantee
        tokio::time::sleep(std::time::Duration::from_secs(31)).await; // TODO(block_production_tests): do not rely on timeouts. timeouts are bad.
        task_handle.abort();

        let pending_block = backend.get_block(&DbBlockId::Pending).unwrap().unwrap();
        let block_inner = backend
            .get_block(&mp_block::BlockId::Tag(mp_block::BlockTag::Latest))
            .expect("Failed to retrieve latest block from db")
            .expect("Missing latest block")
            .inner;

        assert!(mempool.is_empty().await);
        assert!(pending_block.inner.transactions.is_empty());
        assert_eq!(block_inner.transactions.len(), 1);
        assert_eq!(backend.get_latest_block_n().unwrap().unwrap(), 1);
    }

    // This test just verifies that pre validation checks and
    // balances are working as intended
    #[rstest::rstest]
    #[tokio::test]
    #[allow(clippy::too_many_arguments)]
    async fn test_block_prod_start_block_production_task_pending_tick_too_small(
        #[future]
        #[with(Duration::from_secs(30), Some(Duration::default()), false)]
        devnet_setup: (
            Arc<MadaraBackend>,
            Arc<BlockProductionMetrics>,
            Arc<MockL1DataProvider>,
            Arc<Mempool>,
            Arc<TransactionValidator>,
            DevnetKeys,
        ),
    ) {
        let (backend, metrics, l1_data_provider, mempool, tx_validator, contracts) = devnet_setup.await;

        // ================================================================== //
        //             PART 1: we add a transaction to the mempool            //
        // ================================================================== //

        // The transaction itself is meaningless, it's just to check
        // if the task correctly reads it and process it
        assert!(mempool.is_empty().await);
        sign_and_add_declare_tx(&contracts.0[0], &backend, &tx_validator, Felt::ZERO).await;
        assert!(!mempool.is_empty().await);

        // ================================================================== //
        //                PART 2: create block production task                //
        // ================================================================== //

        // If the program ran correctly, the pending block should
        // have no transactions on it after the method ran for at
        // least block_time

        let mut block_production_task =
            BlockProductionTask::new(Arc::clone(&backend), Arc::clone(&mempool), metrics, l1_data_provider);
        block_production_task.close_pending_block_if_exists().await.unwrap();

        assert_eq!(backend.get_latest_block_n().unwrap().unwrap(), 0);

        // ================================================================== //
        //                  PART 3: init block production task                //
        // ================================================================== //

        let result = block_production_task
            .run(mp_utils::service::ServiceContext::new_for_testing())
            .await
            .expect_err("Should give an error");

        assert_eq!(result.to_string(), "Pending block update time cannot be zero for block production.");
        assert!(!mempool.is_empty().await);
    }

    #[rstest::rstest]
    #[tokio::test]
    async fn test_state_diff_has_block_n_min_10(
        #[future]
        #[with(Duration::from_secs(3000000000), None, false)]
        devnet_setup: (
            Arc<MadaraBackend>,
            Arc<BlockProductionMetrics>,
            Arc<MockL1DataProvider>,
            Arc<Mempool>,
            Arc<TransactionValidator>,
            DevnetKeys,
        ),
    ) {
        let (backend, metrics, l1_data_provider, mempool, _tx_validator, _contracts) = devnet_setup.await;
        let mut block_production_task =
            BlockProductionTask::new(Arc::clone(&backend), Arc::clone(&mempool), metrics, l1_data_provider);

        let mut notifications = block_production_task.subscribe_state_notifications();
        let control = block_production_task.handle();
        let _task =
            AbortOnDrop::spawn(
                async move { block_production_task.run(ServiceContext::new_for_testing()).await.unwrap() },
            );

        // genesis already deployed
        for n in 1..10 {
            control.close_block().await.unwrap();
            tracing::debug!("closed block");
            assert_eq!(notifications.recv().await.unwrap(), BlockProductionStateNotification::ClosedBlock);

            // Empty state diff
            assert_eq!(backend.get_block_state_diff(&DbBlockId::Number(n)).unwrap().unwrap(), StateDiff::default());
        }

        // Hash for block_10
        control.close_block().await.unwrap();
        assert_eq!(notifications.recv().await.unwrap(), BlockProductionStateNotification::ClosedBlock);
        let block_hash_0 = backend.get_block_hash(&DbBlockId::Number(0)).unwrap().unwrap();
        assert_eq!(
            backend.get_block_state_diff(&DbBlockId::Number(10)).unwrap().unwrap(),
            StateDiff {
                storage_diffs: vec![ContractStorageDiffItem {
                    address: Felt::ONE,
                    storage_entries: vec![StorageEntry { key: 0.into(), value: block_hash_0 }]
                }],
                ..Default::default()
            }
        );

        // Hash for block_11
        control.close_block().await.unwrap();
        assert_eq!(notifications.recv().await.unwrap(), BlockProductionStateNotification::ClosedBlock);
        let block_hash_1 = backend.get_block_hash(&DbBlockId::Number(1)).unwrap().unwrap();
        assert_eq!(
            backend.get_block_state_diff(&DbBlockId::Number(11)).unwrap().unwrap(),
            StateDiff {
                storage_diffs: vec![ContractStorageDiffItem {
                    address: Felt::ONE,
                    storage_entries: vec![StorageEntry { key: 1.into(), value: block_hash_1 }]
                }],
                ..Default::default()
            }
        );
    }
}<|MERGE_RESOLUTION|>--- conflicted
+++ resolved
@@ -527,11 +527,7 @@
     use mc_exec::execution::TxInfo;
     use mc_mempool::{Mempool, MempoolConfig, MockL1DataProvider};
     use mc_submit_tx::{SubmitTransaction, TransactionValidator, TransactionValidatorConfig};
-<<<<<<< HEAD
-    use mp_block::header::{GasPrices, L1DataAvailabilityMode};
-=======
-    use mp_block::{header::GasPrices, MadaraPendingBlock};
->>>>>>> 824fb93c
+    use mp_block::header::GasPrices;
     use mp_chain_config::ChainConfig;
     use mp_convert::ToFelt;
     use mp_rpc::{
