--- conflicted
+++ resolved
@@ -1463,154 +1463,6 @@
     #[rstest::rstest]
     #[tokio::test]
     #[allow(clippy::too_many_arguments)]
-<<<<<<< HEAD
-    async fn block_prod_pending_close_on_startup_no_visited_segments(
-        setup: (Arc<MadaraBackend>, Arc<BlockProductionMetrics>),
-        #[with(Felt::ONE)] tx_invoke_v0: TxFixtureInfo,
-        #[with(Felt::TWO)] tx_l1_handler: TxFixtureInfo,
-        #[with(Felt::THREE)] tx_declare_v0: TxFixtureInfo,
-        tx_deploy: TxFixtureInfo,
-        tx_deploy_account: TxFixtureInfo,
-        #[from(converted_class_legacy)]
-        #[with(Felt::ZERO)]
-        converted_class_legacy_0: mp_class::ConvertedClass,
-        #[from(converted_class_sierra)]
-        #[with(Felt::ONE, Felt::ONE)]
-        converted_class_sierra_1: mp_class::ConvertedClass,
-        #[from(converted_class_sierra)]
-        #[with(Felt::TWO, Felt::TWO)]
-        converted_class_sierra_2: mp_class::ConvertedClass,
-    ) {
-        let (backend, metrics) = setup;
-
-        // ================================================================== //
-        //                  PART 1: we prepare the pending block              //
-        // ================================================================== //
-
-        let pending_inner = mp_block::MadaraBlockInner {
-            transactions: vec![tx_invoke_v0.0, tx_l1_handler.0, tx_declare_v0.0, tx_deploy.0, tx_deploy_account.0],
-            receipts: vec![tx_invoke_v0.1, tx_l1_handler.1, tx_declare_v0.1, tx_deploy.1, tx_deploy_account.1],
-        };
-
-        let pending_state_diff = mp_state_update::StateDiff {
-            storage_diffs: vec![
-                ContractStorageDiffItem {
-                    address: Felt::ONE,
-                    storage_entries: vec![
-                        StorageEntry { key: Felt::ZERO, value: Felt::ZERO },
-                        StorageEntry { key: Felt::ONE, value: Felt::ONE },
-                        StorageEntry { key: Felt::TWO, value: Felt::TWO },
-                    ],
-                },
-                ContractStorageDiffItem {
-                    address: Felt::TWO,
-                    storage_entries: vec![
-                        StorageEntry { key: Felt::ZERO, value: Felt::ZERO },
-                        StorageEntry { key: Felt::ONE, value: Felt::ONE },
-                        StorageEntry { key: Felt::TWO, value: Felt::TWO },
-                    ],
-                },
-                ContractStorageDiffItem {
-                    address: Felt::THREE,
-                    storage_entries: vec![
-                        StorageEntry { key: Felt::ZERO, value: Felt::ZERO },
-                        StorageEntry { key: Felt::ONE, value: Felt::ONE },
-                        StorageEntry { key: Felt::TWO, value: Felt::TWO },
-                    ],
-                },
-            ],
-            deprecated_declared_classes: vec![Felt::ZERO],
-            declared_classes: vec![
-                DeclaredClassItem { class_hash: Felt::ONE, compiled_class_hash: Felt::ONE },
-                DeclaredClassItem { class_hash: Felt::TWO, compiled_class_hash: Felt::TWO },
-            ],
-            deployed_contracts: vec![DeployedContractItem { address: Felt::THREE, class_hash: Felt::THREE }],
-            replaced_classes: vec![ReplacedClassItem { contract_address: Felt::TWO, class_hash: Felt::TWO }],
-            nonces: vec![
-                NonceUpdate { contract_address: Felt::ONE, nonce: Felt::ONE },
-                NonceUpdate { contract_address: Felt::TWO, nonce: Felt::TWO },
-                NonceUpdate { contract_address: Felt::THREE, nonce: Felt::THREE },
-            ],
-        };
-
-        let converted_classes =
-            vec![converted_class_legacy_0.clone(), converted_class_sierra_1.clone(), converted_class_sierra_2.clone()];
-
-        // ================================================================== //
-        //                   PART 2: storing the pending block                //
-        // ================================================================== //
-
-        // This simulates a node restart after shutting down midway during block
-        // production.
-        backend
-            .store_block(
-                mp_block::MadaraMaybePendingBlock {
-                    info: mp_block::MadaraMaybePendingBlockInfo::Pending(mp_block::MadaraPendingBlockInfo {
-                        header: mp_block::header::PendingHeader::default(),
-                        tx_hashes: vec![Felt::ONE, Felt::TWO, Felt::THREE],
-                    }),
-                    inner: pending_inner.clone(),
-                },
-                pending_state_diff.clone(),
-                converted_classes.clone(),
-            )
-            .expect("Failed to store pending block");
-
-        // ================================================================== //
-        //        PART 3: init block production and seal pending block        //
-        // ================================================================== //
-
-        // This should load the pending block from db and close it
-        BlockProductionTask::<Mempool>::close_pending_block(&backend, &metrics)
-            .await
-            .expect("Failed to close pending block");
-
-        // Now we check this was the case.
-        assert_eq!(backend.get_latest_block_n().unwrap().unwrap(), 0);
-
-        let block_inner = backend
-            .get_block(&mp_block::BlockId::Tag(mp_block::BlockTag::Latest))
-            .expect("Failed to retrieve latest block from db")
-            .expect("Missing latest block")
-            .inner;
-        assert_eq!(block_inner, pending_inner);
-
-        let state_diff = backend
-            .get_block_state_diff(&mp_block::BlockId::Tag(mp_block::BlockTag::Latest))
-            .expect("Failed to retrieve latest state diff from db")
-            .expect("Missing latest state diff");
-        assert_eq!(state_diff, pending_state_diff);
-
-        let class = backend
-            .get_converted_class(&mp_block::BlockId::Tag(mp_block::BlockTag::Latest), &Felt::ZERO)
-            .expect("Failed to retrieve class at hash 0x0 from db")
-            .expect("Missing class at index 0x0");
-        assert_eq!(class, converted_class_legacy_0);
-
-        let class = backend
-            .get_converted_class(&mp_block::BlockId::Tag(mp_block::BlockTag::Latest), &Felt::ONE)
-            .expect("Failed to retrieve class at hash 0x1 from db")
-            .expect("Missing class at index 0x0");
-        assert_eq!(class, converted_class_sierra_1);
-
-        let class = backend
-            .get_converted_class(&mp_block::BlockId::Tag(mp_block::BlockTag::Latest), &Felt::TWO)
-            .expect("Failed to retrieve class at hash 0x2 from db")
-            .expect("Missing class at index 0x0");
-        assert_eq!(class, converted_class_sierra_2);
-
-        // visited segments and bouncer weights are currently not stored for in
-        // ready blocks
-    }
-
-    /// This test makes sure that closing the pending block from db will fail if
-    /// the pending state diff references a non-existing class.
-    #[rstest::rstest]
-    #[tokio::test]
-    #[allow(clippy::too_many_arguments)]
-    async fn block_prod_pending_close_on_startup_fail_missing_class(
-        setup: (Arc<MadaraBackend>, Arc<BlockProductionMetrics>),
-=======
     async fn block_prod_pending_close_on_startup_fail_missing_class(
         #[future] devnet_setup: (
             Arc<MadaraBackend>,
@@ -1620,7 +1472,6 @@
             Arc<TransactionValidator>,
             DevnetKeys,
         ),
->>>>>>> bc319c2f
         #[with(Felt::ONE)] tx_invoke_v0: TxFixtureInfo,
         #[with(Felt::TWO)] tx_l1_handler: TxFixtureInfo,
         #[with(Felt::THREE)] tx_declare_v0: TxFixtureInfo,
