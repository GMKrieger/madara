--- conflicted
+++ resolved
@@ -490,19 +490,7 @@
         }
 
         // Store pending block
-<<<<<<< HEAD
-        // todo, prefer using the block import pipeline?
-        self.backend.store_block(
-            self.block.clone().into(),
-            new_state_diff,
-            self.declared_classes.clone(),
-            None,
-            Some(visited_segments),
-            Some(bouncer_weights),
-        )?;
-=======
         self.backend.store_block(self.block.clone().into(), new_state_diff, self.declared_classes.clone())?;
->>>>>>> ed52002e
         // do not forget to flush :)
         self.backend.flush().map_err(|err| Error::Unexpected(format!("DB flushing error: {err:#}").into()))?;
 
@@ -1151,12 +1139,6 @@
                 },
                 pending_state_diff.clone(),
                 converted_classes.clone(),
-<<<<<<< HEAD
-                None,
-                Some(visited_segments.clone()),
-                Some(bouncer_weights),
-=======
->>>>>>> ed52002e
             )
             .expect("Failed to store pending block");
 
@@ -1317,12 +1299,6 @@
                 },
                 ready_state_diff.clone(),
                 ready_converted_classes.clone(),
-<<<<<<< HEAD
-                None,
-                Some(visited_segments.clone()),
-                Some(bouncer_weights),
-=======
->>>>>>> ed52002e
             )
             .expect("Failed to store pending block");
 
@@ -1402,12 +1378,6 @@
                 },
                 pending_state_diff.clone(),
                 pending_converted_classes.clone(),
-<<<<<<< HEAD
-                None,
-                Some(visited_segments.clone()),
-                Some(bouncer_weights),
-=======
->>>>>>> ed52002e
             )
             .expect("Failed to store pending block");
 
@@ -1590,13 +1560,6 @@
                 },
                 pending_state_diff.clone(),
                 converted_classes.clone(),
-<<<<<<< HEAD
-                None,
-                None, // No visited segments!
-                Some(bouncer_weights),
-=======
-                // None, // No visited segments!
->>>>>>> ed52002e
             )
             .expect("Failed to store pending block");
 
@@ -1726,12 +1689,6 @@
                 },
                 pending_state_diff.clone(),
                 converted_classes.clone(),
-<<<<<<< HEAD
-                None,
-                Some(visited_segments.clone()),
-                Some(bouncer_weights),
-=======
->>>>>>> ed52002e
             )
             .expect("Failed to store pending block");
 
@@ -1827,12 +1784,6 @@
                 },
                 pending_state_diff.clone(),
                 converted_classes.clone(),
-<<<<<<< HEAD
-                None,
-                Some(visited_segments.clone()),
-                Some(bouncer_weights),
-=======
->>>>>>> ed52002e
             )
             .expect("Failed to store pending block");
 
@@ -2057,12 +2008,6 @@
                 },
                 pending_state_diff.clone(),
                 converted_classes.clone(),
-<<<<<<< HEAD
-                None,
-                Some(visited_segments.clone()),
-                Some(bouncer_weights),
-=======
->>>>>>> ed52002e
             )
             .expect("Failed to store pending block");
 
@@ -2339,12 +2284,6 @@
                 },
                 pending_state_diff.clone(),
                 converted_classes.clone(),
-<<<<<<< HEAD
-                None,
-                Some(visited_segments.clone()),
-                Some(bouncer_weights),
-=======
->>>>>>> ed52002e
             )
             .expect("Failed to store pending block");
 
