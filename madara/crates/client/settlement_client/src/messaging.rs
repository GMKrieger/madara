use crate::client::{ClientType, SettlementLayerProvider};
use crate::error::SettlementClientError;
use alloy::primitives::{B256, U256};
use anyhow::Context;
use futures::{StreamExt, TryStreamExt};
use mc_db::MadaraBackend;
use mp_transactions::L1HandlerTransactionWithFee;
use mp_utils::service::ServiceContext;
<<<<<<< HEAD
=======
use starknet_api::core::{ContractAddress, EntryPointSelector, Nonce};
use starknet_api::transaction::{fields::Calldata, L1HandlerTransaction, TransactionVersion};
use starknet_core::types::EmittedEvent;
>>>>>>> 7123f843
use starknet_types_core::felt::Felt;
use std::sync::Arc;
use tokio::sync::Notify;

mod find_start_block;

#[derive(Clone, Debug)]
pub struct MessageToL2WithMetadata {
    pub l1_block_number: u64,
    pub l1_transaction_hash: U256,
    pub message: L1HandlerTransactionWithFee,
}

/// Returns true if the message is valid, can be consumed.
pub async fn check_message_to_l2_validity(
    settlement_client: &Arc<dyn SettlementLayerProvider>,
    backend: &MadaraBackend,
    tx: &L1HandlerTransactionWithFee,
) -> Result<bool, SettlementClientError> {
    // Skip if already processed.
    if backend
        .get_l1_handler_txn_hash_by_nonce(tx.tx.nonce)
        .map_err(|e| SettlementClientError::DatabaseError(format!("Failed to check nonce: {}", e)))?
        .is_some()
    {
        tracing::debug!("Event already processed: {}", tx.tx.nonce);
        return Ok(false);
    }

    // 2 cases for cancellation:
    // * it has been cancelled since (we're reading events from the past) => check that the message still exists.
    // * it is currently being cancelled => we can find this out by checking pending cancellations.

    // Check message hash and cancellation
    let event_hash = settlement_client.get_messaging_hash(tx)?;
    let converted_event_hash = match settlement_client.get_client_type() {
        ClientType::Eth => B256::from_slice(event_hash.as_slice()).to_string(),
        ClientType::Starknet => Felt::from_bytes_be_slice(event_hash.as_slice()).to_hex_string(),
    };
    tracing::debug!("Checking for cancellation, event hash: {:?}", converted_event_hash);

    if !settlement_client
        .message_to_l2_is_pending(&event_hash)
        .await
        .map_err(|e| SettlementClientError::InvalidResponse(format!("Failed to check message still exists: {}", e)))?
    {
        tracing::debug!("Message does not exist anymore in core contract.");
        return Ok(false);
    }

    tracing::debug!("Checking for has cancel, event hash: {:?}", converted_event_hash);

    let cancellation_timestamp = settlement_client
        .message_to_l2_has_cancel_request(&event_hash)
        .await
        .map_err(|e| SettlementClientError::InvalidResponse(format!("Failed to check cancellation: {}", e)))?;
    if cancellation_timestamp {
        tracing::debug!("Message is being cancelled");
        return Ok(false);
    }

    Ok(true)
}

pub async fn sync(
    settlement_client: Arc<dyn SettlementLayerProvider>,
    backend: Arc<MadaraBackend>,
    notify_consumer: Arc<Notify>,
    mut ctx: ServiceContext,
) -> Result<(), SettlementClientError> {
    // sync inner is cancellation safe.
    ctx.run_until_cancelled(sync_inner(settlement_client, backend, notify_consumer)).await.transpose()?;
    Ok(())
}

async fn sync_inner(
    settlement_client: Arc<dyn SettlementLayerProvider>,
    backend: Arc<MadaraBackend>,
    notify_consumer: Arc<Notify>,
) -> Result<(), SettlementClientError> {
    // Note: Reprocessing events.
    // It's really important to make sure we don't mess up, we really want a strong guarantee we can't, in any circumstance, include an
    // l1 message that was already processed into a new block during sequencing.
    // Why? => if we do that, the state transition will be rejected when updating the core contract. That's really bad!
    // We can't make this guarantee here though. As such, we allow ourselves to reprocess events here, re-include them as pending & cie.
    // We still do *some* checks, but we can't make the full guarantee here. Instead, block production is responsible to make sure
    // it filters out any messages that are duplicated.
    // Thus, it's fine to reprocess some events :) there are caught during process message AND during block production.
    // In fact, we rely on that to restart sequencing on a clean database, or switch from full-node to sequencing.

    let replay_max_duration = backend.chain_config().l1_messages_replay_max_duration;

    let from_l1_block_n = if let Some(block_n) = backend
        .get_l1_messaging_sync_tip()
        .map_err(|e| SettlementClientError::DatabaseError(format!("Failed to get last synced event block: {}", e)))?
    {
        block_n
    } else {
        let latest_block_n = settlement_client.get_latest_block_number().await?;
        tracing::debug!("Find start, latest {latest_block_n}...");
        find_start_block::find_replay_block_n_start(&settlement_client, replay_max_duration, latest_block_n).await?
    };

    tracing::info!("⟠  Starting L1 Messages Syncing from block #{from_l1_block_n}...");

    settlement_client
        .messages_to_l2_stream(from_l1_block_n)
        .await
        .map_err(|e| SettlementClientError::StreamProcessing(format!("Failed to create messaging stream: {}", e)))?
        .map(|message| {
            let (backend, settlement_client) = (backend.clone(), settlement_client.clone());
            let fut = async move {
                let message = message?;
                tracing::debug!(
                    "Processing Message from block: {:?}, transaction_hash: {:#x}, fromAddress: {:#x}",
                    message.l1_block_number,
                    message.l1_transaction_hash,
                    message.message.tx.calldata[0],
                );

                if check_message_to_l2_validity(&settlement_client, &backend, &message.message).await
                    .with_context(|| format!("Checking validity for message in {}, {}", message.l1_transaction_hash, message.l1_block_number))? {
                    // Add the pending message to db.
                    backend
                        .add_pending_message_to_l2(message.message)
                        .map_err(|e| SettlementClientError::DatabaseError(format!("Adding l1 to l2 message to db: {}", e)))?;
                }
                anyhow::Ok((message.l1_transaction_hash, message.l1_block_number))
            };
            async move {
                Ok(fut.await)
            }
        })
        .buffered(/* concurrency */ 5) // add a bit of concurrency to speed up the catch up time if needed.
        // sequentially, update l1_messaging_sync_tip
        .try_for_each(|block_n| {
            let backend = backend.clone();
            let notify_consumer = notify_consumer.clone();
            async move {
                match block_n {
                    Err(err) => tracing::debug!("Error while parsing the next ethereum message: {err:#}"),
                    Ok((tx_hash, block_n)) => {
                        tracing::debug!("Processed {tx_hash} {block_n}");
                        tracing::debug!("Set l1_messaging_sync_tip={block_n}");
                        backend.set_l1_messaging_sync_tip(block_n).map_err(|e| {
                            SettlementClientError::DatabaseError(format!("Failed to get last synced event block: {}", e))
                        })?;
                        notify_consumer.notify_waiters(); // notify
                    }
                }
                Ok(())
            }
        })
        .await
}

#[cfg(test)]
mod messaging_module_tests {
    use super::*;
    use crate::client::MockSettlementLayerProvider;
    use futures::stream;
    use mc_db::DatabaseService;
    use mockall::predicate;
    use mp_chain_config::ChainConfig;
    use mp_transactions::L1HandlerTransaction;
    use rstest::{fixture, rstest};
    use starknet_types_core::felt::Felt;
    use std::time::Duration;

    // Helper function to create a mock event
    fn create_mock_event(l1_block_number: u64, nonce: u64) -> MessageToL2WithMetadata {
        MessageToL2WithMetadata {
            l1_block_number,
            l1_transaction_hash: U256::from(1),
            message: L1HandlerTransactionWithFee::new(
                L1HandlerTransaction {
                    version: Felt::ZERO,
                    nonce,
                    contract_address: Felt::from(456),
                    entry_point_selector: Felt::from(789),
                    calldata: vec![Felt::from(123), Felt::from(1), Felt::from(2)],
                },
                1000,
            ),
        }
    }

    struct MessagingTestRunner {
        client: MockSettlementLayerProvider,
        db: Arc<DatabaseService>,
        ctx: ServiceContext,
    }

    #[fixture]
    async fn setup_messaging_tests() -> MessagingTestRunner {
        // Set up chain info
        let chain_config = Arc::new(ChainConfig::madara_test());

        // Initialize database service
        let db = Arc::new(DatabaseService::open_for_testing(chain_config.clone()));

        // Create a mock client directly
        let mut mock_client = MockSettlementLayerProvider::new();

        // Configure basic mock expectations that all tests will need
        mock_client.expect_get_client_type().returning(|| ClientType::Eth);

        // Create a new service context for testing
        let ctx = ServiceContext::new_for_testing();

        MessagingTestRunner { client: mock_client, db, ctx }
    }

    fn mock_l1_handler_tx(mock: &mut MockSettlementLayerProvider, nonce: u64, is_pending: bool, has_cancel_req: bool) {
        mock.expect_get_messaging_hash()
            .with(predicate::eq(create_mock_event(0, nonce).message))
            .returning(move |_| Ok(vec![nonce as u8; 32]));
        mock.expect_message_to_l2_has_cancel_request()
            .with(predicate::eq(vec![nonce as u8; 32]))
            .returning(move |_| Ok(has_cancel_req));
        mock.expect_message_to_l2_is_pending()
            .with(predicate::eq(vec![nonce as u8; 32]))
            .returning(move |_| Ok(is_pending));
    }

    #[rstest]
    #[tokio::test(flavor = "multi_thread", worker_threads = 2)]
    async fn test_sync_processes_new_messages(
        #[future] setup_messaging_tests: MessagingTestRunner,
    ) -> anyhow::Result<()> {
        let MessagingTestRunner { mut client, db, ctx } = setup_messaging_tests.await;

        // Setup mock event and configure backend
        let mock_event1 = create_mock_event(100, 1);
        let mock_event2 = create_mock_event(100, 2);
        let mock_event3 = create_mock_event(100, 5);
        let mock_event4 = create_mock_event(103, 10);
        let mock_event5 = create_mock_event(103, 18);
        let backend = db.backend();
        let notify = Arc::new(Notify::new());

        // Setup mock for last synced block
        backend.set_l1_messaging_sync_tip(99)?;

        // Mock get_messaging_stream
        let events = vec![
            mock_event1.clone(),
            mock_event2.clone(),
            mock_event3.clone(),
            mock_event4.clone(),
            mock_event5.clone(),
        ];
        client
            .expect_messages_to_l2_stream()
            .times(1)
            .returning(move |_| Ok(stream::iter(events.clone()).map(Ok).boxed()));

        // nonce 1, is pending, not being cancelled, not consumed in db. => OK
        mock_l1_handler_tx(&mut client, 1, true, false);
        // nonce 2, is pending, not being cancelled, not consumed in db. => OK
        mock_l1_handler_tx(&mut client, 2, true, false);
        // nonce 5, is not pending, not being cancelled, not consumed in db. => NOT OK
        mock_l1_handler_tx(&mut client, 5, false, false);
        // nonce 10, is pending, being cancelled, not consumed in db. => NOT OK
        mock_l1_handler_tx(&mut client, 10, true, true);
        // nonce 18, is pending, not being cancelled, consumed in db. => NOT OK
        mock_l1_handler_tx(&mut client, 18, true, false);
        backend.set_l1_handler_txn_hash_by_nonce(18, Felt::ONE).unwrap();

        // Mock get_client_type
        client.expect_get_client_type().returning(|| ClientType::Eth);

        // Wrap the client in Arc
        let client = Arc::new(client) as Arc<dyn SettlementLayerProvider>;

        // Keep a reference to context for cancellation
        let ctx_clone = ctx.clone();
        let db_backend_clone = backend.clone();

        // Spawn the sync task in a separate thread
        let sync_handle = tokio::spawn(async move { sync(client, db_backend_clone, notify, ctx).await });

        // Wait sufficient time for event to be processed
        tokio::time::sleep(Duration::from_secs(5)).await;

        // Verify the message was processed

        // nonce 1, is pending, not being cancelled, not consumed in db. => OK
        assert_eq!(
            backend.get_pending_message_to_l2(mock_event1.message.tx.nonce).unwrap().unwrap(),
            mock_event1.message
        );
        // nonce 2, is pending, not being cancelled, not consumed in db. => OK
        assert_eq!(
            backend.get_pending_message_to_l2(mock_event2.message.tx.nonce).unwrap().unwrap(),
            mock_event2.message
        );
        // nonce 5, is not pending, not being cancelled, not consumed in db. => NOT OK
        assert!(backend.get_pending_message_to_l2(mock_event3.message.tx.nonce).unwrap().is_none());
        // nonce 10, is pending, being cancelled, not consumed in db. => NOT OK
        assert!(backend.get_pending_message_to_l2(mock_event4.message.tx.nonce).unwrap().is_none());
        // nonce 18, is pending, not being cancelled, consumed in db. => NOT OK
        assert!(backend.get_pending_message_to_l2(mock_event5.message.tx.nonce).unwrap().is_none());

        // Clean up: cancel context and abort task
        ctx_clone.cancel_global();
        sync_handle.abort();

        Ok(())
    }
}<|MERGE_RESOLUTION|>--- conflicted
+++ resolved
@@ -6,12 +6,6 @@
 use mc_db::MadaraBackend;
 use mp_transactions::L1HandlerTransactionWithFee;
 use mp_utils::service::ServiceContext;
-<<<<<<< HEAD
-=======
-use starknet_api::core::{ContractAddress, EntryPointSelector, Nonce};
-use starknet_api::transaction::{fields::Calldata, L1HandlerTransaction, TransactionVersion};
-use starknet_core::types::EmittedEvent;
->>>>>>> 7123f843
 use starknet_types_core::felt::Felt;
 use std::sync::Arc;
 use tokio::sync::Notify;
@@ -192,7 +186,7 @@
                     nonce,
                     contract_address: Felt::from(456),
                     entry_point_selector: Felt::from(789),
-                    calldata: vec![Felt::from(123), Felt::from(1), Felt::from(2)],
+                    calldata: vec![Felt::from(123), Felt::from(1), Felt::from(2)].into(),
                 },
                 1000,
             ),
