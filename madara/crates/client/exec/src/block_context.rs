--- conflicted
+++ resolved
@@ -78,9 +78,6 @@
 }
 
 impl ExecutionContext {
-<<<<<<< HEAD
-    pub(crate) fn init_cached_state(&self) -> CachedState<BlockifierStateAdapter> {
-=======
     pub fn executor_for_block_production(&self) -> TransactionExecutor<BlockifierStateAdapter> {
         TransactionExecutor::new(
             self.init_cached_state(),
@@ -94,7 +91,6 @@
     }
 
     pub fn init_cached_state(&self) -> CachedState<BlockifierStateAdapter> {
->>>>>>> 344711be
         tracing::debug!(
             "Init cached state on top of {:?}, block number {:?}",
             self.latest_visible_block,
@@ -162,17 +158,7 @@
         let pending_block = backend.latest_pending_block();
         let versioned_constants =
             backend.chain_config().exec_constants_by_protocol_version(pending_block.header.protocol_version)?;
-<<<<<<< HEAD
         let chain_info = backend.chain_config().blockifier_chain_info();
-=======
-        let chain_info = ChainInfo {
-            chain_id: backend.chain_config().chain_id.clone(),
-            fee_token_addresses: FeeTokenAddresses {
-                strk_fee_token_address: backend.chain_config().native_fee_token_address,
-                eth_fee_token_address: backend.chain_config().parent_fee_token_address,
-            },
-        };
->>>>>>> 344711be
         Ok(Self {
             block_context: BlockContext::new(
                 BlockInfo {
@@ -219,17 +205,7 @@
         };
 
         let versioned_constants = backend.chain_config().exec_constants_by_protocol_version(protocol_version)?;
-<<<<<<< HEAD
         let chain_info = backend.chain_config().blockifier_chain_info();
-=======
-        let chain_info = ChainInfo {
-            chain_id: backend.chain_config().chain_id.clone(),
-            fee_token_addresses: FeeTokenAddresses {
-                strk_fee_token_address: backend.chain_config().native_fee_token_address,
-                eth_fee_token_address: backend.chain_config().parent_fee_token_address,
-            },
-        };
->>>>>>> 344711be
         let block_info = BlockInfo {
             block_number: BlockNumber(block_number),
             block_timestamp: BlockTimestamp(block_timestamp.0),
