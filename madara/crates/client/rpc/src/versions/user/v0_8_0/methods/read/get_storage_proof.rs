use crate::{
    errors::{StarknetRpcApiError, StorageProofLimit, StorageProofTrie},
    utils::ResultExt,
    versions::user::v0_8_0::{
        ContractLeavesDataItem, ContractStorageKeysItem, ContractsProof, GetStorageProofResult, GlobalRoots,
        MerkleNode, NodeHashToNodeMappingItem,
    },
    Starknet,
};
use bitvec::{array::BitArray, order::Msb0, slice::BitSlice};
use jsonrpsee::core::RpcResult;
use mc_db::{bonsai_identifier, db_block_id::DbBlockId, BasicId, GlobalTrie};
use mp_block::{BlockId, BlockTag};
use starknet_types_core::felt::Felt;
use starknet_types_core::hash::StarkHash;
use std::iter;

fn saturating_sum(iter: impl IntoIterator<Item = usize>) -> usize {
    iter.into_iter().fold(0, |acc, cur| acc.saturating_add(cur))
}

fn path_to_felt(path: &BitSlice<u8, Msb0>) -> Felt {
    let mut arr = [0u8; 32];
    let slice = &mut BitSlice::from_slice_mut(&mut arr)[5..];
    let slice_len = slice.len();
    slice[slice_len - path.len()..].copy_from_bitslice(path);
    Felt::from_bytes_be(&arr)
}

/// Returns (root hash, nodes)
fn make_trie_proof<H: StarkHash + Send + Sync>(
    block_n: u64,
    trie: &mut GlobalTrie<H>,
    trie_name: StorageProofTrie,
    identifier: &[u8],
    keys: Vec<Felt>,
) -> RpcResult<(Felt, Vec<NodeHashToNodeMappingItem>)> {
    let mut keys: Vec<_> = keys.into_iter().map(|f| BitArray::new(f.to_bytes_be())).collect();
    keys.sort();

    tracing::debug!("Getting trie proof for {trie_name:?} on block {block_n} for n={} keys", keys.len());

    let mut storage = trie
        .get_transactional_state(BasicId::new(block_n), trie.get_config())
        .map_err(|err| anyhow::anyhow!("{err:#}"))
        .or_internal_server_error("Getting transactional state")?
        .ok_or(StarknetRpcApiError::CannotMakeProofOnOldBlock)?;

    let root_hash = storage
        .root_hash(identifier)
        .map_err(|err| anyhow::anyhow!("{err:#}"))
        .or_internal_server_error("Getting root hash of trie")?;

    let proof = storage
        .get_multi_proof(identifier, keys.iter().map(|k| &k.as_bitslice()[5..]))
        .map_err(|err| anyhow::anyhow!("{err:#}"))
        .or_internal_server_error("Error while making storage multiproof")?;

    // convert the bonsai-trie type to the rpc DTO
    let converted_proof = proof
        .0
        .into_iter()
        .map(|(node_hash, n)| {
            let node = match n {
                mc_db::ProofNode::Binary { left, right } => MerkleNode::Binary { left, right },
                mc_db::ProofNode::Edge { child, path } => {
                    MerkleNode::Edge { child, path: path_to_felt(&path), length: path.len() }
                }
            };
            NodeHashToNodeMappingItem { node_hash, node }
        })
        .collect();

    Ok((root_hash, converted_proof))
}

pub fn get_storage_proof(
    starknet: &Starknet,
    block_id: BlockId,
    class_hashes: Option<Vec<Felt>>,
    contract_addresses: Option<Vec<Felt>>,
    contracts_storage_keys: Option<Vec<ContractStorageKeysItem>>,
) -> RpcResult<GetStorageProofResult> {
    // Pending block does not have a state root, so always fallback to latest.
    let block_id = match block_id {
        BlockId::Tag(BlockTag::Pending) => BlockId::Tag(BlockTag::Latest),
        block_id => block_id,
    };

    let block_n = starknet
        .backend
        .get_block_n(&block_id)
        .or_internal_server_error("Resolving block number")?
        .ok_or(StarknetRpcApiError::NoBlocks)?;

    let Some(latest) = starknet.backend.get_latest_block_n().or_internal_server_error("Getting latest block in db")?
    else {
        return Err(StarknetRpcApiError::BlockNotFound.into());
    };

    if latest.saturating_sub(block_n) > starknet.storage_proof_config.max_distance {
        return Err(StarknetRpcApiError::CannotMakeProofOnOldBlock.into());
    }

    let block_hash = starknet
        .backend
        .get_block_hash(&block_id)
        .or_internal_server_error("Resolving block hash")?
        .ok_or(StarknetRpcApiError::NoBlocks)?;

    let class_hashes = class_hashes.unwrap_or_default();
    let contract_addresses = contract_addresses.unwrap_or_default();
    let contracts_storage_keys = contracts_storage_keys.unwrap_or_default();

    // Check limits.

    let proof_keys = saturating_sum(
        iter::once(class_hashes.len())
            .chain(iter::once(contract_addresses.len()))
            .chain(contracts_storage_keys.iter().map(|v| v.storage_keys.len())),
    );
    if proof_keys > starknet.storage_proof_config.max_keys {
        return Err(StarknetRpcApiError::ProofLimitExceeded {
            kind: StorageProofLimit::MaxKeys,
            limit: starknet.storage_proof_config.max_keys,
            got: proof_keys,
        }
        .into());
    }

    let n_tries = saturating_sum(
        iter::once(!class_hashes.is_empty() as usize)
            .chain(iter::once(!contract_addresses.is_empty() as usize))
            .chain(contracts_storage_keys.iter().map(|keys| (!keys.storage_keys.is_empty() as usize))),
    );
    if n_tries > starknet.storage_proof_config.max_tries {
        return Err(StarknetRpcApiError::ProofLimitExceeded {
            kind: StorageProofLimit::MaxUsedTries,
            limit: starknet.storage_proof_config.max_tries,
            got: n_tries,
        }
        .into());
    }

    // Make the proofs.

    let (classes_tree_root, classes_proof) = make_trie_proof(
        block_n,
        &mut starknet.backend.class_trie(),
        StorageProofTrie::Classes,
        bonsai_identifier::CLASS,
        class_hashes,
    )?;

    let mut contract_root_hashes = std::collections::HashMap::new();
    let contracts_storage_proofs = contracts_storage_keys
        .into_iter()
        .map(|ContractStorageKeysItem { contract_address, storage_keys }| {
            let identifier = contract_address.to_bytes_be();
            let (root_hash, proof) = make_trie_proof(
                block_n,
                &mut starknet.backend.contract_storage_trie(),
                StorageProofTrie::ContractStorage(contract_address),
                &identifier,
                storage_keys,
            )?;
            contract_root_hashes.insert(contract_address, root_hash);
            Ok(proof)
        })
        .collect::<RpcResult<_>>()?;

    // contract leaves data
    let contract_leaves_data = contract_addresses
        .iter()
        .map(|contract_addr| {
            Ok(ContractLeavesDataItem {
                nonce: starknet
                    .backend
                    .get_contract_nonce_at(&DbBlockId::Number(block_n), contract_addr)
                    .or_internal_server_error("Getting contract nonce")?
                    .unwrap_or(Felt::ZERO),
                class_hash: starknet
                    .backend
                    .get_contract_class_hash_at(&DbBlockId::Number(block_n), contract_addr)
                    .or_internal_server_error("Getting contract class hash")?
                    .unwrap_or(Felt::ZERO),
                storage_root: *contract_root_hashes.get(contract_addr).unwrap_or(&Felt::ZERO),
            })
        })
        .collect::<RpcResult<_>>()?;
    let (contracts_tree_root, contracts_proof_nodes) = make_trie_proof(
        block_n,
        &mut starknet.backend.contract_trie(),
        StorageProofTrie::Contracts,
        bonsai_identifier::CONTRACT,
        contract_addresses,
    )?;

    let contracts_proof = ContractsProof { nodes: contracts_proof_nodes, contract_leaves_data };

    Ok(GetStorageProofResult {
        classes_proof,
        contracts_proof,
        contracts_storage_proofs,
        global_roots: GlobalRoots { contracts_tree_root, classes_tree_root, block_hash },
    })
}

#[cfg(test)]
mod tests {
    use std::collections::HashMap;

    use bitvec::{bits, vec::BitVec, view::AsBits};
    use mc_db::tests::common::finalized_block_one;
    use mp_state_update::StateDiff;
    use starknet_types_core::hash::Pedersen;

    use super::*;

    use crate::test_utils::rpc_test_setup;

    #[test]
    fn test_path_to_felt() {
        let path = bits![u8, Msb0; 0, 0];
        assert_eq!(path.len(), 2);
        let felt = path_to_felt(path);
        assert_eq!(felt, Felt::ZERO);

        let path = bits![u8, Msb0; 1];
        assert_eq!(path.len(), 1);
        let felt = path_to_felt(path);
        assert_eq!(felt, Felt::ONE);
    }

    struct ContractStorageTestInput {
        pub contract_address: Felt,
        pub storage_key: Felt,
        pub value: Felt,
    }

    impl ContractStorageTestInput {
        fn new(a: Felt, k: Felt, v: Felt) -> Self {
            Self { contract_address: a, storage_key: k, value: v }
        }
    }

    #[rstest::rstest]
    #[tokio::test]
    #[case::single_mpt_single_value(vec![
        ContractStorageTestInput::new(Felt::TWO, Felt::ONE, Felt::THREE)
    ])]
    #[case::single_mpt_many_values(vec![
        ContractStorageTestInput::new(Felt::TWO, Felt::ONE, Felt::THREE),
        ContractStorageTestInput::new(Felt::TWO, Felt::TWO, Felt::THREE),
        ContractStorageTestInput::new(Felt::TWO, Felt::from(5), Felt::from(55)),
        ContractStorageTestInput::new(Felt::TWO, Felt::from(6), Felt::from(66)),
        ContractStorageTestInput::new(Felt::TWO, Felt::from(7), Felt::from(77)),
        ContractStorageTestInput::new(Felt::TWO, Felt::from(8), Felt::from(88)),
    ])]
    #[case::multi_mpt_single_values(vec![
        ContractStorageTestInput::new(Felt::TWO, Felt::ONE, Felt::THREE),
        ContractStorageTestInput::new(Felt::from(222), Felt::from(5), Felt::from(55)),
    ])]
    #[case::multi_mpt_many_values(vec![
        ContractStorageTestInput::new(Felt::from(222), Felt::from(5), Felt::from(55)),
        ContractStorageTestInput::new(Felt::from(222), Felt::from(6), Felt::from(66)),
        ContractStorageTestInput::new(Felt::from(222), Felt::from(7), Felt::from(77)),
        ContractStorageTestInput::new(Felt::from(333), Felt::from(5), Felt::from(55)),
        ContractStorageTestInput::new(Felt::from(333), Felt::from(6), Felt::from(66)),
        ContractStorageTestInput::new(Felt::from(333), Felt::from(7), Felt::from(77)),
    ])]
    #[case::dual_mpt_duplicate_values(vec![
        ContractStorageTestInput::new(Felt::from(222), Felt::from(5), Felt::from(55)),
        ContractStorageTestInput::new(Felt::from(333), Felt::from(5), Felt::from(55)),
    ])]
    #[case::multi_mpt_duplicate_values(vec![
        ContractStorageTestInput::new(Felt::from(222), Felt::from(5), Felt::from(55)),
        ContractStorageTestInput::new(Felt::from(333), Felt::from(5), Felt::from(55)),
        ContractStorageTestInput::new(Felt::from(444), Felt::from(5), Felt::from(55)),
        ContractStorageTestInput::new(Felt::from(555), Felt::from(5), Felt::from(55)),
    ])]
    /// Tests `get_storage_proof()` as it relates to contract storage tries. This includes testing
    /// multiple contract storage MPTs to ensure that it provides proofs for each.
    async fn test_contract_storage_trie_proof(
        #[case] storage_items: Vec<ContractStorageTestInput>,
        rpc_test_setup: (std::sync::Arc<mc_db::MadaraBackend>, Starknet),
    ) -> Result<(), String> {
        let (_backend, starknet) = rpc_test_setup;

        let mut storage_trie = starknet.backend.contract_storage_trie();
        let mut contract_storage: HashMap<Felt, Vec<(Felt, Felt)>> = HashMap::new();
        let mut contract_addresses = Vec::new();
        let mut contract_storage_keys: HashMap<Felt, Vec<Felt>> = HashMap::new();

        // for each triplet (contract_address, storage_key, value) we insert the k:v pair into the
        // bonsai trie for that contract and also prepare some other data we will use later
        for storage_item in storage_items {
            storage_trie
                .insert(
                    &storage_item.contract_address.to_bytes_be(),
                    &storage_item.storage_key.to_bytes_be().as_bits()[5..],
                    &storage_item.value,
                )
                .unwrap();

            // also use this to map out the k:v storage pairs for each contract we're proving
            contract_storage
                .entry(storage_item.contract_address)
                .or_default()
                .push((storage_item.storage_key, storage_item.value));

            // prepare input for get_storage_proof
            if !contract_addresses.contains(&storage_item.contract_address) {
                contract_addresses.push(storage_item.contract_address);
            }
            contract_storage_keys.entry(storage_item.contract_address).or_default().push(storage_item.storage_key);
        }
        storage_trie.commit(BasicId::new(1)).expect("failed to commit to storage_trie");

        // create a dummy block to make get_storage_proof() happy
        // (it wants a block to exist for the requested chain height)
        let pending_block = finalized_block_one();
<<<<<<< HEAD
        starknet.backend.store_block(pending_block, StateDiff::default(), vec![], None, None, None).unwrap();
=======
        starknet.backend.store_block(pending_block, StateDiff::default(), vec![]).unwrap();
>>>>>>> ed52002e

        // convert contract_storage_keys to vec of ContractStorageKeyItems now that we have all keys
        let contract_storage_keys_items = contract_storage_keys
            .clone()
            .into_iter()
            .map(|(contract_address, storage_keys)| ContractStorageKeysItem { contract_address, storage_keys })
            .collect();

        let storage_proof_result = get_storage_proof(
            &starknet,
            BlockId::Tag(BlockTag::Latest),
            None,
            Some(contract_addresses.clone()),
            Some(contract_storage_keys_items),
        )
        .unwrap();

        // the contract storage roots are buried in the unordered Vec<ContracTLeavesDataItem>, we need each
        // root so we convert to a hash map
        let mut index = 0;
        let storage_roots = storage_proof_result
            .contracts_proof
            .contract_leaves_data
            .into_iter()
            .map(|contract_leaves_data_item| {
                // TODO: we don't get contract_address anywhere in the proof (except, techincally, for
                //       the path itself to a leaf), so we assume the vec order is the same as what we
                //       requested.
                let contract_address = &contract_addresses[index];
                index += 1;
                (contract_address, contract_leaves_data_item.storage_root)
            })
            .collect::<HashMap<_, _>>();

        // collect all proof nodes into one big hash map. since the keys are hashes of the nodes
        // themselves, there should be no collisions. Duplicates are normal since we are asking for
        // multiple proofs out of the same MPT, but they should be identical k:v pairs (as opposed
        // to a collision where k is identical but v is not).
        let mut proof_nodes = HashMap::new();
        for node in storage_proof_result.contracts_storage_proofs.into_iter().flatten() {
            let previous = proof_nodes.insert(node.node_hash, node.node.clone());
            if let Some(previous) = previous {
                // if there is a hash collision, the value should be the same
                assert!(previous == node.node);
            }
        }

        // for each contract we have a proof for, walk through the proof for all storage keys requested
        for contract_address in contract_storage.keys() {
            let storage_root = storage_roots
                .get(contract_address)
                .unwrap_or_else(|| panic!("no proof returned for contract {:x}", contract_address));

            let keys = contract_storage_keys.get(contract_address).unwrap();
            for key in keys {
                let path = verify_proof::<Pedersen>(storage_root, key, &proof_nodes)?;

                // should have at least two nodes assuming at least 2 values.
                assert!(path.len() >= keys.len().min(2));
            }
        }

        Ok(())
    }

    #[rstest::rstest]
    #[tokio::test]
    #[case(vec![
        (Felt::TWO, Felt::TWO)
    ])]
    #[case(vec![
        (Felt::from(5), Felt::from(55)),
        (Felt::from(6), Felt::from(66)),
        (Felt::from(7), Felt::from(77)),
    ])]
    #[case(vec![
        (Felt::from_hex_unchecked("0x0000000000000000000000000000000000000000000000000000000000000000"), Felt::from(11)),
        (Felt::from_hex_unchecked("0x0000000000000000000000000000000000000000000000000000000000000001"), Felt::from(22)),
        (Felt::from_hex_unchecked("0x0100000000000000000000000000000000000000000000000000000000000000"), Felt::from(33)),
        (Felt::from_hex_unchecked("0x0fffffffffffffffffffffffffffffffffffffffffffffffffffffffffffffff"), Felt::from(44)),
    ])]
    /// Tests the class trie, ensuring the validity of the proof and that it maches the global
    /// class trie root.
    async fn test_class_trie_proof(
        #[case] class_items: Vec<(Felt, Felt)>,
        rpc_test_setup: (std::sync::Arc<mc_db::MadaraBackend>, Starknet),
    ) -> Result<(), String> {
        use starknet_types_core::hash::Poseidon;

        let (_backend, starknet) = rpc_test_setup;

        let mut class_trie = starknet.backend.class_trie();
        let mut class_keys = Vec::new();

        // the class trie is just one MPT (unlike the contract storage MPT), we just insert k:v
        // pairs into it with a well-known identifier for the trie itself
        for (class_hash, value) in class_items {
            class_trie.insert(bonsai_identifier::CLASS, &class_hash.to_bytes_be().as_bits()[5..], &value).unwrap();

            class_keys.push(class_hash);
        }
        class_trie.commit(BasicId::new(1)).expect("failed to commit to class_trie");

        // create a dummy block to make get_storage_proof() happy
        // (it wants a block to exist for the requested chain height)
        let block = finalized_block_one();
<<<<<<< HEAD
        starknet.backend.store_block(block, StateDiff::default(), vec![], None, None, None).unwrap();
=======
        starknet.backend.store_block(block, StateDiff::default(), vec![]).unwrap();
>>>>>>> ed52002e

        let storage_proof_result =
            get_storage_proof(&starknet, BlockId::Tag(BlockTag::Latest), Some(class_keys.clone()), None, None).unwrap();

        let mut proof_nodes = HashMap::new();
        for node in storage_proof_result.classes_proof.into_iter() {
            proof_nodes.insert(node.node_hash, node.node);
        }

        for key in &class_keys {
            let path =
                verify_proof::<Poseidon>(&storage_proof_result.global_roots.classes_tree_root, key, &proof_nodes)?;

            // should have at least two nodes assuming at least 2 values.
            assert!(path.len() >= class_keys.len().min(2));
        }

        Ok(())
    }

    #[rstest::rstest]
    #[tokio::test]
    #[case(vec![
        (Felt::TWO, Felt::TWO)
    ])]
    #[case(vec![
        (Felt::from_hex_unchecked("0x0000000000000000000000000000000000000000000000000000000000000000"), Felt::from(11)),
        (Felt::from_hex_unchecked("0x0000000000000000000000000000000000000000000000000000000000000001"), Felt::from(22)),
        (Felt::from_hex_unchecked("0x0100000000000000000000000000000000000000000000000000000000000000"), Felt::from(33)),
        (Felt::from_hex_unchecked("0x0fffffffffffffffffffffffffffffffffffffffffffffffffffffffffffffff"), Felt::from(44)),
    ])]
    /// Tests the contract trie, ensuring the validity of the proof and that it maches the global
    /// contract trie root.
    async fn test_contract_trie_proof(
        #[case] contract_items: Vec<(Felt, Felt)>,
        rpc_test_setup: (std::sync::Arc<mc_db::MadaraBackend>, Starknet),
    ) -> Result<(), String> {
        let (_backend, starknet) = rpc_test_setup;

        let mut contract_trie = starknet.backend.contract_trie();
        let mut contract_addresses = Vec::new();

        // the contract trie is just one MPT (unlike the contract-storage MPT), we just insert k:v
        // pairs into it with a well-known identifier for the trie itself
        for (contract_address, value) in contract_items {
            contract_trie
                .insert(bonsai_identifier::CONTRACT, &contract_address.to_bytes_be().as_bits()[5..], &value)
                .unwrap();

            contract_addresses.push(contract_address);
        }
        contract_trie.commit(BasicId::new(1)).expect("failed to commit to contract_trie");

        // create a dummy block to make get_storage_proof() happy
        // (it wants a block to exist for the requested chain height)
        let block = finalized_block_one();
<<<<<<< HEAD
        starknet.backend.store_block(block, StateDiff::default(), vec![], None, None, None).unwrap();
=======
        starknet.backend.store_block(block, StateDiff::default(), vec![]).unwrap();
>>>>>>> ed52002e

        let storage_proof_result =
            get_storage_proof(&starknet, BlockId::Tag(BlockTag::Latest), None, Some(contract_addresses.clone()), None)
                .unwrap();

        let mut proof_nodes = HashMap::new();
        for node in storage_proof_result.contracts_proof.nodes.into_iter() {
            proof_nodes.insert(node.node_hash, node.node);
        }

        for key in &contract_addresses {
            let path =
                verify_proof::<Pedersen>(&storage_proof_result.global_roots.contracts_tree_root, key, &proof_nodes)?;

            // should have at least two nodes assuming at least 2 values.
            assert!(path.len() >= contract_addresses.len().min(2));
        }

        Ok(())
    }

    // copied from bonsai-trie and modified to avoid unneeded types
    pub fn hash_binary_node<H: StarkHash>(left_hash: Felt, right_hash: Felt) -> Felt {
        H::hash(&left_hash, &right_hash)
    }
    pub fn hash_edge_node<H: StarkHash>(path: &Felt, path_length: usize, child_hash: Felt) -> Felt {
        let path_bitslice: &BitSlice<_, Msb0> = &BitVec::from_slice(&path.to_bytes_be());
        assert!(path_bitslice.len() == 256, "Felt::to_bytes_be() expected to always be 256 bits");

        let felt_path = path;
        let mut length = [0; 32];
        // Safe as len() is guaranteed to be <= 251
        length[31] = path_length as u8;

        let length = Felt::from_bytes_be(&length);
        H::hash(&child_hash, felt_path) + length
    }

    /// Verifies a proof from `commitment` (the root MPT hash) to the leaf identified by `path`.
    ///
    /// This algorithm looks up each node by hash, expecting `proof_nodes` to contain either a
    /// Binary node or an Edge node for each, starting with `commitment`. For each node
    /// encountered, it does the following:
    ///  * verify the node's hash (by hashing the node)
    ///  * (for binary node): continue left or right to the next child
    ///  * (for edge node): verify the edge's path matches, then jump to the end of the edge
    ///
    /// Additionally, the algorithm ensures that we got to the bottom of the tree (total path
    /// traveled should be 251).
    ///
    /// The algorithm does not attempt to verify the leaf nodes themselves.
    ///
    /// The proof_nodes is essentially a preimage-lookup table, and may contain proof nodes that are
    /// irrelevant to the given path.
    pub fn verify_proof<H: StarkHash>(
        commitment: &Felt,
        path: &Felt,
        proof_nodes: &HashMap<Felt, MerkleNode>,
    ) -> Result<Vec<MerkleNode>, String> {
        let start = 5; // 256 minus 251
        let mut index = start;
        let path_bits: BitVec<_, Msb0> = BitVec::from_slice(&path.to_bytes_be());

        let mut next_node_hash = commitment;
        let mut ordered_proof = Vec::new();
        loop {
            let node = proof_nodes
                .get(next_node_hash)
                .ok_or(format!("proof did not contain preimage for node 0x{:x} (index: {})", next_node_hash, index))?;
            match node {
                MerkleNode::Binary { left, right } => {
                    let actual_node_hash = hash_binary_node::<H>(*left, *right);
                    if &actual_node_hash != next_node_hash {
                        return Err(format!(
                            "incorrect binary node hash (expected 0x{:x}, but got 0x{:x})",
                            next_node_hash, actual_node_hash
                        ));
                    }
                    next_node_hash = if path_bits[index] { right } else { left };
                    index += 1;
                }
                MerkleNode::Edge { child, path, length } => {
                    let relevant_path = &path_bits[index..index + length];

                    let node_path_bits: BitVec<_, Msb0> = BitVec::from_slice(&path.to_bytes_be());
                    let relevant_node_path = &node_path_bits[256 - *length..];

                    if relevant_path != relevant_node_path {
                        return Err(format!(
                            "incorrect edge path (expected {:?}, but got {:?})",
                            relevant_path, relevant_node_path
                        ));
                    }

                    let actual_node_hash = hash_edge_node::<H>(path, *length, *child);
                    if &actual_node_hash != next_node_hash {
                        return Err(format!(
                            "incorrect edge node hash (expected {:x}, but got {:x})",
                            next_node_hash, actual_node_hash
                        ));
                    }
                    next_node_hash = child;
                    index += length;
                }
            }

            ordered_proof.push(node.clone());

            if index > 256 {
                return Err(format!("invalid proof, path too long ({})", (index - start)));
            }
            if index == 256 {
                break;
            }
        }

        Ok(ordered_proof)
    }
}<|MERGE_RESOLUTION|>--- conflicted
+++ resolved
@@ -320,11 +320,7 @@
         // create a dummy block to make get_storage_proof() happy
         // (it wants a block to exist for the requested chain height)
         let pending_block = finalized_block_one();
-<<<<<<< HEAD
-        starknet.backend.store_block(pending_block, StateDiff::default(), vec![], None, None, None).unwrap();
-=======
         starknet.backend.store_block(pending_block, StateDiff::default(), vec![]).unwrap();
->>>>>>> ed52002e
 
         // convert contract_storage_keys to vec of ContractStorageKeyItems now that we have all keys
         let contract_storage_keys_items = contract_storage_keys
@@ -431,11 +427,7 @@
         // create a dummy block to make get_storage_proof() happy
         // (it wants a block to exist for the requested chain height)
         let block = finalized_block_one();
-<<<<<<< HEAD
-        starknet.backend.store_block(block, StateDiff::default(), vec![], None, None, None).unwrap();
-=======
         starknet.backend.store_block(block, StateDiff::default(), vec![]).unwrap();
->>>>>>> ed52002e
 
         let storage_proof_result =
             get_storage_proof(&starknet, BlockId::Tag(BlockTag::Latest), Some(class_keys.clone()), None, None).unwrap();
@@ -492,11 +484,7 @@
         // create a dummy block to make get_storage_proof() happy
         // (it wants a block to exist for the requested chain height)
         let block = finalized_block_one();
-<<<<<<< HEAD
-        starknet.backend.store_block(block, StateDiff::default(), vec![], None, None, None).unwrap();
-=======
         starknet.backend.store_block(block, StateDiff::default(), vec![]).unwrap();
->>>>>>> ed52002e
 
         let storage_proof_result =
             get_storage_proof(&starknet, BlockId::Tag(BlockTag::Latest), None, Some(contract_addresses.clone()), None)
