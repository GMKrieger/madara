use mp_block::{BlockId, MadaraMaybePendingBlockInfo};
use mp_rpc::{
    BlockHeader, BlockStatus, BlockWithReceipts, PendingBlockHeader, PendingBlockWithReceipts,
    StarknetGetBlockWithTxsAndReceiptsResult, TransactionAndReceipt, TxnFinalityStatus,
};

use crate::errors::StarknetRpcResult;
use crate::Starknet;

pub fn get_block_with_receipts(
    starknet: &Starknet,
    block_id: BlockId,
) -> StarknetRpcResult<StarknetGetBlockWithTxsAndReceiptsResult> {
    tracing::debug!("get_block_with_receipts called with {:?}", block_id);
    let block = starknet.get_block(&block_id)?;

    let transactions = block.inner.transactions.into_iter().map(|tx| tx.into());

    let is_on_l1 = if let Some(block_n) = block.info.block_n() {
        block_n <= starknet.get_l1_last_confirmed_block()?
    } else {
        false
    };

    let finality_status = if is_on_l1 { TxnFinalityStatus::L1 } else { TxnFinalityStatus::L2 };

    let receipts = block.inner.receipts.into_iter().map(|receipt| receipt.to_starknet_types(finality_status.clone()));

    let transactions_with_receipts = Iterator::zip(transactions, receipts)
        .map(|(transaction, receipt)| TransactionAndReceipt { receipt, transaction })
        .collect();

    match block.info {
        MadaraMaybePendingBlockInfo::Pending(block) => {
            Ok(StarknetGetBlockWithTxsAndReceiptsResult::Pending(PendingBlockWithReceipts {
                transactions: transactions_with_receipts,
                pending_block_header: PendingBlockHeader {
                    parent_hash: block.header.parent_block_hash,
                    timestamp: block.header.block_timestamp.0,
                    sequencer_address: block.header.sequencer_address,
                    l1_gas_price: block.header.l1_gas_price.l1_gas_price(),
                    l1_data_gas_price: block.header.l1_gas_price.l1_data_gas_price(),
                    l1_da_mode: block.header.l1_da_mode.into(),
                    starknet_version: block.header.protocol_version.to_string(),
                },
            }))
        }
        MadaraMaybePendingBlockInfo::NotPending(block) => {
            let status = if is_on_l1 { BlockStatus::AcceptedOnL1 } else { BlockStatus::AcceptedOnL2 };
            Ok(StarknetGetBlockWithTxsAndReceiptsResult::Block(BlockWithReceipts {
                transactions: transactions_with_receipts,
                status,
                block_header: BlockHeader {
                    block_hash: block.block_hash,
                    parent_hash: block.header.parent_block_hash,
                    block_number: block.header.block_number,
                    new_root: block.header.global_state_root,
                    timestamp: block.header.block_timestamp.0,
                    sequencer_address: block.header.sequencer_address,
                    l1_gas_price: block.header.l1_gas_price.l1_gas_price(),
                    l1_data_gas_price: block.header.l1_gas_price.l1_data_gas_price(),
                    l1_da_mode: block.header.l1_da_mode.into(),
                    starknet_version: block.header.protocol_version.to_string(),
                },
            }))
        }
    }
}

#[cfg(test)]
mod tests {
    use super::*;
    use crate::{
        errors::StarknetRpcApiError,
        test_utils::{rpc_test_setup, sample_chain_for_block_getters, SampleChainForBlockGetters},
    };
    use mc_db::MadaraBackend;
    use mp_block::{
        header::{BlockTimestamp, GasPrices},
        BlockTag, Header, MadaraBlockInfo, MadaraBlockInner, MadaraMaybePendingBlock,
    };
    use mp_chain_config::StarknetVersion;
    use mp_receipt::{
        ExecutionResources, ExecutionResult, FeePayment, InvokeTransactionReceipt, PriceUnit, TransactionReceipt,
    };
    use mp_rpc::{L1DaMode, ResourcePrice};
    use mp_state_update::StateDiff;
    use mp_transactions::{InvokeTransaction, InvokeTransactionV0, Transaction};
    use rstest::rstest;
    use starknet_types_core::felt::Felt;
    use std::sync::Arc;

    #[rstest]
    fn test_get_block_with_receipts(sample_chain_for_block_getters: (SampleChainForBlockGetters, Starknet)) {
        let (SampleChainForBlockGetters { block_hashes, expected_txs, expected_receipts, .. }, rpc) =
            sample_chain_for_block_getters;

        // Block 0
        let res = StarknetGetBlockWithTxsAndReceiptsResult::Block(BlockWithReceipts {
            status: BlockStatus::AcceptedOnL1,
            transactions: vec![TransactionAndReceipt {
                transaction: expected_txs[0].transaction.clone(),
                receipt: expected_receipts[0].clone(),
            }],
            block_header: BlockHeader {
                block_hash: block_hashes[0],
                parent_hash: Felt::ZERO,
                block_number: 0,
                new_root: Felt::from_hex_unchecked("0x88912"),
                timestamp: 43,
                sequencer_address: Felt::from_hex_unchecked("0xbabaa"),
                l1_gas_price: ResourcePrice { price_in_fri: 12.into(), price_in_wei: 123.into() },
                l1_data_gas_price: ResourcePrice { price_in_fri: 52.into(), price_in_wei: 44.into() },
                l1_da_mode: L1DaMode::Blob,
                starknet_version: "0.13.1.1".into(),
            },
        });
        assert_eq!(get_block_with_receipts(&rpc, BlockId::Number(0)).unwrap(), res);
        assert_eq!(get_block_with_receipts(&rpc, BlockId::Hash(block_hashes[0])).unwrap(), res);

        // Block 1
        let res = StarknetGetBlockWithTxsAndReceiptsResult::Block(BlockWithReceipts {
            status: BlockStatus::AcceptedOnL2,
            transactions: vec![],
            block_header: BlockHeader {
                block_hash: block_hashes[1],
                parent_hash: block_hashes[0],
                block_number: 1,
                new_root: Felt::ZERO,
                timestamp: 0,
                sequencer_address: Felt::ZERO,
                l1_gas_price: ResourcePrice { price_in_fri: 0.into(), price_in_wei: 0.into() },
                l1_data_gas_price: ResourcePrice { price_in_fri: 0.into(), price_in_wei: 0.into() },
                l1_da_mode: L1DaMode::Calldata,
                starknet_version: "0.13.2".into(),
            },
        });
        assert_eq!(get_block_with_receipts(&rpc, BlockId::Number(1)).unwrap(), res);
        assert_eq!(get_block_with_receipts(&rpc, BlockId::Hash(block_hashes[1])).unwrap(), res);

        // Block 2
        let res = StarknetGetBlockWithTxsAndReceiptsResult::Block(BlockWithReceipts {
            status: BlockStatus::AcceptedOnL2,
            transactions: vec![
                TransactionAndReceipt {
                    transaction: expected_txs[1].transaction.clone(),
                    receipt: expected_receipts[1].clone(),
                },
                TransactionAndReceipt {
                    transaction: expected_txs[2].transaction.clone(),
                    receipt: expected_receipts[2].clone(),
                },
            ],
            block_header: BlockHeader {
                block_hash: block_hashes[2],
                parent_hash: block_hashes[1],
                block_number: 2,
                new_root: Felt::ZERO,
                timestamp: 0,
                sequencer_address: Felt::ZERO,
                l1_gas_price: ResourcePrice { price_in_fri: 0.into(), price_in_wei: 0.into() },
                l1_data_gas_price: ResourcePrice { price_in_fri: 0.into(), price_in_wei: 0.into() },
                l1_da_mode: L1DaMode::Blob,
                starknet_version: "0.13.2".into(),
            },
        });
        assert_eq!(get_block_with_receipts(&rpc, BlockId::Tag(BlockTag::Latest)).unwrap(), res);
        assert_eq!(get_block_with_receipts(&rpc, BlockId::Number(2)).unwrap(), res);
        assert_eq!(get_block_with_receipts(&rpc, BlockId::Hash(block_hashes[2])).unwrap(), res);

        // Pending
        let res = StarknetGetBlockWithTxsAndReceiptsResult::Pending(PendingBlockWithReceipts {
            transactions: vec![TransactionAndReceipt {
                transaction: expected_txs[3].transaction.clone(),
                receipt: expected_receipts[3].clone(),
            }],
            pending_block_header: PendingBlockHeader {
                parent_hash: block_hashes[2],
                timestamp: 0,
                sequencer_address: Felt::ZERO,
                l1_gas_price: ResourcePrice { price_in_fri: 0.into(), price_in_wei: 0.into() },
                l1_data_gas_price: ResourcePrice { price_in_fri: 0.into(), price_in_wei: 0.into() },
                l1_da_mode: L1DaMode::Blob,
                starknet_version: "0.13.2".into(),
            },
        });
        assert_eq!(get_block_with_receipts(&rpc, BlockId::Tag(BlockTag::Pending)).unwrap(), res);
    }

    #[rstest]
    fn test_get_block_with_receipts_not_found(sample_chain_for_block_getters: (SampleChainForBlockGetters, Starknet)) {
        let (SampleChainForBlockGetters { .. }, rpc) = sample_chain_for_block_getters;

        assert_eq!(get_block_with_receipts(&rpc, BlockId::Number(3)), Err(StarknetRpcApiError::BlockNotFound));
        let does_not_exist = Felt::from_hex_unchecked("0x7128638126378");
        assert_eq!(
            get_block_with_receipts(&rpc, BlockId::Hash(does_not_exist)),
            Err(StarknetRpcApiError::BlockNotFound)
        );
    }

    #[rstest]
    fn test_get_block_with_receipts_pending_always_present(rpc_test_setup: (Arc<MadaraBackend>, Starknet)) {
        let (backend, rpc) = rpc_test_setup;
        backend
            .store_block(
                MadaraMaybePendingBlock {
                    info: MadaraMaybePendingBlockInfo::NotPending(MadaraBlockInfo {
                        header: Header {
                            parent_block_hash: Felt::ZERO,
                            block_number: 0,
                            transaction_count: 1,
                            global_state_root: Felt::from_hex_unchecked("0x88912"),
                            sequencer_address: Felt::from_hex_unchecked("0xbabaa"),
                            block_timestamp: BlockTimestamp(43),
                            transaction_commitment: Felt::from_hex_unchecked("0xbabaa0"),
                            event_count: 0,
                            event_commitment: Felt::from_hex_unchecked("0xb"),
                            state_diff_length: Some(5),
                            state_diff_commitment: Some(Felt::from_hex_unchecked("0xb1")),
                            receipt_commitment: Some(Felt::from_hex_unchecked("0xb4")),
                            protocol_version: StarknetVersion::V0_13_1_1,
                            l1_gas_price: GasPrices {
                                eth_l1_gas_price: 123,
                                strk_l1_gas_price: 12,
                                eth_l1_data_gas_price: 44,
                                strk_l1_data_gas_price: 52,
                            },
                            l1_da_mode: mp_block::header::L1DataAvailabilityMode::Blob,
                        },
                        block_hash: Felt::from_hex_unchecked("0x1777177171"),
                        tx_hashes: vec![Felt::from_hex_unchecked("0x8888888")],
                    }),
                    inner: MadaraBlockInner {
                        transactions: vec![Transaction::Invoke(InvokeTransaction::V0(InvokeTransactionV0 {
                            max_fee: Felt::from_hex_unchecked("0x12"),
                            signature: vec![],
                            contract_address: Felt::from_hex_unchecked("0x4343"),
                            entry_point_selector: Felt::from_hex_unchecked("0x1212"),
                            calldata: vec![Felt::from_hex_unchecked("0x2828")],
                        }))],
                        receipts: vec![TransactionReceipt::Invoke(InvokeTransactionReceipt {
                            transaction_hash: Felt::from_hex_unchecked("0x8888888"),
                            actual_fee: FeePayment { amount: Felt::from_hex_unchecked("0x9"), unit: PriceUnit::Wei },
                            messages_sent: vec![],
                            events: vec![],
                            execution_resources: ExecutionResources::default(),
                            execution_result: ExecutionResult::Succeeded,
                        })],
                    },
                },
                StateDiff::default(),
                vec![],
<<<<<<< HEAD
                None,
                None,
                None,
=======
>>>>>>> ed52002e
            )
            .unwrap();

        let res = StarknetGetBlockWithTxsAndReceiptsResult::Pending(PendingBlockWithReceipts {
            transactions: vec![],
            pending_block_header: PendingBlockHeader {
                parent_hash: Felt::from_hex_unchecked("0x1777177171"),
                sequencer_address: Felt::from_hex_unchecked("0xbabaa"),
                timestamp: 43,
                starknet_version: StarknetVersion::V0_13_1_1.to_string(),
                l1_data_gas_price: ResourcePrice { price_in_fri: 52.into(), price_in_wei: 44.into() },
                l1_gas_price: ResourcePrice { price_in_fri: 12.into(), price_in_wei: 123.into() },
                l1_da_mode: L1DaMode::Blob,
            },
        });
        assert_eq!(get_block_with_receipts(&rpc, BlockId::Tag(BlockTag::Pending)).unwrap(), res);
    }
}<|MERGE_RESOLUTION|>--- conflicted
+++ resolved
@@ -251,12 +251,6 @@
                 },
                 StateDiff::default(),
                 vec![],
-<<<<<<< HEAD
-                None,
-                None,
-                None,
-=======
->>>>>>> ed52002e
             )
             .unwrap();
 
