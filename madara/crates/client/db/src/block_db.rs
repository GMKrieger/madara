use crate::db_block_id::{DbBlockIdResolvable, RawDbBlockId};
use crate::MadaraStorageError;
use crate::{Column, DatabaseExt, MadaraBackend, SyncStatus, WriteBatchWithTransaction};
use anyhow::Context;
use mp_block::header::{GasPrices, PendingHeader};
use mp_block::{
    MadaraBlock, MadaraBlockInfo, MadaraBlockInner, MadaraMaybePendingBlock, MadaraMaybePendingBlockInfo,
    MadaraPendingBlock, MadaraPendingBlockInfo,
};
use mp_bloom_filter::EventBloomReader;
use mp_rpc::EmittedEvent;
use mp_state_update::StateDiff;
use rocksdb::{Direction, IteratorMode};
use starknet_api::core::ChainId;
use starknet_types_core::felt::Felt;

type Result<T, E = MadaraStorageError> = std::result::Result<T, E>;

#[derive(serde::Serialize, serde::Deserialize, Debug, Clone)]
struct ChainInfo {
    chain_id: ChainId,
    chain_name: String,
}

const ROW_CHAIN_INFO: &[u8] = b"chain_info";
const ROW_PENDING_INFO: &[u8] = b"pending_info";
const ROW_PENDING_STATE_UPDATE: &[u8] = b"pending_state_update";
const ROW_PENDING_INNER: &[u8] = b"pending";
const ROW_L1_LAST_CONFIRMED_BLOCK: &[u8] = b"l1_last";

#[derive(Debug, PartialEq, Eq)]
pub struct TxIndex(pub u64);

// TODO(error-handling): some of the else { return Ok(None) } should be replaced with hard errors for
// inconsistent state.
impl MadaraBackend {
    /// This function checks a that the program was started on a db of the wrong chain (ie. main vs
    /// sepolia) and returns an error if it does.
    #[tracing::instrument(skip(self), fields(module = "BlockDB"))]
    pub(crate) fn check_configuration(&self) -> anyhow::Result<()> {
        let expected = &self.chain_config;
        let col = self.db.get_column(Column::BlockStorageMeta);
        if let Some(res) = self.db.get_pinned_cf(&col, ROW_CHAIN_INFO)? {
            let res: ChainInfo = bincode::deserialize(res.as_ref())?;

            if res.chain_id != expected.chain_id {
                anyhow::bail!(
                    "The database has been created on the network \"{}\" (chain id `{}`), \
                            but the node is configured for network \"{}\" (chain id `{}`).",
                    res.chain_name,
                    res.chain_id,
                    expected.chain_name,
                    expected.chain_id
                )
            }
        } else {
            let chain_info = ChainInfo { chain_id: expected.chain_id.clone(), chain_name: expected.chain_name.clone() };
            self.db
                .put_cf(&col, ROW_CHAIN_INFO, bincode::serialize(&chain_info)?)
                .context("Writing chain info to db")?;
        }

        Ok(())
    }

    // DB read operations

    #[tracing::instrument(skip(self), fields(module = "BlockDB"))]
    fn tx_hash_to_block_n(&self, tx_hash: &Felt) -> Result<Option<u64>> {
        let col = self.db.get_column(Column::TxHashToBlockN);
        let res = self.db.get_cf(&col, bincode::serialize(tx_hash)?)?;
        let Some(res) = res else { return Ok(None) };
        let block_n = bincode::deserialize(&res)?;
        Ok(Some(block_n))
    }

    #[tracing::instrument(skip(self), fields(module = "BlockDB"))]
    pub(crate) fn block_hash_to_block_n(&self, block_hash: &Felt) -> Result<Option<u64>> {
        let col = self.db.get_column(Column::BlockHashToBlockN);
        let res = self.db.get_cf(&col, bincode::serialize(block_hash)?)?;
        let Some(res) = res else { return Ok(None) };
        let block_n = bincode::deserialize(&res)?;
        Ok(Some(block_n))
    }

    #[tracing::instrument(skip(self), fields(module = "BlockDB"))]
    fn get_state_update(&self, block_n: u64) -> Result<Option<StateDiff>> {
        let col = self.db.get_column(Column::BlockNToStateDiff);
        let res = self.db.get_cf(&col, bincode::serialize(&block_n)?)?;
        let Some(res) = res else { return Ok(None) };
        let block = bincode::deserialize(&res)?;
        Ok(Some(block))
    }

    #[tracing::instrument(skip(self), fields(module = "BlockDB"))]
    fn get_block_info_from_block_n(&self, block_n: u64) -> Result<Option<MadaraBlockInfo>> {
        let col = self.db.get_column(Column::BlockNToBlockInfo);
        let res = self.db.get_cf(&col, block_n.to_be_bytes())?;
        let Some(res) = res else { return Ok(None) };
        let block = bincode::deserialize(&res)?;
        Ok(Some(block))
    }

    #[tracing::instrument(skip(self), fields(module = "BlockDB"))]
    fn get_block_inner_from_block_n(&self, block_n: u64) -> Result<Option<MadaraBlockInner>> {
        let col = self.db.get_column(Column::BlockNToBlockInner);
        let res = self.db.get_cf(&col, bincode::serialize(&block_n)?)?;
        let Some(res) = res else { return Ok(None) };
        let block = bincode::deserialize(&res)?;
        Ok(Some(block))
    }

    #[tracing::instrument(skip(self), fields(module = "BlockDB"))]
    pub fn get_latest_block_n(&self) -> Result<Option<u64>> {
        Ok(self.head_status().latest_full_block_n())
    }

    // Pending block quirk: We should act as if there is always a pending block in db, to match
    //  juno and pathfinder's handling of pending blocks.

    fn get_pending_block_info(&self) -> Result<MadaraPendingBlockInfo> {
        let col = self.db.get_column(Column::BlockStorageMeta);
        let Some(res) = self.db.get_cf(&col, ROW_PENDING_INFO)? else {
            // See pending block quirk

            let Some(latest_block_id) = self.get_latest_block_n()? else {
                // Second quirk: if there is not even a genesis block in db, make up the gas prices and everything else
                return Ok(MadaraPendingBlockInfo {
                    header: PendingHeader {
                        parent_block_hash: Felt::ZERO,
                        // Sequencer address is ZERO for chains where we don't produce blocks. This means that trying to simulate/trace a transaction on Pending when
                        // genesis has not been loaded yet will return an error. That probably fine because the ERC20 fee contracts are not even deployed yet - it
                        // will error somewhere else anyway.
                        sequencer_address: **self.chain_config().sequencer_address,
                        block_timestamp: Default::default(), // Junk timestamp: unix epoch
                        protocol_version: self.chain_config.latest_protocol_version,
                        l1_gas_price: GasPrices {
                            eth_l1_gas_price: 1,
                            strk_l1_gas_price: 1,
                            eth_l1_data_gas_price: 1,
                            strk_l1_data_gas_price: 1,
                        },
                        l1_da_mode: mp_block::header::L1DataAvailabilityMode::Blob,
                    },
                    tx_hashes: vec![],
                });
            };

            let latest_block_info =
                self.get_block_info_from_block_n(latest_block_id)?.ok_or(MadaraStorageError::MissingChainInfo)?;

            return Ok(MadaraPendingBlockInfo {
                header: PendingHeader {
                    parent_block_hash: latest_block_info.block_hash,
                    sequencer_address: latest_block_info.header.sequencer_address,
                    block_timestamp: latest_block_info.header.block_timestamp,
                    protocol_version: latest_block_info.header.protocol_version,
                    l1_gas_price: latest_block_info.header.l1_gas_price.clone(),
                    l1_da_mode: latest_block_info.header.l1_da_mode,
                },
                tx_hashes: vec![],
            });
        };
        let res = bincode::deserialize(&res)?;
        Ok(res)
    }

    fn get_pending_block_inner(&self) -> Result<MadaraBlockInner> {
        let col = self.db.get_column(Column::BlockStorageMeta);
        let Some(res) = self.db.get_cf(&col, ROW_PENDING_INNER)? else {
            // See pending block quirk
            return Ok(MadaraBlockInner::default());
        };
        let res = bincode::deserialize(&res)?;
        Ok(res)
    }

    #[tracing::instrument(skip(self), fields(module = "BlockDB"))]
    /// Returns true if the database has a pending block. Note getting a pending block will always succeed, because if there is
    /// no pending block we will return a virtual one which has no in it transaction.
    /// This function returns `false` in the case where getting a pending block will return a virtual one.
    pub fn has_pending_block(&self) -> Result<bool> {
        let col = self.db.get_column(Column::BlockStorageMeta);
        Ok(self.db.get_cf(&col, ROW_PENDING_STATE_UPDATE)?.is_some())
    }

    #[tracing::instrument(skip(self), fields(module = "BlockDB"))]
    pub fn get_pending_block_state_update(&self) -> Result<StateDiff> {
        let col = self.db.get_column(Column::BlockStorageMeta);
        let Some(res) = self.db.get_cf(&col, ROW_PENDING_STATE_UPDATE)? else {
            // See pending block quirk
            return Ok(StateDiff::default());
        };
        let res = bincode::deserialize(&res)?;
        Ok(res)
    }

    #[tracing::instrument(skip(self), fields(module = "BlockDB"))]
    pub fn get_l1_last_confirmed_block(&self) -> Result<Option<u64>> {
        let col = self.db.get_column(Column::BlockStorageMeta);
        let Some(res) = self.db.get_cf(&col, ROW_L1_LAST_CONFIRMED_BLOCK)? else { return Ok(None) };
        let res = bincode::deserialize(&res)?;
        tracing::debug!("GET LAST CONFIRMED l1: {res}");
        Ok(Some(res))
    }

    // DB write

    #[tracing::instrument(skip(self), fields(module = "BlockDB"))]
    pub(crate) fn block_db_store_pending(&self, block: &MadaraPendingBlock, state_update: &StateDiff) -> Result<()> {
        let mut tx = WriteBatchWithTransaction::default();
        let col = self.db.get_column(Column::BlockStorageMeta);
        tx.put_cf(&col, ROW_PENDING_INFO, bincode::serialize(&block.info)?);
        tx.put_cf(&col, ROW_PENDING_INNER, bincode::serialize(&block.inner)?);
        tx.put_cf(&col, ROW_PENDING_STATE_UPDATE, bincode::serialize(&state_update)?);
        self.db.write_opt(tx, &self.writeopts_no_wal)?;
        Ok(())
    }

    #[tracing::instrument(skip(self), fields(module = "BlockDB"))]
    pub(crate) fn block_db_clear_pending(&self) -> Result<()> {
        let mut tx = WriteBatchWithTransaction::default();
        let col = self.db.get_column(Column::BlockStorageMeta);
        tx.delete_cf(&col, ROW_PENDING_INFO);
        tx.delete_cf(&col, ROW_PENDING_INNER);
        tx.delete_cf(&col, ROW_PENDING_STATE_UPDATE);
        self.db.write_opt(tx, &self.writeopts_no_wal)?;
        Ok(())
    }

    #[tracing::instrument(skip(self), fields(module = "BlockDB"))]
    pub fn write_last_confirmed_block(&self, l1_last: u64) -> Result<()> {
        let col = self.db.get_column(Column::BlockStorageMeta);
        tracing::debug!("WRITE LAST CONFIRMED l1: {l1_last}");
        self.db.put_cf(&col, ROW_L1_LAST_CONFIRMED_BLOCK, bincode::serialize(&l1_last)?)?;
        Ok(())
    }

    #[tracing::instrument(skip(self), fields(module = "BlockDB"))]
    pub fn clear_last_confirmed_block(&self) -> Result<()> {
        self.write_last_confirmed_block(0)
    }

    /// Also clears pending block
    #[tracing::instrument(skip(self), fields(module = "BlockDB"))]
    pub(crate) fn block_db_store_block(&self, block: &MadaraBlock, state_diff: &StateDiff) -> Result<()> {
        let mut tx = WriteBatchWithTransaction::default();

        let tx_hash_to_block_n = self.db.get_column(Column::TxHashToBlockN);
        let block_hash_to_block_n = self.db.get_column(Column::BlockHashToBlockN);
        let block_n_to_block = self.db.get_column(Column::BlockNToBlockInfo);
        let block_n_to_block_inner = self.db.get_column(Column::BlockNToBlockInner);
        let block_n_to_state_diff = self.db.get_column(Column::BlockNToStateDiff);
        let meta = self.db.get_column(Column::BlockStorageMeta);

        let block_hash_encoded = bincode::serialize(&block.info.block_hash)?;
        let block_n_encoded = bincode::serialize(&block.info.header.block_number)?;

        for hash in &block.info.tx_hashes {
            tx.put_cf(&tx_hash_to_block_n, bincode::serialize(hash)?, &block_n_encoded);
        }

        tx.put_cf(&block_n_to_block, block.info.header.block_number.to_be_bytes(), bincode::serialize(&block.info)?);
        tx.put_cf(&block_hash_to_block_n, block_hash_encoded, &block_n_encoded);
        tx.put_cf(&block_n_to_block_inner, &block_n_encoded, bincode::serialize(&block.inner)?);
        tx.put_cf(&block_n_to_state_diff, &block_n_encoded, bincode::serialize(state_diff)?);

        // susbcribers
        if self.sender_block_info.receiver_count() > 0 {
            if let Err(e) = self.sender_block_info.send(block.info.clone()) {
                tracing::debug!("Failed to send block info to subscribers: {e}");
            }
        }
        if self.sender_event.receiver_count() > 0 {
            let block_number = block.info.header.block_number;
            let block_hash = block.info.block_hash;

            block
                .inner
                .receipts
                .iter()
                .flat_map(|receipt| {
                    let tx_hash = receipt.transaction_hash();
                    receipt.events().iter().map(move |event| (tx_hash, event))
                })
                .for_each(|(transaction_hash, event)| {
                    if let Err(e) = self.sender_event.publish(EmittedEvent {
                        event: event.clone().into(),
                        block_hash: Some(block_hash),
                        block_number: Some(block_number),
                        transaction_hash,
                    }) {
                        tracing::debug!("Failed to send event to subscribers: {e}");
                    }
                });
        }

        // clear pending
        tx.delete_cf(&meta, ROW_PENDING_INFO);
        tx.delete_cf(&meta, ROW_PENDING_INNER);
        tx.delete_cf(&meta, ROW_PENDING_STATE_UPDATE);

        self.db.write_opt(tx, &self.writeopts_no_wal)?;
        Ok(())
    }

    // Convenience functions

    fn storage_to_info(&self, id: &RawDbBlockId) -> Result<Option<MadaraMaybePendingBlockInfo>> {
        match id {
            RawDbBlockId::Pending => Ok(Some(MadaraMaybePendingBlockInfo::Pending(self.get_pending_block_info()?))),
            RawDbBlockId::Number(block_n) => {
                Ok(self.get_block_info_from_block_n(*block_n)?.map(MadaraMaybePendingBlockInfo::NotPending))
            }
        }
    }

    fn storage_to_inner(&self, id: &RawDbBlockId) -> Result<Option<MadaraBlockInner>> {
        match id {
            RawDbBlockId::Pending => Ok(Some(self.get_pending_block_inner()?)),
            RawDbBlockId::Number(block_n) => self.get_block_inner_from_block_n(*block_n),
        }
    }

    // BlockId

    #[tracing::instrument(skip(self, id), fields(module = "BlockDB"))]
    pub fn get_block_n(&self, id: &impl DbBlockIdResolvable) -> Result<Option<u64>> {
        let Some(ty) = id.resolve_db_block_id(self)? else { return Ok(None) };
        match &ty {
            RawDbBlockId::Number(block_id) => Ok(Some(*block_id)),
            RawDbBlockId::Pending => Ok(None),
        }
    }

    #[tracing::instrument(skip(self, id), fields(module = "BlockDB"))]
    pub fn get_block_hash(&self, id: &impl DbBlockIdResolvable) -> Result<Option<Felt>> {
        let Some(ty) = id.resolve_db_block_id(self)? else { return Ok(None) };
        match &ty {
            // TODO: fast path if id is already a block hash..
            RawDbBlockId::Number(block_n) => Ok(self.get_block_info_from_block_n(*block_n)?.map(|b| b.block_hash)),
            RawDbBlockId::Pending => Ok(None),
        }
    }

    #[tracing::instrument(skip(self, id), fields(module = "BlockDB"))]
    pub fn get_block_state_diff(&self, id: &impl DbBlockIdResolvable) -> Result<Option<StateDiff>> {
        let Some(ty) = id.resolve_db_block_id(self)? else { return Ok(None) };
        match ty {
            RawDbBlockId::Pending => Ok(Some(self.get_pending_block_state_update()?)),
            RawDbBlockId::Number(block_n) => self.get_state_update(block_n),
        }
    }

    #[tracing::instrument(skip(self, id), fields(module = "BlockDB"))]
    pub fn contains_block(&self, id: &impl DbBlockIdResolvable) -> Result<bool> {
        let Some(ty) = id.resolve_db_block_id(self)? else { return Ok(false) };
        // todo: optimize this
        Ok(self.storage_to_info(&ty)?.is_some())
    }

    #[tracing::instrument(skip(self, id), fields(module = "BlockDB"))]
    pub fn get_block_info(&self, id: &impl DbBlockIdResolvable) -> Result<Option<MadaraMaybePendingBlockInfo>> {
        let Some(ty) = id.resolve_db_block_id(self)? else { return Ok(None) };
        self.storage_to_info(&ty)
    }

    #[tracing::instrument(skip(self), fields(module = "BlockDB"))]
    pub fn subscribe_block_info(&self) -> tokio::sync::broadcast::Receiver<mp_block::MadaraBlockInfo> {
        self.sender_block_info.subscribe()
    }

    #[tracing::instrument(skip(self), fields(module = "BlockDB"))]
    pub fn subscribe_events(&self, from_address: Option<Felt>) -> tokio::sync::broadcast::Receiver<EmittedEvent> {
        self.sender_event.subscribe(from_address)
    }

    #[tracing::instrument(skip(self, id), fields(module = "BlockDB"))]
    pub fn get_block_inner(&self, id: &impl DbBlockIdResolvable) -> Result<Option<MadaraBlockInner>> {
        let Some(ty) = id.resolve_db_block_id(self)? else { return Ok(None) };
        self.storage_to_inner(&ty)
    }

    #[tracing::instrument(skip(self, id), fields(module = "BlockDB"))]
    pub fn get_block(&self, id: &impl DbBlockIdResolvable) -> Result<Option<MadaraMaybePendingBlock>> {
        let Some(ty) = id.resolve_db_block_id(self)? else { return Ok(None) };
        let Some(info) = self.storage_to_info(&ty)? else { return Ok(None) };
        let Some(inner) = self.storage_to_inner(&ty)? else { return Ok(None) };
        Ok(Some(MadaraMaybePendingBlock { info, inner }))
    }

    // Tx hashes and tx status

    /// Returns the index of the tx.
    #[tracing::instrument(skip(self, tx_hash), fields(module = "BlockDB"))]
    pub fn find_tx_hash_block_info(&self, tx_hash: &Felt) -> Result<Option<(MadaraMaybePendingBlockInfo, TxIndex)>> {
        match self.tx_hash_to_block_n(tx_hash)? {
            Some(block_n) => {
                let Some(info) = self.get_block_info_from_block_n(block_n)? else { return Ok(None) };
                let Some(tx_index) = info.tx_hashes.iter().position(|a| a == tx_hash) else { return Ok(None) };
                Ok(Some((info.into(), TxIndex(tx_index as _))))
            }
            None => {
                let info = self.get_pending_block_info()?;
                let Some(tx_index) = info.tx_hashes.iter().position(|a| a == tx_hash) else { return Ok(None) };
                Ok(Some((info.into(), TxIndex(tx_index as _))))
            }
        }
    }

    /// Returns the index of the tx.
    #[tracing::instrument(skip(self, tx_hash), fields(module = "BlockDB"))]
    pub fn find_tx_hash_block(&self, tx_hash: &Felt) -> Result<Option<(MadaraMaybePendingBlock, TxIndex)>> {
        match self.tx_hash_to_block_n(tx_hash)? {
            Some(block_n) => {
                let Some(info) = self.get_block_info_from_block_n(block_n)? else { return Ok(None) };
                let Some(tx_index) = info.tx_hashes.iter().position(|a| a == tx_hash) else { return Ok(None) };
                let Some(inner) = self.get_block_inner_from_block_n(block_n)? else { return Ok(None) };
                Ok(Some((MadaraMaybePendingBlock { info: info.into(), inner }, TxIndex(tx_index as _))))
            }
            None => {
                let info = self.get_pending_block_info()?;
                let Some(tx_index) = info.tx_hashes.iter().position(|a| a == tx_hash) else { return Ok(None) };
                let inner = self.get_pending_block_inner()?;
                Ok(Some((MadaraMaybePendingBlock { info: info.into(), inner }, TxIndex(tx_index as _))))
            }
        }
    }

<<<<<<< HEAD
    #[tracing::instrument(skip(self), fields(module = "BlockDB"))]
    pub fn get_event_filter_stream(
        &self,
        block_n: u64,
    ) -> Result<impl Iterator<Item = Result<(u64, EventBloomReader)>> + '_> {
        let col = self.db.get_column(Column::EventBloom);
        let key = bincode::serialize(&block_n)?;
        let iter_mode = IteratorMode::From(&key, Direction::Forward);
        let iter = self.db.iterator_cf(&col, iter_mode);

        Ok(iter.map(|kvs| {
            kvs.map_err(MadaraStorageError::from).and_then(|(key, value)| {
                let stored_block_n: u64 = bincode::deserialize(&key).map_err(MadaraStorageError::from)?;
                let bloom = bincode::deserialize(&value).map_err(MadaraStorageError::from)?;
                Ok((stored_block_n, bloom))
            })
        }))
=======
    pub fn get_starting_block(&self) -> Option<u64> {
        self.starting_block
    }

    pub fn set_starting_block(&mut self, starting_block: Option<u64>) {
        self.starting_block = starting_block;
    }

    pub async fn get_sync_status(&self) -> SyncStatus {
        self.sync_status.get().await
    }

    pub async fn set_sync_status(&self, sync_status: SyncStatus) {
        self.sync_status.set(sync_status).await;
>>>>>>> 4d2d2792
    }
}<|MERGE_RESOLUTION|>--- conflicted
+++ resolved
@@ -427,7 +427,6 @@
         }
     }
 
-<<<<<<< HEAD
     #[tracing::instrument(skip(self), fields(module = "BlockDB"))]
     pub fn get_event_filter_stream(
         &self,
@@ -445,7 +444,8 @@
                 Ok((stored_block_n, bloom))
             })
         }))
-=======
+    }
+
     pub fn get_starting_block(&self) -> Option<u64> {
         self.starting_block
     }
@@ -460,6 +460,5 @@
 
     pub async fn set_sync_status(&self, sync_status: SyncStatus) {
         self.sync_status.set(sync_status).await;
->>>>>>> 4d2d2792
     }
 }