//! Madara database
//!
//! # Block storage
//!
//! Storing new blocks is the responsibility of the consumers of this crate. In the madara
//! node architecture, this means: the sync service mc-sync (when we are syncing new blocks), or
//! the block production mc-block-production task when we are producing blocks.
//! For the sake of the mc-db documentation, we will call this service the "block importer" downstream service.
//!
//! The block importer service has two ways of adding blocks to the database, namely:
//! - the easy [`MadaraBackend::add_full_block_with_classes`] function, which takes a full block, and does everything
//!   required to save it properly and increment the latest block number of the database.
//! - or, the more complicated lower level API that allows you to store partial blocks.
//!
//! Note that the validity of the block being stored is not checked for neither of those APIs.
//!
//! For the low-level API, there are a few responsibilities to follow:
//!
//! - The database can store partial blocks. Adding headers can be done using [`MadaraBackend::store_block_header`],
//!   transactions and receipts using [`MadaraBackend::store_transactions`], classes using [`MadaraBackend::class_db_store_block`],
//!   state diffs using [`MadaraBackend::store_state_diff`], events using [`MadaraBackend::store_events`]. Furthermore,
//!   [`MadaraBackend::apply_to_global_trie`] also needs to be called.
//! - Each of those functions can be called in parallel, however, [`MadaraBackend::apply_to_global_trie`] needs to be called
//!   sequentially. This is because we cannot support updating the global trie in an inter-block parallelism fashion. However,
//!   parallelism is still used inside of that function - intra-block parallelism.
//! - Each of these block parts has a [`chain_head::BlockNStatus`] associated inside of [`MadaraBackend::head_status`],
//!   which the block importer service can use however it wants. However, [`ChainHead::full_block`] is special,
//!   as it is updated by this crate.
//! - The block importer service needs to call [`MadaraBackend::on_block`] to mark a block as fully imported. This function
//!   will increment the [`ChainHead::full_block`] field, marking a new block. It will also record some metrics, flush the
//!   database if needed, and make may create db backups if the backend is configured to do so.
//!
//! In addition, readers of the database should use [`db_block_id::DbBlockId`] when querying blocks from the database.
//! This ensures that any partial block data beyond the current [`ChainHead::full_block`] will not be visible to, eg. the rpc
//! service. The block importer service can however bypass this restriction by using [`db_block_id::RawDbBlockId`] instead;
//! allowing it to see the partial data it has saved beyond the latest block marked as full.

use anyhow::Context;
use bonsai_db::{BonsaiDb, DatabaseKeyMapping};
use bonsai_trie::{BonsaiStorage, BonsaiStorageConfig};
use chain_head::ChainHead;
use db_metrics::DbMetrics;
use events::EventChannels;
use mp_block::MadaraBlockInfo;
use mp_chain_config::ChainConfig;
use mp_receipt::EventWithTransactionHash;
use mp_rpc::EmittedEvent;
use mp_utils::service::{MadaraServiceId, PowerOfTwo, Service, ServiceId};
use rocksdb::backup::{BackupEngine, BackupEngineOptions};
use rocksdb::{
    BoundColumnFamily, ColumnFamilyDescriptor, DBWithThreadMode, Env, FlushOptions, MultiThreaded, WriteOptions,
};
use rocksdb_options::rocksdb_global_options;
use snapshots::Snapshots;
use starknet_types_core::hash::{Pedersen, Poseidon, StarkHash};
use std::path::{Path, PathBuf};
use std::sync::Arc;
use std::{fmt, fs};
<<<<<<< HEAD
use tokio::sync::{mpsc, oneshot};
use watch::BlockWatch;
=======
use tokio::sync::{mpsc, oneshot, RwLock};
>>>>>>> 4d2d2792

mod chain_head;
mod db_version;
mod error;
mod events;
mod rocksdb_options;
mod rocksdb_snapshot;
mod snapshots;
mod watch;

pub mod block_db;
pub mod bonsai_db;
pub mod class_db;
pub mod contract_db;
pub mod db_block_id;
pub mod db_metrics;
pub mod devnet_db;
pub mod l1_db;
pub mod mempool_db;
pub mod storage_updates;
pub mod stream;
pub mod tests;
mod update_global_trie;

pub use bonsai_db::GlobalTrie;
pub use bonsai_trie::{id::BasicId, MultiProof, ProofNode};
pub use error::{BonsaiStorageError, MadaraStorageError, TrieType};
pub use rocksdb_options::{RocksDBConfig, StatsLevel};
pub use watch::{ClosedBlocksReceiver, PendingBlockReceiver};
pub type DB = DBWithThreadMode<MultiThreaded>;
pub use rocksdb;
pub type WriteBatchWithTransaction = rocksdb::WriteBatchWithTransaction<false>;

const DB_UPDATES_BATCH_SIZE: usize = 1024;

fn open_rocksdb(path: &Path, config: &RocksDBConfig) -> anyhow::Result<Arc<DB>> {
    let opts = rocksdb_global_options(config)?;
    tracing::debug!("opening db at {:?}", path.display());
    let db = DB::open_cf_descriptors(
        &opts,
        path,
        Column::ALL.iter().map(|col| ColumnFamilyDescriptor::new(col.rocksdb_name(), col.rocksdb_options(config))),
    )?;

    Ok(Arc::new(db))
}

/// This runs in another thread as the backup engine is not thread safe
fn spawn_backup_db_task(
    backup_dir: &Path,
    restore_from_latest_backup: bool,
    db_path: &Path,
    db_restored_cb: oneshot::Sender<()>,
    mut recv: mpsc::Receiver<BackupRequest>,
) -> anyhow::Result<()> {
    let mut backup_opts = BackupEngineOptions::new(backup_dir).context("Creating backup options")?;
    let cores = std::thread::available_parallelism().map(|e| e.get() as i32).unwrap_or(1);
    backup_opts.set_max_background_operations(cores);

    let mut engine = BackupEngine::open(&backup_opts, &Env::new().context("Creating rocksdb env")?)
        .context("Opening backup engine")?;

    if restore_from_latest_backup {
        tracing::info!("⏳ Restoring latest backup...");
        tracing::debug!("restore path is {db_path:?}");
        fs::create_dir_all(db_path).with_context(|| format!("Creating parent directories {:?}", db_path))?;

        let opts = rocksdb::backup::RestoreOptions::default();
        engine.restore_from_latest_backup(db_path, db_path, &opts).context("Restoring database")?;
        tracing::debug!("restoring latest backup done");
    }

    db_restored_cb.send(()).ok().context("Receiver dropped")?;

    while let Some(BackupRequest { callback, db }) = recv.blocking_recv() {
        engine.create_new_backup_flush(&db, true).context("Creating rocksdb backup")?;
        let _ = callback.send(());
    }

    Ok(())
}

#[derive(Clone, Copy, PartialEq, Eq)]
pub enum Column {
    // Blocks storage
    // block_n => Block info
    BlockNToBlockInfo,
    // block_n => Block inner
    BlockNToBlockInner,
    /// Many To One
    TxHashToBlockN,
    /// One To One
    BlockHashToBlockN,
    /// One To One
    BlockNToStateDiff,
    /// Meta column for block storage (sync tip, pending block)
    BlockStorageMeta,

    /// Contract class hash to class data
    ClassInfo,
    ClassCompiled,
    PendingClassInfo,
    PendingClassCompiled,

    // History of contract class hashes
    // contract_address history block_number => class_hash
    ContractToClassHashes,

    // History of contract nonces
    // contract_address history block_number => nonce
    ContractToNonces,

    // Pending columns for contract db
    PendingContractToClassHashes,
    PendingContractToNonces,
    PendingContractStorage,

    // History of contract key => values
    // (contract_address, storage_key) history block_number => felt
    ContractStorage,

    // Each bonsai storage has 3 columns
    BonsaiContractsTrie,
    BonsaiContractsFlat,
    BonsaiContractsLog,

    BonsaiContractsStorageTrie,
    BonsaiContractsStorageFlat,
    BonsaiContractsStorageLog,

    BonsaiClassesTrie,
    BonsaiClassesFlat,
    BonsaiClassesLog,

    L1Messaging,
    L1MessagingNonce,

    /// Devnet: stores the private keys for the devnet predeployed contracts
    Devnet,

    MempoolTransactions,
}

impl fmt::Debug for Column {
    fn fmt(&self, f: &mut std::fmt::Formatter<'_>) -> std::fmt::Result {
        write!(f, "{}", self.rocksdb_name())
    }
}

impl fmt::Display for Column {
    fn fmt(&self, f: &mut fmt::Formatter<'_>) -> fmt::Result {
        write!(f, "{}", self.rocksdb_name())
    }
}

impl Column {
    pub const ALL: &'static [Self] = {
        use Column::*;
        &[
            BlockNToBlockInfo,
            BlockNToBlockInner,
            TxHashToBlockN,
            BlockHashToBlockN,
            BlockStorageMeta,
            BlockNToStateDiff,
            ClassInfo,
            ClassCompiled,
            PendingClassInfo,
            PendingClassCompiled,
            ContractToClassHashes,
            ContractToNonces,
            ContractStorage,
            BonsaiContractsTrie,
            BonsaiContractsFlat,
            BonsaiContractsLog,
            BonsaiContractsStorageTrie,
            BonsaiContractsStorageFlat,
            BonsaiContractsStorageLog,
            BonsaiClassesTrie,
            BonsaiClassesFlat,
            BonsaiClassesLog,
            L1Messaging,
            L1MessagingNonce,
            PendingContractToClassHashes,
            PendingContractToNonces,
            PendingContractStorage,
            Devnet,
            MempoolTransactions,
        ]
    };
    pub const NUM_COLUMNS: usize = Self::ALL.len();

    pub(crate) fn rocksdb_name(&self) -> &'static str {
        use Column::*;
        match self {
            BlockNToBlockInfo => "block_n_to_block_info",
            BlockNToBlockInner => "block_n_to_block_inner",
            TxHashToBlockN => "tx_hash_to_block_n",
            BlockHashToBlockN => "block_hash_to_block_n",
            BlockStorageMeta => "block_storage_meta",
            BlockNToStateDiff => "block_n_to_state_diff",
            BonsaiContractsTrie => "bonsai_contracts_trie",
            BonsaiContractsFlat => "bonsai_contracts_flat",
            BonsaiContractsLog => "bonsai_contracts_log",
            BonsaiContractsStorageTrie => "bonsai_contracts_storage_trie",
            BonsaiContractsStorageFlat => "bonsai_contracts_storage_flat",
            BonsaiContractsStorageLog => "bonsai_contracts_storage_log",
            BonsaiClassesTrie => "bonsai_classes_trie",
            BonsaiClassesFlat => "bonsai_classes_flat",
            BonsaiClassesLog => "bonsai_classes_log",
            ClassInfo => "class_info",
            ClassCompiled => "class_compiled",
            PendingClassInfo => "pending_class_info",
            PendingClassCompiled => "pending_class_compiled",
            ContractToClassHashes => "contract_to_class_hashes",
            ContractToNonces => "contract_to_nonces",
            ContractStorage => "contract_storage",
            L1Messaging => "l1_messaging",
            L1MessagingNonce => "l1_messaging_nonce",
            PendingContractToClassHashes => "pending_contract_to_class_hashes",
            PendingContractToNonces => "pending_contract_to_nonces",
            PendingContractStorage => "pending_contract_storage",
            Devnet => "devnet",
            MempoolTransactions => "mempool_transactions",
        }
    }
}

pub trait DatabaseExt {
    fn get_column(&self, col: Column) -> Arc<BoundColumnFamily<'_>>;
}

impl DatabaseExt for DB {
    fn get_column(&self, col: Column) -> Arc<BoundColumnFamily<'_>> {
        let name = col.rocksdb_name();
        match self.cf_handle(name) {
            Some(column) => column,
            None => panic!("column {name} not initialized"),
        }
    }
}

fn make_write_opt_no_wal() -> WriteOptions {
    let mut opts = WriteOptions::new();
    opts.disable_wal(true);
    opts
}

#[derive(Debug)]
pub struct TrieLogConfig {
    pub max_saved_trie_logs: usize,
    pub max_kept_snapshots: usize,
    pub snapshot_interval: u64,
}

impl Default for TrieLogConfig {
    fn default() -> Self {
        Self { max_saved_trie_logs: 0, max_kept_snapshots: 0, snapshot_interval: 5 }
    }
}

<<<<<<< HEAD
=======
/// EventChannels manages a highly efficient and scalable pub/sub system for events with 16 specific channels
/// plus one "all" channel. This architecture provides several key benefits:
///
/// Benefits:
/// - Selective Subscription: Subscribers can choose between receiving all events or filtering for specific
///   senders, optimizing network and processing resources
/// - Memory Efficiency: The fixed number of channels (16) provides a good balance between granularity
///   and memory overhead
/// - Predictable Routing: The XOR-based hash function ensures consistent and fast mapping of sender
///   addresses to channels
///
/// Events are distributed based on the sender's address in the event, where each sender address
/// is mapped to one of the 16 specific channels using a simple XOR-based hash function.
/// Subscribers can choose to either receive all events or only events from specific senders
/// by subscribing to the corresponding channel.
pub struct EventChannels {
    /// Broadcast channel that receives all events regardless of their sender's address
    all_channels: tokio::sync::broadcast::Sender<EmittedEvent>,
    /// Array of 16 broadcast channels, each handling events from a subset of sender addresses
    /// The target channel for an event is determined by the sender's address mapping
    specific_channels: [tokio::sync::broadcast::Sender<EmittedEvent>; 16],
}

impl EventChannels {
    /// Creates a new EventChannels instance with the specified buffer capacity for each channel.
    /// Each channel (both all_channels and specific channels) will be able to buffer up to
    /// `capacity` events before older events are dropped.
    ///
    /// # Arguments
    /// * `capacity` - The maximum number of events that can be buffered in each channel
    ///
    /// # Returns
    /// A new EventChannels instance with initialized broadcast channels
    pub fn new(capacity: usize) -> Self {
        let (all_channels, _) = tokio::sync::broadcast::channel(capacity);

        let mut specific_channels = Vec::with_capacity(16);
        for _ in 0..16 {
            let (sender, _) = tokio::sync::broadcast::channel(capacity);
            specific_channels.push(sender);
        }

        Self { all_channels, specific_channels: specific_channels.try_into().unwrap() }
    }

    /// Subscribes to events based on an optional sender address filter
    ///
    /// # Arguments
    /// * `from_address` - Optional sender address to filter events:
    ///   * If `Some(address)`, subscribes only to events from senders whose addresses map
    ///     to the same channel as the provided address (address % 16)
    ///   * If `None`, subscribes to all events regardless of sender address
    ///
    /// # Returns
    /// A broadcast::Receiver that will receive either:
    /// * All events (if from_address is None)
    /// * Only events from senders whose addresses map to the same channel as the provided address
    ///
    /// # Warning
    /// This method only provides a coarse filtering mechanism based on address mapping.
    /// You will still need to implement additional filtering in your receiver logic because:
    /// * Multiple sender addresses map to the same channel
    /// * You may want to match the exact sender address rather than just its channel mapping
    ///
    /// # Implementation Details
    /// When a specific address is provided, the method:
    /// 1. Calculates the channel index using the sender's address
    /// 2. Subscribes to the corresponding specific channel
    ///
    /// This means you'll receive events from all senders whose addresses map to the same channel
    pub fn subscribe(&self, from_address: Option<Felt>) -> tokio::sync::broadcast::Receiver<EmittedEvent> {
        match from_address {
            Some(address) => {
                let channel_index = self.calculate_channel_index(&address);
                self.specific_channels[channel_index].subscribe()
            }
            None => self.all_channels.subscribe(),
        }
    }

    /// Publishes an event to both the all_channels and the specific channel determined by the sender's address.
    /// The event will only be sent to channels that have active subscribers.
    ///
    /// # Arguments
    /// * `event` - The event to publish, containing the sender's address that determines the target specific channel
    ///
    /// # Returns
    /// * `Ok(usize)` - The sum of the number of subscribers that received the event across both channels
    /// * `Ok(0)` - If no subscribers exist in any channel
    /// * `Err` - If the event couldn't be sent
    pub fn publish(
        &self,
        event: EmittedEvent,
    ) -> Result<usize, Box<tokio::sync::broadcast::error::SendError<EmittedEvent>>> {
        let channel_index = self.calculate_channel_index(&event.event.from_address);
        let specific_channel = &self.specific_channels[channel_index];

        let mut total = 0;
        if self.all_channels.receiver_count() > 0 {
            total += self.all_channels.send(event.clone())?;
        }
        if specific_channel.receiver_count() > 0 {
            total += specific_channel.send(event)?;
        }
        Ok(total)
    }

    pub fn receiver_count(&self) -> usize {
        self.all_channels.receiver_count() + self.specific_channels.iter().map(|c| c.receiver_count()).sum::<usize>()
    }

    /// Calculates the target channel index for a given sender's address
    ///
    /// # Arguments
    /// * `address` - The Felt address of the event sender to calculate the channel index for
    ///
    /// # Returns
    /// A channel index between 0 and 15, calculated by XORing the two highest limbs of the address
    /// and taking the lowest 4 bits of the result.
    ///
    /// # Implementation Details
    /// Rather than using the last byte of the address, this function:
    /// 1. Gets the raw limbs representation of the address
    /// 2. XORs limbs[0] and limbs[1] (the two lowest limbs)
    /// 3. Uses the lowest 4 bits of the XOR result to determine the channel
    ///
    /// This provides a balanced distribution of addresses across channels by
    /// incorporating entropy from the address
    fn calculate_channel_index(&self, address: &Felt) -> usize {
        let limbs = address.to_raw();
        let hash = limbs[0] ^ limbs[1];
        (hash & 0x0f) as usize
    }
}

#[derive(Default, Clone)]
pub enum SyncStatus {
    #[default]
    NotRunning,
    Running {
        highest_block_n: u64,
        highest_block_hash: Felt,
    },
}

#[derive(Default)]
pub(crate) struct SyncStatusCell(RwLock<SyncStatus>);
impl SyncStatusCell {
    pub(crate) async fn set(&self, sync_status: SyncStatus) {
        let mut status = self.0.write().await;
        *status = sync_status;
    }
    pub(crate) async fn get(&self) -> SyncStatus {
        self.0.read().await.clone()
    }
}

/// Madara client database backend singleton.
>>>>>>> 4d2d2792
pub struct MadaraBackend {
    backup_handle: Option<mpsc::Sender<BackupRequest>>,
    db: Arc<DB>,
    chain_config: Arc<ChainConfig>,
    db_metrics: DbMetrics,
    snapshots: Arc<Snapshots>,
    head_status: ChainHead,
    watch_events: EventChannels,
    watch_blocks: BlockWatch,
    /// WriteOptions with wal disabled
    writeopts_no_wal: WriteOptions,
    config: MadaraBackendConfig,
<<<<<<< HEAD
    // keep the TempDir instance around so that the directory is not deleted until the MadaraBackend struct is dropped.
    #[cfg(any(test, feature = "testing"))]
    _temp_dir: Option<tempfile::TempDir>,
=======
    sync_status: SyncStatusCell,
    starting_block: Option<u64>,
>>>>>>> 4d2d2792
}

impl fmt::Debug for MadaraBackend {
    fn fmt(&self, f: &mut fmt::Formatter<'_>) -> fmt::Result {
        let mut s = f.debug_struct("MadaraBackend");
        s.field("backup_handle", &self.backup_handle)
            .field("db", &self.db)
            .field("chain_config", &self.chain_config)
            .field("db_metrics", &self.db_metrics)
            .field("config", &self.config)
            .finish()
    }
}

pub struct DatabaseService {
    handle: Arc<MadaraBackend>,
}

impl DatabaseService {
    /// Create a new database service.
    ///
    /// # Arguments
    ///
    /// * `base_path` - The path to the database directory.
    /// * `backup_dir` - Optional path to the backup directory.
    /// * `restore_from_latest_backup` - Whether to restore the database from the latest backup.
    /// * `chain_config` - The chain configuration.
    ///
    /// # Returns
    ///
    /// A new database service.
    ///
    pub async fn new(chain_config: Arc<ChainConfig>, config: MadaraBackendConfig) -> anyhow::Result<Self> {
        tracing::info!("💾 Opening database at: {}", config.base_path.display());

        let handle = MadaraBackend::open(chain_config, config).await?;

        if let Some(block_n) = handle.head_status().latest_full_block_n() {
            tracing::info!("📦 Database latest block: #{block_n}");
        }

        Ok(Self { handle })
    }

    pub fn backend(&self) -> &Arc<MadaraBackend> {
        &self.handle
    }

    #[cfg(any(test, feature = "testing"))]
    pub fn open_for_testing(chain_config: Arc<ChainConfig>) -> Self {
        Self { handle: MadaraBackend::open_for_testing(chain_config) }
    }
}

impl Service for DatabaseService {}

impl ServiceId for DatabaseService {
    #[inline(always)]
    fn svc_id(&self) -> PowerOfTwo {
        MadaraServiceId::Database.svc_id()
    }
}

struct BackupRequest {
    callback: oneshot::Sender<()>,
    db: Arc<DB>,
}

impl Drop for MadaraBackend {
    fn drop(&mut self) {
        tracing::info!("⏳ Gracefully closing the database...");
        self.flush().expect("Error when flushing the database"); // flush :)
    }
}

#[derive(Debug)]
pub struct MadaraBackendConfig {
    pub base_path: PathBuf,
    pub backup_dir: Option<PathBuf>,
    pub restore_from_latest_backup: bool,
    pub trie_log: TrieLogConfig,
    pub backup_every_n_blocks: Option<u64>,
    pub flush_every_n_blocks: Option<u64>,
    pub rocksdb: RocksDBConfig,
}

impl MadaraBackendConfig {
    pub fn new(base_path: impl AsRef<Path>) -> Self {
        Self {
            base_path: base_path.as_ref().to_path_buf(),
            backup_dir: None,
            restore_from_latest_backup: false,
            trie_log: Default::default(),
            backup_every_n_blocks: None,
            flush_every_n_blocks: None,
            rocksdb: Default::default(),
        }
    }
    pub fn backup_dir(self, backup_dir: Option<PathBuf>) -> Self {
        Self { backup_dir, ..self }
    }
    pub fn restore_from_latest_backup(self, restore_from_latest_backup: bool) -> Self {
        Self { restore_from_latest_backup, ..self }
    }
    pub fn backup_every_n_blocks(self, backup_every_n_blocks: Option<u64>) -> Self {
        Self { backup_every_n_blocks, ..self }
    }
    pub fn flush_every_n_blocks(self, flush_every_n_blocks: Option<u64>) -> Self {
        Self { flush_every_n_blocks, ..self }
    }
    pub fn trie_log(self, trie_log: TrieLogConfig) -> Self {
        Self { trie_log, ..self }
    }
}

impl MadaraBackend {
    pub fn chain_config(&self) -> &Arc<ChainConfig> {
        &self.chain_config
    }

    fn new(
        backup_handle: Option<mpsc::Sender<BackupRequest>>,
        db: Arc<DB>,
        chain_config: Arc<ChainConfig>,
        config: MadaraBackendConfig,
    ) -> anyhow::Result<Self> {
        let snapshots = Arc::new(Snapshots::new(
            Arc::clone(&db),
            ChainHead::load_from_db(&db).context("Getting latest block_n from database")?.global_trie.current(),
            Some(config.trie_log.max_kept_snapshots),
            config.trie_log.snapshot_interval,
        ));
        let backend = Self {
            writeopts_no_wal: make_write_opt_no_wal(),
            db_metrics: DbMetrics::register().context("Registering db metrics")?,
            backup_handle,
            db,
            chain_config,
            watch_events: EventChannels::new(100),
            config,
            starting_block: None,
            sync_status: SyncStatusCell::default(),
            head_status: ChainHead::default(),
            snapshots,
            watch_blocks: BlockWatch::new(),
            #[cfg(any(test, feature = "testing"))]
            _temp_dir: None,
        };
        backend.watch_blocks.init_initial_values(&backend).context("Initializing watch channels initial values")?;
        Ok(backend)
    }

    #[cfg(any(test, feature = "testing"))]
    pub fn open_for_testing(chain_config: Arc<ChainConfig>) -> Arc<MadaraBackend> {
        let temp_dir = tempfile::TempDir::with_prefix("madara-test").unwrap();
        let config = MadaraBackendConfig::new(&temp_dir);
        let db = open_rocksdb(temp_dir.as_ref(), &config.rocksdb).unwrap();
        let mut backend = Self::new(None, db, chain_config, config).unwrap();
        backend._temp_dir = Some(temp_dir);
        Arc::new(backend)
    }

    /// Open the db.
    pub async fn open(
        chain_config: Arc<ChainConfig>,
        config: MadaraBackendConfig,
    ) -> anyhow::Result<Arc<MadaraBackend>> {
        // check if the db version is compatible with the current binary
        tracing::debug!("checking db version");
        if let Some(db_version) =
            db_version::check_db_version(&config.base_path).context("Checking database version")?
        {
            tracing::debug!("version of existing db is {db_version}");
        }

        let db_path = config.base_path.join("db");

        // when backups are enabled, a thread is spawned that owns the rocksdb BackupEngine (it is not thread safe) and it receives backup requests using a mpsc channel
        // There is also another oneshot channel involved: when restoring the db at startup, we want to wait for the backupengine to finish restoration before returning from open()
        let backup_handle = if let Some(backup_dir) = config.backup_dir.clone() {
            let (restored_cb_sender, restored_cb_recv) = oneshot::channel();

            let (sender, receiver) = mpsc::channel(1);
            let db_path = db_path.clone();
            std::thread::spawn(move || {
                spawn_backup_db_task(
                    &backup_dir,
                    config.restore_from_latest_backup,
                    &db_path,
                    restored_cb_sender,
                    receiver,
                )
                .expect("Database backup thread")
            });

            tracing::debug!("blocking on db restoration");
            restored_cb_recv.await.context("Restoring database")?;
            tracing::debug!("done blocking on db restoration");

            Some(sender)
        } else {
            None
        };

        let db = open_rocksdb(&db_path, &config.rocksdb)?;

        let mut backend = Self::new(backup_handle, db, chain_config, config)?;
        backend.check_configuration()?;
        backend.load_head_status_from_db()?;
        backend.update_metrics();
        backend.set_starting_block(backend.head_status.latest_full_block_n());
        Ok(Arc::new(backend))
    }

    /// This function needs to be called by the downstream block importer consumer service to mark a
    /// new block as fully imported. See the [module documentation](self) to get details on what this exactly means.
    pub async fn on_full_block_imported(
        &self,
        block_info: Arc<MadaraBlockInfo>,
        events: impl IntoIterator<Item = EventWithTransactionHash>,
    ) -> anyhow::Result<()> {
        let block_n = block_info.header.block_number;
        self.head_status.set_latest_full_block_n(Some(block_n));
        self.snapshots.set_new_head(db_block_id::DbBlockId::Number(block_n));

        for event in events {
            if let Err(e) = self.watch_events.publish(EmittedEvent {
                event: event.event.into(),
                block_hash: Some(block_info.block_hash),
                block_number: Some(block_info.header.block_number),
                transaction_hash: event.transaction_hash,
            }) {
                tracing::debug!("Failed to send event to subscribers: {e}");
            }
        }
        self.watch_blocks.on_new_block(block_info);

        self.save_head_status_to_db()?;

        if self
            .config
            .flush_every_n_blocks
            .is_some_and(|every_n_blocks| every_n_blocks != 0 && block_n % every_n_blocks == 0)
        {
            self.flush().context("Flushing database")?;
        }

        if self
            .config
            .backup_every_n_blocks
            .is_some_and(|every_n_blocks| every_n_blocks != 0 && block_n % every_n_blocks == 0)
        {
            self.backup().await.context("Making DB backup")?;
        }
        Ok(())
    }

    pub fn flush(&self) -> anyhow::Result<()> {
        tracing::debug!("doing a db flush");
        let mut opts = FlushOptions::default();
        opts.set_wait(true);
        // we have to collect twice here :/
        let columns = Column::ALL.iter().map(|e| self.db.get_column(*e)).collect::<Vec<_>>();
        let columns = columns.iter().collect::<Vec<_>>();

        self.db.flush_cfs_opt(&columns, &opts).context("Flushing database")?;

        Ok(())
    }

    #[tracing::instrument(skip(self))]
    pub async fn backup(&self) -> anyhow::Result<()> {
        let (callback_sender, callback_recv) = oneshot::channel();
        let _res = self
            .backup_handle
            .as_ref()
            .context("backups are not enabled")?
            .try_send(BackupRequest { callback: callback_sender, db: Arc::clone(&self.db) });
        callback_recv.await.context("Backups task died :(")?;
        Ok(())
    }

    // tries

    pub(crate) fn get_bonsai<H: StarkHash + Send + Sync>(
        &self,
        map: DatabaseKeyMapping,
    ) -> BonsaiStorage<BasicId, BonsaiDb, H> {
        let config = BonsaiStorageConfig {
            max_saved_trie_logs: Some(self.config.trie_log.max_saved_trie_logs),
            max_saved_snapshots: Some(self.config.trie_log.max_kept_snapshots),
            snapshot_interval: self.config.trie_log.snapshot_interval,
        };

        BonsaiStorage::new(
            BonsaiDb::new(Arc::clone(&self.db), Arc::clone(&self.snapshots), map),
            config,
            // Every global tree has keys of 251 bits.
            251,
        )
    }

    pub fn contract_trie(&self) -> GlobalTrie<Pedersen> {
        self.get_bonsai(DatabaseKeyMapping {
            flat: Column::BonsaiContractsFlat,
            trie: Column::BonsaiContractsTrie,
            log: Column::BonsaiContractsLog,
        })
    }

    pub fn contract_storage_trie(&self) -> GlobalTrie<Pedersen> {
        self.get_bonsai(DatabaseKeyMapping {
            flat: Column::BonsaiContractsStorageFlat,
            trie: Column::BonsaiContractsStorageTrie,
            log: Column::BonsaiContractsStorageLog,
        })
    }

    pub fn class_trie(&self) -> GlobalTrie<Poseidon> {
        self.get_bonsai(DatabaseKeyMapping {
            flat: Column::BonsaiClassesFlat,
            trie: Column::BonsaiClassesTrie,
            log: Column::BonsaiClassesLog,
        })
    }

    /// Returns the total storage size
    pub fn update_metrics(&self) -> u64 {
        self.db_metrics.update(&self.db)
    }
}

pub mod bonsai_identifier {
    pub const CONTRACT: &[u8] = b"0xcontract";
    pub const CLASS: &[u8] = b"0xclass";
}<|MERGE_RESOLUTION|>--- conflicted
+++ resolved
@@ -43,6 +43,7 @@
 use events::EventChannels;
 use mp_block::MadaraBlockInfo;
 use mp_chain_config::ChainConfig;
+use mp_convert::Felt;
 use mp_receipt::EventWithTransactionHash;
 use mp_rpc::EmittedEvent;
 use mp_utils::service::{MadaraServiceId, PowerOfTwo, Service, ServiceId};
@@ -56,12 +57,8 @@
 use std::path::{Path, PathBuf};
 use std::sync::Arc;
 use std::{fmt, fs};
-<<<<<<< HEAD
-use tokio::sync::{mpsc, oneshot};
+use tokio::sync::{mpsc, oneshot, RwLock};
 use watch::BlockWatch;
-=======
-use tokio::sync::{mpsc, oneshot, RwLock};
->>>>>>> 4d2d2792
 
 mod chain_head;
 mod db_version;
@@ -323,143 +320,6 @@
     }
 }
 
-<<<<<<< HEAD
-=======
-/// EventChannels manages a highly efficient and scalable pub/sub system for events with 16 specific channels
-/// plus one "all" channel. This architecture provides several key benefits:
-///
-/// Benefits:
-/// - Selective Subscription: Subscribers can choose between receiving all events or filtering for specific
-///   senders, optimizing network and processing resources
-/// - Memory Efficiency: The fixed number of channels (16) provides a good balance between granularity
-///   and memory overhead
-/// - Predictable Routing: The XOR-based hash function ensures consistent and fast mapping of sender
-///   addresses to channels
-///
-/// Events are distributed based on the sender's address in the event, where each sender address
-/// is mapped to one of the 16 specific channels using a simple XOR-based hash function.
-/// Subscribers can choose to either receive all events or only events from specific senders
-/// by subscribing to the corresponding channel.
-pub struct EventChannels {
-    /// Broadcast channel that receives all events regardless of their sender's address
-    all_channels: tokio::sync::broadcast::Sender<EmittedEvent>,
-    /// Array of 16 broadcast channels, each handling events from a subset of sender addresses
-    /// The target channel for an event is determined by the sender's address mapping
-    specific_channels: [tokio::sync::broadcast::Sender<EmittedEvent>; 16],
-}
-
-impl EventChannels {
-    /// Creates a new EventChannels instance with the specified buffer capacity for each channel.
-    /// Each channel (both all_channels and specific channels) will be able to buffer up to
-    /// `capacity` events before older events are dropped.
-    ///
-    /// # Arguments
-    /// * `capacity` - The maximum number of events that can be buffered in each channel
-    ///
-    /// # Returns
-    /// A new EventChannels instance with initialized broadcast channels
-    pub fn new(capacity: usize) -> Self {
-        let (all_channels, _) = tokio::sync::broadcast::channel(capacity);
-
-        let mut specific_channels = Vec::with_capacity(16);
-        for _ in 0..16 {
-            let (sender, _) = tokio::sync::broadcast::channel(capacity);
-            specific_channels.push(sender);
-        }
-
-        Self { all_channels, specific_channels: specific_channels.try_into().unwrap() }
-    }
-
-    /// Subscribes to events based on an optional sender address filter
-    ///
-    /// # Arguments
-    /// * `from_address` - Optional sender address to filter events:
-    ///   * If `Some(address)`, subscribes only to events from senders whose addresses map
-    ///     to the same channel as the provided address (address % 16)
-    ///   * If `None`, subscribes to all events regardless of sender address
-    ///
-    /// # Returns
-    /// A broadcast::Receiver that will receive either:
-    /// * All events (if from_address is None)
-    /// * Only events from senders whose addresses map to the same channel as the provided address
-    ///
-    /// # Warning
-    /// This method only provides a coarse filtering mechanism based on address mapping.
-    /// You will still need to implement additional filtering in your receiver logic because:
-    /// * Multiple sender addresses map to the same channel
-    /// * You may want to match the exact sender address rather than just its channel mapping
-    ///
-    /// # Implementation Details
-    /// When a specific address is provided, the method:
-    /// 1. Calculates the channel index using the sender's address
-    /// 2. Subscribes to the corresponding specific channel
-    ///
-    /// This means you'll receive events from all senders whose addresses map to the same channel
-    pub fn subscribe(&self, from_address: Option<Felt>) -> tokio::sync::broadcast::Receiver<EmittedEvent> {
-        match from_address {
-            Some(address) => {
-                let channel_index = self.calculate_channel_index(&address);
-                self.specific_channels[channel_index].subscribe()
-            }
-            None => self.all_channels.subscribe(),
-        }
-    }
-
-    /// Publishes an event to both the all_channels and the specific channel determined by the sender's address.
-    /// The event will only be sent to channels that have active subscribers.
-    ///
-    /// # Arguments
-    /// * `event` - The event to publish, containing the sender's address that determines the target specific channel
-    ///
-    /// # Returns
-    /// * `Ok(usize)` - The sum of the number of subscribers that received the event across both channels
-    /// * `Ok(0)` - If no subscribers exist in any channel
-    /// * `Err` - If the event couldn't be sent
-    pub fn publish(
-        &self,
-        event: EmittedEvent,
-    ) -> Result<usize, Box<tokio::sync::broadcast::error::SendError<EmittedEvent>>> {
-        let channel_index = self.calculate_channel_index(&event.event.from_address);
-        let specific_channel = &self.specific_channels[channel_index];
-
-        let mut total = 0;
-        if self.all_channels.receiver_count() > 0 {
-            total += self.all_channels.send(event.clone())?;
-        }
-        if specific_channel.receiver_count() > 0 {
-            total += specific_channel.send(event)?;
-        }
-        Ok(total)
-    }
-
-    pub fn receiver_count(&self) -> usize {
-        self.all_channels.receiver_count() + self.specific_channels.iter().map(|c| c.receiver_count()).sum::<usize>()
-    }
-
-    /// Calculates the target channel index for a given sender's address
-    ///
-    /// # Arguments
-    /// * `address` - The Felt address of the event sender to calculate the channel index for
-    ///
-    /// # Returns
-    /// A channel index between 0 and 15, calculated by XORing the two highest limbs of the address
-    /// and taking the lowest 4 bits of the result.
-    ///
-    /// # Implementation Details
-    /// Rather than using the last byte of the address, this function:
-    /// 1. Gets the raw limbs representation of the address
-    /// 2. XORs limbs[0] and limbs[1] (the two lowest limbs)
-    /// 3. Uses the lowest 4 bits of the XOR result to determine the channel
-    ///
-    /// This provides a balanced distribution of addresses across channels by
-    /// incorporating entropy from the address
-    fn calculate_channel_index(&self, address: &Felt) -> usize {
-        let limbs = address.to_raw();
-        let hash = limbs[0] ^ limbs[1];
-        (hash & 0x0f) as usize
-    }
-}
-
 #[derive(Default, Clone)]
 pub enum SyncStatus {
     #[default]
@@ -483,7 +343,6 @@
 }
 
 /// Madara client database backend singleton.
->>>>>>> 4d2d2792
 pub struct MadaraBackend {
     backup_handle: Option<mpsc::Sender<BackupRequest>>,
     db: Arc<DB>,
@@ -496,14 +355,11 @@
     /// WriteOptions with wal disabled
     writeopts_no_wal: WriteOptions,
     config: MadaraBackendConfig,
-<<<<<<< HEAD
     // keep the TempDir instance around so that the directory is not deleted until the MadaraBackend struct is dropped.
     #[cfg(any(test, feature = "testing"))]
     _temp_dir: Option<tempfile::TempDir>,
-=======
     sync_status: SyncStatusCell,
     starting_block: Option<u64>,
->>>>>>> 4d2d2792
 }
 
 impl fmt::Debug for MadaraBackend {
