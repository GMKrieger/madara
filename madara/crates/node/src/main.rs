//! Madara node command line.
#![warn(missing_docs)]

mod cli;
mod service;
mod util;

use crate::cli::l1::MadaraSettlementLayer;
use crate::service::L1SyncConfig;
use anyhow::{bail, Context};
use clap::Parser;
use cli::RunCmd;
use figment::{
    providers::{Format, Json, Serialized, Toml, Yaml},
    Figment,
};
use http::{HeaderName, HeaderValue};
use mc_analytics::Analytics;
use mc_db::DatabaseService;
use mc_gateway_client::GatewayProvider;
use mc_mempool::{GasPriceProvider, L1DataProvider, Mempool, MempoolLimits};
use mc_rpc::providers::{AddTransactionProvider, ForwardToProvider, MempoolAddTxProvider};
<<<<<<< HEAD
=======
use mc_settlement_client::eth::event::EthereumEventStream;
use mc_settlement_client::eth::EthereumClientConfig;
use mc_settlement_client::gas_price::L1BlockMetrics;
use mc_settlement_client::starknet::event::StarknetEventStream;
use mc_settlement_client::starknet::StarknetClientConfig;
use mc_sync::fetch::fetchers::WarpUpdateConfig;
>>>>>>> a99088a9
use mc_telemetry::{SysInfo, TelemetryService};
use mp_oracle::pragma::PragmaOracleBuilder;
use mp_utils::service::{MadaraServiceId, ServiceMonitor};
use service::{BlockProductionService, GatewayService, L1SyncService, RpcService, SyncService, WarpUpdateConfig};
use starknet_api::core::ChainId;
use std::sync::Arc;
use std::{env, path::Path};

const GREET_IMPL_NAME: &str = "Madara";
const GREET_SUPPORT_URL: &str = "https://github.com/madara-alliance/madara/issues";

#[tokio::main]
async fn main() -> anyhow::Result<()> {
    crate::util::setup_rayon_threadpool()?;
    crate::util::raise_fdlimit();

    // Create config builder.
    let mut config: Figment = Figment::new();

    // This loads the arguments in priority
    // If there are cli arguments, check if they are pointing to a file
    // If yes, load from that file. If not, load the values from the cli
    // If there are no cli args, load the default file
    if env::args().count() > 1 {
        // This is done to overwrite the preset with the args
        let cli_args = RunCmd::parse().apply_arg_preset();

        if let Some(config_path) = cli_args.config_file.clone() {
            config = match config_path.extension() {
                None => bail!("Unsupported file type for config file."),
                Some(os_str) => match os_str.to_str() {
                    Some("toml") => config.merge(Toml::file(config_path)),
                    Some("json") => config.merge(Json::file(config_path)),
                    Some("yaml") => config.merge(Yaml::file(config_path)),
                    _ => bail!("Unsupported file type for config file."),
                },
            }
        } else {
            config = config.merge(Serialized::defaults(cli_args));
        }
    } else {
        let path = Path::new("./configs/args/config.json");
        if path.exists() {
            config = config.merge(Json::file(path));
        }
    }

    // Extracts the arguments into the struct
    let mut run_cmd: RunCmd = config.extract()?;
    run_cmd.check_mode()?;

    // Setting up analytics

    let mut analytics = Analytics::new(
        run_cmd.analytics_params.analytics_service_name.clone(),
        run_cmd.analytics_params.analytics_collection_endpoint.clone(),
    )
    .context("Initializing analytics service")?;
    analytics.setup()?;

    // If it's a sequencer or a devnet we set the mandatory chain config. If it's a full node we set the chain config from the network or the custom chain config.
    let chain_config = if run_cmd.is_sequencer() {
        run_cmd.chain_config()?
    } else if run_cmd.network.is_some() {
        run_cmd.set_preset_from_network()?
    } else {
        run_cmd.chain_config()?
    };

    // If block time is inferior to the tick time, then only empty blocks will
    // be produced as we will never update the pending block before storing it.
    if run_cmd.is_sequencer() && chain_config.block_time < chain_config.pending_block_update_time {
        anyhow::bail!(
            "Block time ({}s) cannot be less than the pending block update time ({}s), as this will yield only empty blocks",
            chain_config.block_time.as_secs(),
            chain_config.pending_block_update_time.as_secs()
        );
    }

    // Check if the devnet is running with the correct chain id. This is purely
    // to avoid accidental setups which would allow for replay attacks. This is
    // possible if the devnet has the same chain id as another popular chain,
    // allowing txs which occur on it to also be replayed on that other chain.
    if run_cmd.devnet
        && (chain_config.chain_id == ChainId::Mainnet || chain_config.chain_id == ChainId::Sepolia)
        && !run_cmd.devnet_unsafe
    {
        anyhow::bail!("You're running a devnet with the network config of {0}. This means that devnet transactions can be replayed on the actual {0} network. Use `--network=devnet` instead or force this configuration with `--devnet-unsafe`.", chain_config.chain_name);
    }

    let node_name = run_cmd.node_name_or_provide().await.to_string();
    let node_version = env!("MADARA_BUILD_VERSION");

    tracing::info!("🥷 {} Node", GREET_IMPL_NAME);
    tracing::info!("✌️  Version {}", node_version);
    tracing::info!("💁 Support URL: {}", GREET_SUPPORT_URL);
    tracing::info!("🏷 Node Name: {}", node_name);
    let role = if run_cmd.is_sequencer() { "Sequencer" } else { "Full Node" };
    tracing::info!("👤 Role: {}", role);
    tracing::info!("🌐 Network: {} (chain id `{}`)", chain_config.chain_name, chain_config.chain_id);
    run_cmd.args_preset.greet();

    let sys_info = SysInfo::probe();
    sys_info.show();

    // ===================================================================== //
    //                             SERVICES (SETUP)                          //
    // ===================================================================== //

    // Telemetry

    let service_telemetry: TelemetryService =
        TelemetryService::new(run_cmd.telemetry_params.telemetry_endpoints.clone())
            .context("Initializing telemetry service")?;

    // Database

    let service_db = DatabaseService::new(chain_config.clone(), run_cmd.db_params.backend_config())
        .await
        .context("Initializing db service")?;

    // L1 Sync

    let mut l1_gas_setter = GasPriceProvider::new();

    if let Some(fix_gas) = run_cmd.l1_sync_params.gas_price {
        l1_gas_setter.update_eth_l1_gas_price(fix_gas as u128);
        l1_gas_setter.set_gas_price_sync_enabled(false);
    }
    if let Some(fix_blob_gas) = run_cmd.l1_sync_params.blob_gas_price {
        l1_gas_setter.update_eth_l1_data_gas_price(fix_blob_gas as u128);
        l1_gas_setter.set_data_gas_price_sync_enabled(false);
    }
    if let Some(strk_fix_gas) = run_cmd.l1_sync_params.strk_gas_price {
        l1_gas_setter.update_strk_l1_gas_price(strk_fix_gas as u128);
        l1_gas_setter.set_strk_gas_price_sync_enabled(false);
    }
    if let Some(strk_fix_blob_gas) = run_cmd.l1_sync_params.strk_blob_gas_price {
        l1_gas_setter.update_strk_l1_data_gas_price(strk_fix_blob_gas as u128);
        l1_gas_setter.set_strk_data_gas_price_sync_enabled(false);
    }
    if let Some(ref oracle_url) = run_cmd.l1_sync_params.oracle_url {
        if let Some(ref oracle_api_key) = run_cmd.l1_sync_params.oracle_api_key {
            let oracle = PragmaOracleBuilder::new()
                .with_api_url(oracle_url.clone())
                .with_api_key(oracle_api_key.clone())
                .build();
            l1_gas_setter.set_oracle_provider(oracle);
        }
    }

    if !run_cmd.full
        && !run_cmd.devnet
        && !run_cmd.l1_sync_params.l1_sync_disabled
        && l1_gas_setter.is_oracle_needed()
        && l1_gas_setter.oracle_provider.is_none()
    {
        bail!("STRK gas is not fixed and oracle is not provided");
    }

    let l1_data_provider: Arc<dyn L1DataProvider> = Arc::new(l1_gas_setter.clone());

    // declare mempool here so that it can be used to process l1->l2 messages in the l1 service
    let mut mempool = Mempool::new(
        Arc::clone(service_db.backend()),
        Arc::clone(&l1_data_provider),
        MempoolLimits::new(&chain_config),
    );
    mempool.load_txs_from_db().context("Loading mempool transactions")?;
    let mempool = Arc::new(mempool);

<<<<<<< HEAD
    let (l1_head_snd, l1_head_recv) = tokio::sync::watch::channel(None);

    let service_l1_sync = L1SyncService::new(
        &run_cmd.l1_sync_params,
        &service_db,
        l1_gas_setter,
        chain_config.chain_id.clone(),
        chain_config.eth_core_contract_address,
        run_cmd.is_sequencer(),
        run_cmd.is_devnet(),
        Arc::clone(&mempool),
        l1_head_snd,
    )
    .await
    .context("Initializing the l1 sync service")?;
=======
    let l1_block_metrics = L1BlockMetrics::register().context("Initializing L1 Block Metrics")?;
    let service_l1_sync = match &run_cmd.l1_sync_params.settlement_layer {
        MadaraSettlementLayer::Eth => L1SyncService::<EthereumClientConfig, EthereumEventStream>::create(
            &run_cmd.l1_sync_params,
            L1SyncConfig {
                db: &service_db,
                l1_gas_provider: l1_gas_setter,
                l1_core_address: chain_config.eth_core_contract_address.clone(),
                authority: run_cmd.is_sequencer(),
                devnet: run_cmd.is_devnet(),
                mempool: Arc::clone(&mempool),
                l1_block_metrics: Arc::new(l1_block_metrics),
            },
        )
        .await
        .context("Initializing the l1 sync service")?,
        MadaraSettlementLayer::Starknet => L1SyncService::<StarknetClientConfig, StarknetEventStream>::create(
            &run_cmd.l1_sync_params,
            L1SyncConfig {
                db: &service_db,
                l1_gas_provider: l1_gas_setter,
                l1_core_address: chain_config.eth_core_contract_address.clone(),
                authority: run_cmd.is_sequencer(),
                devnet: run_cmd.is_devnet(),
                mempool: Arc::clone(&mempool),
                l1_block_metrics: Arc::new(l1_block_metrics),
            },
        )
        .await
        .context("Initializing the l1 sync service")?,
    };
>>>>>>> a99088a9

    // L2 Sync

    let warp_update = if run_cmd.args_preset.warp_update_receiver {
        let mut deferred_service_start = vec![];
        let mut deferred_service_stop = vec![];

        if !run_cmd.rpc_params.rpc_disable {
            deferred_service_start.push(MadaraServiceId::RpcUser);
        }

        if run_cmd.rpc_params.rpc_admin {
            deferred_service_start.push(MadaraServiceId::RpcAdmin);
        }

        if run_cmd.gateway_params.feeder_gateway_enable {
            deferred_service_start.push(MadaraServiceId::Gateway);
        }

        if run_cmd.telemetry_params.telemetry {
            deferred_service_start.push(MadaraServiceId::Telemetry);
        }

        if run_cmd.is_sequencer() {
            deferred_service_start.push(MadaraServiceId::BlockProduction);
            deferred_service_stop.push(MadaraServiceId::L2Sync);
        }

        Some(WarpUpdateConfig {
            warp_update_port_rpc: run_cmd.l2_sync_params.warp_update_port_rpc,
            warp_update_port_fgw: run_cmd.l2_sync_params.warp_update_port_fgw,
            warp_update_shutdown_sender: run_cmd.l2_sync_params.warp_update_shutdown_sender,
            warp_update_shutdown_receiver: run_cmd.l2_sync_params.warp_update_shutdown_receiver,
            deferred_service_start,
            deferred_service_stop,
        })
    } else {
        None
    };

    let service_l2_sync = SyncService::new(&run_cmd.l2_sync_params, service_db.backend(), l1_head_recv, warp_update)
        .await
        .context("Initializing sync service")?;

    let mut provider = GatewayProvider::new(chain_config.gateway_url.clone(), chain_config.feeder_gateway_url.clone());

    // gateway api key is needed for declare transactions on mainnet
    if let Some(api_key) = run_cmd.l2_sync_params.gateway_key.clone() {
        provider.add_header(
            HeaderName::from_static("x-throttling-bypass"),
            HeaderValue::from_str(&api_key).with_context(|| "Invalid API key format")?,
        )
    }

    // Block production

    let service_block_production = BlockProductionService::new(
        &run_cmd.block_production_params,
        &service_db,
        Arc::clone(&mempool),
        Arc::clone(&l1_data_provider),
    )?;

    // Add transaction provider
    let add_tx_provider_l2_sync: Arc<dyn AddTransactionProvider> = Arc::new(ForwardToProvider::new(provider));
    let add_tx_provider_mempool: Arc<dyn AddTransactionProvider> = Arc::new(MempoolAddTxProvider::new(mempool));

    // User-facing RPC

    let service_rpc_user = RpcService::user(
        run_cmd.rpc_params.clone(),
        Arc::clone(service_db.backend()),
        Arc::clone(&add_tx_provider_l2_sync),
        Arc::clone(&add_tx_provider_mempool),
    );

    // Admin-facing RPC (for node operators)

    let service_rpc_admin = RpcService::admin(
        run_cmd.rpc_params.clone(),
        Arc::clone(service_db.backend()),
        Arc::clone(&add_tx_provider_l2_sync),
        Arc::clone(&add_tx_provider_mempool),
    );

    // Feeder gateway

    let service_gateway = GatewayService::new(
        run_cmd.gateway_params.clone(),
        Arc::clone(service_db.backend()),
        Arc::clone(&add_tx_provider_l2_sync),
        Arc::clone(&add_tx_provider_mempool),
    )
    .await
    .context("Initializing gateway service")?;

    service_telemetry.send_connected(&node_name, node_version, &chain_config.chain_name, &sys_info);

    // ===================================================================== //
    //                             SERVICES (START)                          //
    // ===================================================================== //

    if run_cmd.is_devnet() {
        service_block_production.setup_devnet().await?;
    }

    let app = ServiceMonitor::default()
        .with(service_db)?
        .with(service_l1_sync)?
        .with(service_l2_sync)?
        .with(service_block_production)?
        .with(service_rpc_user)?
        .with(service_rpc_admin)?
        .with(service_gateway)?
        .with(service_telemetry)?;

    // Since the database is not implemented as a proper service, we do not
    // active it, as it would never be marked as stopped by the existing logic
    //
    // app.activate(MadaraService::Database);

    let l1_sync_enabled = !run_cmd.l1_sync_params.l1_sync_disabled;
    let l1_endpoint_some = run_cmd.l1_sync_params.l1_endpoint.is_some();
    let warp_update_receiver = run_cmd.args_preset.warp_update_receiver;

    if l1_sync_enabled && (l1_endpoint_some || !run_cmd.devnet) {
        app.activate(MadaraServiceId::L1Sync);
    }

    if warp_update_receiver {
        app.activate(MadaraServiceId::L2Sync);
    } else if run_cmd.is_sequencer() {
        app.activate(MadaraServiceId::BlockProduction);
    } else if !run_cmd.l2_sync_params.l2_sync_disabled {
        app.activate(MadaraServiceId::L2Sync);
    }

    if !run_cmd.rpc_params.rpc_disable && !warp_update_receiver {
        app.activate(MadaraServiceId::RpcUser);
    }

    if run_cmd.rpc_params.rpc_admin && !warp_update_receiver {
        app.activate(MadaraServiceId::RpcAdmin);
    }

    if run_cmd.gateway_params.feeder_gateway_enable && !warp_update_receiver {
        app.activate(MadaraServiceId::Gateway);
    }

    if run_cmd.telemetry_params.telemetry && !warp_update_receiver {
        app.activate(MadaraServiceId::Telemetry);
    }

    app.start().await?;

    let _ = analytics.shutdown();

    anyhow::Ok(())
}<|MERGE_RESOLUTION|>--- conflicted
+++ resolved
@@ -20,15 +20,11 @@
 use mc_gateway_client::GatewayProvider;
 use mc_mempool::{GasPriceProvider, L1DataProvider, Mempool, MempoolLimits};
 use mc_rpc::providers::{AddTransactionProvider, ForwardToProvider, MempoolAddTxProvider};
-<<<<<<< HEAD
-=======
 use mc_settlement_client::eth::event::EthereumEventStream;
 use mc_settlement_client::eth::EthereumClientConfig;
 use mc_settlement_client::gas_price::L1BlockMetrics;
 use mc_settlement_client::starknet::event::StarknetEventStream;
 use mc_settlement_client::starknet::StarknetClientConfig;
-use mc_sync::fetch::fetchers::WarpUpdateConfig;
->>>>>>> a99088a9
 use mc_telemetry::{SysInfo, TelemetryService};
 use mp_oracle::pragma::PragmaOracleBuilder;
 use mp_utils::service::{MadaraServiceId, ServiceMonitor};
@@ -200,23 +196,7 @@
     mempool.load_txs_from_db().context("Loading mempool transactions")?;
     let mempool = Arc::new(mempool);
 
-<<<<<<< HEAD
     let (l1_head_snd, l1_head_recv) = tokio::sync::watch::channel(None);
-
-    let service_l1_sync = L1SyncService::new(
-        &run_cmd.l1_sync_params,
-        &service_db,
-        l1_gas_setter,
-        chain_config.chain_id.clone(),
-        chain_config.eth_core_contract_address,
-        run_cmd.is_sequencer(),
-        run_cmd.is_devnet(),
-        Arc::clone(&mempool),
-        l1_head_snd,
-    )
-    .await
-    .context("Initializing the l1 sync service")?;
-=======
     let l1_block_metrics = L1BlockMetrics::register().context("Initializing L1 Block Metrics")?;
     let service_l1_sync = match &run_cmd.l1_sync_params.settlement_layer {
         MadaraSettlementLayer::Eth => L1SyncService::<EthereumClientConfig, EthereumEventStream>::create(
@@ -229,6 +209,7 @@
                 devnet: run_cmd.is_devnet(),
                 mempool: Arc::clone(&mempool),
                 l1_block_metrics: Arc::new(l1_block_metrics),
+                l1_head_snd,
             },
         )
         .await
@@ -243,12 +224,12 @@
                 devnet: run_cmd.is_devnet(),
                 mempool: Arc::clone(&mempool),
                 l1_block_metrics: Arc::new(l1_block_metrics),
+                l1_head_snd,
             },
         )
         .await
         .context("Initializing the l1 sync service")?,
     };
->>>>>>> a99088a9
 
     // L2 Sync
 
