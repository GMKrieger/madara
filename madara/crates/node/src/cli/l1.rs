<<<<<<< HEAD
use alloy::primitives::private::derive_more::FromStr;
use std::fmt;
=======
use serde::{Deserialize, Serialize};
>>>>>>> f42827ce
use std::time::Duration;
use url::Url;

use mp_utils::parsers::{parse_duration, parse_url};

<<<<<<< HEAD
#[derive(Clone, Debug)]
pub enum MadaraSettlementLayer {
    Eth,
    Starknet,
}

impl FromStr for MadaraSettlementLayer {
    type Err = String;

    fn from_str(s: &str) -> Result<Self, Self::Err> {
        match s.to_uppercase().as_str() {
            "ETH" => Ok(MadaraSettlementLayer::Eth),
            "STARKNET" => Ok(MadaraSettlementLayer::Starknet),
            _ => Err(format!("Invalid settlement layer: {}", s)),
        }
    }
}

impl fmt::Display for MadaraSettlementLayer {
    fn fmt(&self, f: &mut fmt::Formatter<'_>) -> fmt::Result {
        match self {
            MadaraSettlementLayer::Eth => write!(f, "ETH"),
            MadaraSettlementLayer::Starknet => write!(f, "STARKNET"),
        }
    }
}

#[derive(Clone, Debug, clap::Args)]
=======
#[derive(Clone, Debug, clap::Args, Deserialize, Serialize)]
>>>>>>> f42827ce
pub struct L1SyncParams {
    /// Disable L1 sync.
    #[clap(env = "MADARA_SYNC_L1_DISABLED", long, alias = "no-l1-sync", conflicts_with = "l1_endpoint")]
    pub l1_sync_disabled: bool,

    /// The L1 rpc endpoint url for state verification.
    #[clap(env = "MADARA_L1_ENDPOINT", long, value_parser = parse_url, value_name = "ETHEREUM RPC URL")]
    pub l1_endpoint: Option<Url>,

    /// Fix the gas price. If the gas price is fixed it won't fetch the fee history from the ethereum.
    #[clap(env = "MADARA_GAS_PRICE", long, alias = "gas-price")]
    pub gas_price: Option<u64>,

    /// Fix the blob gas price. If the gas price is fixed it won't fetch the fee history from the ethereum.
    #[clap(env = "MADARA_DATA_GAS_PRICE", long, alias = "blob-gas-price")]
    pub blob_gas_price: Option<u64>,

    /// Fix the strk gas price. If the strk gas price is fixed it won't fetch eth <-> strk price from the oracle.
    #[clap(env = "MADARA_STRK_GAS_PRICE", long, alias = "strk-gas-price")]
    pub strk_gas_price: Option<u64>,

    /// Fix the strk blob gas price. If the strk blob gas price is fixed it won't fetch eth <-> strk price from the oracle.
    #[clap(env = "MADARA_STRK_DATA_GAS_PRICE", long, alias = "strk-blob-gas-price")]
    pub strk_blob_gas_price: Option<u64>,

    /// Oracle API url.
    #[clap(env = "ORACLE_URL", long, alias = "oracle-url")]
    pub oracle_url: Option<Url>,

    /// Oracle API key.
    #[clap(env = "ORACLE_API_KEY", long, alias = "oracle-api-key")]
    pub oracle_api_key: Option<String>,

    /// Time in which the gas price worker will fetch the gas price.
    #[clap(
		env = "MADARA_GAS_PRICE_POLL",
        long,
        default_value = "10s",
        value_parser = parse_duration,
    )]
    pub gas_price_poll: Duration,

    #[clap(
        env = "MADARA_SETTLEMENT_LAYER",
        long,
        default_value_t = MadaraSettlementLayer::Eth,
    )]
    pub settlement_layer: MadaraSettlementLayer,
}<|MERGE_RESOLUTION|>--- conflicted
+++ resolved
@@ -1,15 +1,11 @@
-<<<<<<< HEAD
 use alloy::primitives::private::derive_more::FromStr;
 use std::fmt;
-=======
 use serde::{Deserialize, Serialize};
->>>>>>> f42827ce
 use std::time::Duration;
 use url::Url;
 
 use mp_utils::parsers::{parse_duration, parse_url};
 
-<<<<<<< HEAD
 #[derive(Clone, Debug)]
 pub enum MadaraSettlementLayer {
     Eth,
@@ -37,10 +33,7 @@
     }
 }
 
-#[derive(Clone, Debug, clap::Args)]
-=======
 #[derive(Clone, Debug, clap::Args, Deserialize, Serialize)]
->>>>>>> f42827ce
 pub struct L1SyncParams {
     /// Disable L1 sync.
     #[clap(env = "MADARA_SYNC_L1_DISABLED", long, alias = "no-l1-sync", conflicts_with = "l1_endpoint")]
