--- conflicted
+++ resolved
@@ -71,13 +71,10 @@
         self.database.collection("jobs")
     }
 
-<<<<<<< HEAD
     fn get_batch_collection(&self) -> Collection<Batch> {
         self.database.collection("batches")
     }
 
-=======
->>>>>>> 6d7dc582
     pub fn get_collection(&self, name: &str) -> Collection<JobItem> {
         self.database.collection(name)
     }
@@ -129,11 +126,7 @@
     /// * `collection` - The collection to delete the document in
     /// * `filter` - The filter to apply to the collection
     /// # Returns
-<<<<<<< HEAD
     /// * `Result<DeleteResult, DatabaseError>` - A Result indicating whether the operation was successful or not
-=======
-    /// * `Result<DeleteResult, DatabaseError>` - A Result indicating whether the operation was successful or not   
->>>>>>> 6d7dc582
     pub async fn delete_one<T>(
         &self,
         collection: Collection<T>,
@@ -599,7 +592,6 @@
         ORCHESTRATOR_METRICS.db_calls_response_time.record(duration.as_secs_f64(), &attributes);
         Ok(jobs)
     }
-<<<<<<< HEAD
 
     async fn get_latest_batch(&self) -> Result<Option<Batch>, DatabaseError> {
         let start = Instant::now();
@@ -709,8 +701,6 @@
             }
         }
     }
-=======
->>>>>>> 6d7dc582
 }
 
 #[cfg(test)]
@@ -769,4 +759,62 @@
         let found = client.find_one(collection.clone(), doc! {"_id": 1}).await.unwrap();
         assert_eq!(found, None);
     }
+}
+
+#[cfg(test)]
+mod tests {
+    use super::*;
+    use mongodb::bson::doc;
+    use mongodb::options::ClientOptions;
+    use serde::{Deserialize, Serialize};
+    use std::env;
+
+    #[derive(Debug, Serialize, Deserialize, PartialEq, Eq, Clone)]
+    struct TestDoc {
+        _id: i32,
+        name: String,
+    }
+
+    async fn get_test_handles() -> (Client, Database, Collection<TestDoc>) {
+        let uri = env::var("MONGODB_URI").unwrap_or_else(|_| "mongodb://localhost:27017".to_string());
+        let client_options = ClientOptions::parse(&uri).await.unwrap();
+        let client = Client::with_options(client_options).unwrap();
+        let db = client.database("test_db");
+        let collection = db.collection::<TestDoc>("test_collection");
+        (client, db, collection)
+    }
+
+    #[tokio::test]
+    async fn test_find_one_insert_and_delete() {
+        let (client, db, collection) = get_test_handles().await;
+        // Clean up before test
+        let _ = collection.delete_many(doc! {}, None).await;
+        let test_doc = TestDoc { _id: 1, name: "Alice".to_string() };
+        collection.insert_one(&test_doc, None).await.unwrap();
+
+        let client = MongoDbClient { client, database: Arc::new(db) };
+
+        // find_one
+        let found = client.find_one(collection.clone(), doc! {"_id": 1}).await.unwrap();
+        assert_eq!(found, Some(test_doc.clone()));
+
+        // update_one
+        let update = doc! { "$set": { "name": "Bob" } };
+        let update_result = client.update_one(collection.clone(), doc! {"_id": 1}, update, None).await.unwrap();
+        assert_eq!(update_result.matched_count, 1);
+        assert_eq!(update_result.modified_count, 1);
+
+        // find (should return updated doc)
+        let found_docs = client.find(collection.clone(), doc! {"_id": 1}, None, None, None, None).await.unwrap();
+        assert_eq!(found_docs.len(), 1);
+        assert_eq!(found_docs[0].name, "Bob");
+
+        // delete_one
+        let delete_result = client.delete_one(collection.clone(), doc! {"_id": 1}).await.unwrap();
+        assert_eq!(delete_result.deleted_count, 1);
+
+        // find_one (should be None)
+        let found = client.find_one(collection.clone(), doc! {"_id": 1}).await.unwrap();
+        assert_eq!(found, None);
+    }
 }