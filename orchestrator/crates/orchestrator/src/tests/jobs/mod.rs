use std::sync::Arc;
use std::time::Duration;

use mockall::predicate::eq;
use mongodb::bson::doc;
use rstest::rstest;
use tokio::time::sleep;

use crate::tests::common::MessagePayloadType;
use crate::tests::config::{ConfigType, TestConfigBuilder};
use crate::tests::utils::build_job_item;

#[cfg(test)]
pub mod da_job;

#[cfg(test)]
pub mod proving_job;

#[cfg(test)]
pub mod state_update_job;

#[cfg(test)]
pub mod snos_job;

use crate::core::client::queue::QueueError;
use crate::error::job::JobError;
use crate::types::constant::CAIRO_PIE_FILE_NAME;
use crate::types::jobs::external_id::ExternalId;
use crate::types::jobs::metadata::{
    CommonMetadata, JobMetadata, JobSpecificMetadata, ProvingInputType, ProvingMetadata, SnosMetadata,
};
use crate::types::jobs::status::JobVerificationStatus;
use crate::types::jobs::types::{JobStatus, JobType};
use crate::types::queue::{QueueNameForJobType, QueueType};
<<<<<<< HEAD
use crate::worker::event_handler::factory::MockJobFactoryTrait;
=======
use crate::worker::event_handler::factory::mock_factory;
>>>>>>> 6be28646
use crate::worker::event_handler::jobs::{JobHandlerTrait, MockJobHandlerTrait};
use crate::worker::event_handler::service::JobHandlerService;
use assert_matches::assert_matches;

/// Tests `create_job` function when job is not existing in the db.
#[rstest]
#[tokio::test]
async fn create_job_job_does_not_exists_in_db_works() {
    let job_item = build_job_item(JobType::SnosRun, JobStatus::Created, 0);
    let mut job_handler = MockJobHandlerTrait::new();

    // Adding expectation for creation of new job.
    let job_item_clone = job_item.clone();
    job_handler.expect_create_job().times(1).returning(move |_, _| Ok(job_item_clone.clone()));

    let services = TestConfigBuilder::new()
        .configure_database(ConfigType::Actual)
        .configure_queue_client(ConfigType::Actual)
        .build()
        .await;

    // Mocking the `get_job_handler` call in create_job function.
    let job_handler: Arc<Box<dyn JobHandlerTrait>> = Arc::new(Box::new(job_handler));
<<<<<<< HEAD
    let ctx = MockJobFactoryTrait::get_job_handler_context();
=======
    let ctx = mock_factory::get_job_handler_context();
>>>>>>> 6be28646
    ctx.expect().times(1).with(eq(JobType::SnosRun)).return_once(move |_| Arc::clone(&job_handler));

    // Create a proper JobMetadata for the test
    let metadata =
        JobMetadata { common: CommonMetadata::default(), specific: JobSpecificMetadata::Snos(SnosMetadata::default()) };

    assert!(JobHandlerService::create_job(JobType::SnosRun, "0".to_string(), metadata, services.config.clone())
        .await
        .is_ok());

    // Db checks.
    let job_in_db = services.config.database().get_job_by_id(job_item.id).await.unwrap().unwrap();
    assert_eq!(job_in_db.id, job_item.id);
    assert_eq!(job_in_db.internal_id, job_item.internal_id);
    assert_eq!(job_in_db.metadata, job_item.metadata);

    // Waiting for 5 secs for message to be passed into the queue
    sleep(Duration::from_secs(5)).await;

    // Queue checks.
    let consumed_messages =
        services.config.queue().consume_message_from_queue(job_item.job_type.process_queue_name()).await.unwrap();
    let consumed_message_payload: MessagePayloadType = consumed_messages.payload_serde_json().unwrap().unwrap();
    assert_eq!(consumed_message_payload.id, job_item.id);
}

/// Tests `create_job` function when job is already existing in the db.
#[rstest]
#[tokio::test]
async fn create_job_job_exists_in_db_works() {
    let job_item = build_job_item(JobType::ProofCreation, JobStatus::Created, 0);

    let services = TestConfigBuilder::new()
        .configure_database(ConfigType::Actual)
        .configure_queue_client(ConfigType::Actual)
        .build()
        .await;

    let database_client = services.config.database();
    database_client.create_job(job_item.clone()).await.unwrap();

    // Create a proper JobMetadata for the test
    let metadata = JobMetadata {
        common: CommonMetadata::default(),
        specific: JobSpecificMetadata::Proving(ProvingMetadata {
            input_path: Some(ProvingInputType::CairoPie(format!("{}/{}", "0", CAIRO_PIE_FILE_NAME))),
            ..Default::default()
        }),
    };

    assert!(JobHandlerService::create_job(JobType::ProofCreation, "0".to_string(), metadata, services.config.clone())
        .await
        .is_ok());

    // There should be only 1 job in the db
    let jobs_in_db = database_client.get_jobs_by_statuses(vec![JobStatus::Created], None).await.unwrap();
    assert_eq!(jobs_in_db.len(), 1);

    // Waiting for 5 secs for message to be passed into the queue
    sleep(Duration::from_secs(5)).await;

    // Queue checks.
    let consumed_messages =
        services.config.queue().consume_message_from_queue(job_item.job_type.process_queue_name()).await.unwrap_err();
    assert_matches!(consumed_messages, QueueError::ErrorFromQueueError(_));
}

/// Tests `create_job` function when job handler is not implemented in the `get_job_handler`
/// This test should fail as job handler is not implemented in the `factory.rs`
#[rstest]
#[should_panic(expected = "Job type not implemented yet.")]
#[tokio::test]
async fn create_job_job_handler_is_not_implemented_panics() {
    let services = TestConfigBuilder::new()
        .configure_database(ConfigType::Actual)
        .configure_queue_client(ConfigType::Actual)
        .build()
        .await;

    // Mocking the `get_job_handler` call in create_job function.
    let ctx = MockJobFactoryTrait::get_job_handler_context();
    ctx.expect().times(1).returning(|_| panic!("Job type not implemented yet."));

    let job_type = JobType::ProofCreation;

    // Create a proper JobMetadata for the test
    let metadata = JobMetadata {
        common: CommonMetadata::default(),
        specific: JobSpecificMetadata::Proving(ProvingMetadata {
            input_path: Some(ProvingInputType::CairoPie(format!("{}/{}", "0", CAIRO_PIE_FILE_NAME))),
            ..Default::default()
        }),
    };

    assert!(JobHandlerService::create_job(job_type.clone(), "0".to_string(), metadata, services.config.clone())
        .await
        .is_err());

    // Waiting for 5 secs for message to be passed into the queue
    sleep(Duration::from_secs(5)).await;

    // Queue checks.
    let consumed_messages =
        services.config.queue().consume_message_from_queue(job_type.process_queue_name()).await.unwrap_err();
    assert_matches!(consumed_messages, QueueError::ErrorFromQueueError(_));
}

/// Tests `process_job` function when job is already existing in the db and job status is either
/// `Created` or `VerificationFailed`.
#[rstest]
#[case(JobType::SnosRun, JobStatus::Created)]
#[case(JobType::DataSubmission, JobStatus::VerificationFailed)]
#[tokio::test]
async fn process_job_with_job_exists_in_db_and_valid_job_processing_status_works(
    #[case] job_type: JobType,
    #[case] job_status: JobStatus,
) {
    // Building config
    let services = TestConfigBuilder::new()
        .configure_database(ConfigType::Actual)
        .configure_queue_client(ConfigType::Actual)
        .build()
        .await;
    let database_client = services.config.database();

    // Create a job with proper metadata structure
    let job_item = build_job_item(job_type.clone(), job_status.clone(), 1);

    let mut job_handler = MockJobHandlerTrait::new();

    // Creating job in database
    database_client.create_job(job_item.clone()).await.unwrap();
    // Expecting process job function in job processor to return the external ID.
    job_handler.expect_process_job().times(1).returning(move |_, _| Ok("0xbeef".to_string()));
    job_handler.expect_verification_polling_delay_seconds().return_const(1u64);
    job_handler.expect_job_processing_lock().return_const(None);

    // Mocking the `get_job_handler` call in create_job function.
    let job_handler: Arc<Box<dyn JobHandlerTrait>> = Arc::new(Box::new(job_handler));
<<<<<<< HEAD
    let ctx = MockJobFactoryTrait::get_job_handler_context();
=======
    let ctx = mock_factory::get_job_handler_context();
>>>>>>> 6be28646
    ctx.expect().times(1).with(eq(job_type.clone())).returning(move |_| Arc::clone(&job_handler));

    assert!(JobHandlerService::process_job(job_item.id, services.config.clone()).await.is_ok());
    // Getting the updated job.
    let updated_job = database_client.get_job_by_id(job_item.id).await.unwrap().unwrap();
    // checking if job_status is updated in db
    assert_eq!(updated_job.status, JobStatus::PendingVerification);
    assert_eq!(updated_job.external_id, ExternalId::String(Box::from("0xbeef")));

    // Check that process attempt is recorded in common metadata
    assert_eq!(updated_job.metadata.common.process_attempt_no, 1);

    // Waiting for 5 secs for message to be passed into the queue
    sleep(Duration::from_secs(5)).await;

    // Queue checks
    let consumed_messages =
        services.config.queue().consume_message_from_queue(job_type.verify_queue_name()).await.unwrap();
    let consumed_message_payload: MessagePayloadType = consumed_messages.payload_serde_json().unwrap().unwrap();
    assert_eq!(consumed_message_payload.id, job_item.id);
}

/// Tests `process_job` function when job handler panics during execution.
/// This test verifies that:
/// 1. The panic is properly caught and handled
/// 2. The job is moved to failed state
/// 3. Appropriate error message is set in the job metadata
#[rstest]
#[tokio::test]
async fn process_job_handles_panic() {
    // Building config
    let services = TestConfigBuilder::new()
        .configure_database(ConfigType::Actual)
        .configure_queue_client(ConfigType::Actual)
        .build()
        .await;

    let database_client = services.config.database();

    // Create a job with proper metadata structure
    let job_item = build_job_item(JobType::SnosRun, JobStatus::Created, 1);

    // Creating job in database
    database_client.create_job(job_item.clone()).await.unwrap();

    let mut job_handler = MockJobHandlerTrait::new();
    // Setting up mock to panic when process_job is called
    job_handler
        .expect_process_job()
        .times(1)
        .returning(|_, _| -> Result<String, JobError> { panic!("Simulated panic in process_job") });
    job_handler.expect_job_processing_lock().return_const(None);

    // Mocking the `get_job_handler` call in process_job function
    let job_handler: Arc<Box<dyn JobHandlerTrait>> = Arc::new(Box::new(job_handler));
<<<<<<< HEAD
    let ctx = MockJobFactoryTrait::get_job_handler_context();
=======
    let ctx = mock_factory::get_job_handler_context();
>>>>>>> 6be28646
    ctx.expect().times(1).with(eq(JobType::SnosRun)).return_once(move |_| Arc::clone(&job_handler));

    assert!(JobHandlerService::process_job(job_item.id, services.config.clone()).await.is_ok());

    // DB checks - verify the job was moved to failed state
    let job_in_db = database_client.get_job_by_id(job_item.id).await.unwrap().unwrap();
    assert_eq!(job_in_db.status, JobStatus::Failed);

    // Check that failure reason is recorded in common metadata
    assert!(job_in_db
        .metadata
        .common
        .failure_reason
        .as_ref()
        .unwrap()
        .contains("Job handler panicked with message: Simulated panic in process_job"));
}

/// Tests `process_job` function when job is already existing in the db and job status is not
/// `Created` or `VerificationFailed`.
#[rstest]
#[tokio::test]
async fn process_job_with_job_exists_in_db_with_invalid_job_processing_status_errors() {
    // Creating a job with Completed status which is invalid processing.
    let job_item = build_job_item(JobType::SnosRun, JobStatus::Completed, 1);

    // building config
    let services = TestConfigBuilder::new()
        .configure_database(ConfigType::Actual)
        .configure_queue_client(ConfigType::Actual)
        .build()
        .await;
    let database_client = services.config.database();

    // creating job in database
    database_client.create_job(job_item.clone()).await.unwrap();

    assert!(JobHandlerService::process_job(job_item.id, services.config.clone()).await.is_err());

    let job_in_db = database_client.get_job_by_id(job_item.id).await.unwrap().unwrap();
    // Job should be untouched in db.
    assert_eq!(job_in_db, job_item);

    // Waiting for 5 secs for message to be passed into the queue
    sleep(Duration::from_secs(5)).await;

    // Queue checks.
    let consumed_messages =
        services.config.queue().consume_message_from_queue(job_item.job_type.verify_queue_name()).await.unwrap_err();
    assert_matches!(consumed_messages, QueueError::ErrorFromQueueError(_));
}

/// Tests `process_job` function when job is not in the db
/// This test should fail
#[rstest]
#[tokio::test]
async fn process_job_job_does_not_exists_in_db_works() {
    // Creating a valid job which is not existing in the db.
    let job_item = build_job_item(JobType::SnosRun, JobStatus::Created, 1);

    // building config
    let services = TestConfigBuilder::new()
        .configure_database(ConfigType::Actual)
        .configure_queue_client(ConfigType::Actual)
        .build()
        .await;

    assert!(JobHandlerService::process_job(job_item.id, services.config.clone()).await.is_err());

    // Waiting for 5 secs for message to be passed into the queue
    sleep(Duration::from_secs(5)).await;

    // Queue checks.
    let consumed_messages =
        services.config.queue().consume_message_from_queue(job_item.job_type.verify_queue_name()).await.unwrap_err();
    assert_matches!(consumed_messages, QueueError::ErrorFromQueueError(_));
}

/// Tests `process_job` function when 2 workers try to process the same job.
/// This test should fail because once the job is locked for processing on one
/// worker it should not be accessed by another worker and should throw an error
/// when updating the job status.
#[rstest]
#[tokio::test]
async fn process_job_two_workers_process_same_job_works() {
    let mut job_handler = MockJobHandlerTrait::new();
    // Expecting process job function in job processor to return the external ID.
    job_handler.expect_process_job().times(1).returning(move |_, _| Ok("0xbeef".to_string()));
    job_handler.expect_verification_polling_delay_seconds().return_const(1u64);
    job_handler.expect_job_processing_lock().return_const(None);

    // Mocking the `get_job_handler` call in create_job function.
    let job_handler: Arc<Box<dyn JobHandlerTrait>> = Arc::new(Box::new(job_handler));
<<<<<<< HEAD
    let ctx = MockJobFactoryTrait::get_job_handler_context();
=======
    let ctx = mock_factory::get_job_handler_context();
>>>>>>> 6be28646
    ctx.expect().times(1).with(eq(JobType::SnosRun)).returning(move |_| Arc::clone(&job_handler));

    // building config
    let services = TestConfigBuilder::new()
        .configure_database(ConfigType::Actual)
        .configure_queue_client(ConfigType::Actual)
        .build()
        .await;
    let db_client = services.config.database();

    let job_item = build_job_item(JobType::SnosRun, JobStatus::Created, 1);

    // Creating the job in the db
    db_client.create_job(job_item.clone()).await.unwrap();

    let config_1 = services.config.clone();
    let config_2 = services.config.clone();

    // Simulating the two workers, Uuid has in-built copy trait
    let worker_1 = tokio::spawn(async move { JobHandlerService::process_job(job_item.id, config_1).await });
    let worker_2 = tokio::spawn(async move { JobHandlerService::process_job(job_item.id, config_2).await });

    // waiting for workers to complete the processing
    let (result_1, result_2) = tokio::join!(worker_1, worker_2);

    assert_ne!(
        result_1.unwrap().is_ok(),
        result_2.unwrap().is_ok(),
        "One worker should succeed and the other should fail"
    );

    // Waiting for 5 secs for job to be updated in the db
    sleep(Duration::from_secs(5)).await;

    let final_job_in_db = db_client.get_job_by_id(job_item.id).await.unwrap().unwrap();
    assert_eq!(final_job_in_db.status, JobStatus::PendingVerification);
}

/// Tests `process_job` function when the job handler returns an error.
/// The job should be moved to the failed status.
#[rstest]
#[tokio::test]
async fn process_job_job_handler_returns_error_works() {
    let mut job_handler = MockJobHandlerTrait::new();
    // Expecting process job function in job processor to return the external ID.
    let failure_reason = "Failed to process job";
    job_handler
        .expect_process_job()
        .times(1)
        .returning(move |_, _| Err(JobError::Other(failure_reason.to_string().into())));
    job_handler.expect_verification_polling_delay_seconds().return_const(1u64);
    job_handler.expect_job_processing_lock().return_const(None);

    // Mocking the `get_job_handler` call in create_job function.
    let job_handler: Arc<Box<dyn JobHandlerTrait>> = Arc::new(Box::new(job_handler));
<<<<<<< HEAD
    let ctx = MockJobFactoryTrait::get_job_handler_context();
=======
    let ctx = mock_factory::get_job_handler_context();
>>>>>>> 6be28646
    ctx.expect().times(1).with(eq(JobType::SnosRun)).returning(move |_| Arc::clone(&job_handler));

    // building config
    let services = TestConfigBuilder::new()
        .configure_database(ConfigType::Actual)
        .configure_queue_client(ConfigType::Actual)
        .build()
        .await;
    let db_client = services.config.database();

    let job_item = build_job_item(JobType::SnosRun, JobStatus::Created, 1);

    // Creating the job in the db
    db_client.create_job(job_item.clone()).await.unwrap();

    assert!(JobHandlerService::process_job(job_item.id, services.config.clone()).await.is_ok());

    let final_job_in_db = db_client.get_job_by_id(job_item.id).await.unwrap().unwrap();
    assert_eq!(final_job_in_db.status, JobStatus::Failed);
    assert!(final_job_in_db.metadata.common.failure_reason.as_ref().unwrap().contains(failure_reason));
}

/// Tests `verify_job` function when job is having expected status
/// and returns a `Verified` verification status.
#[rstest]
#[tokio::test]
async fn verify_job_with_verified_status_works() {
    let job_item = build_job_item(JobType::DataSubmission, JobStatus::PendingVerification, 1);

    // building config
    let services = TestConfigBuilder::new()
        .configure_database(ConfigType::Actual)
        .configure_queue_client(ConfigType::Actual)
        .build()
        .await;

    let database_client = services.config.database();
    let mut job_handler = MockJobHandlerTrait::new();

    // creating a job in a database
    database_client.create_job(job_item.clone()).await.unwrap();
    // expecting process job function in job processor to return the external ID
    job_handler.expect_verify_job().times(1).returning(move |_, _| Ok(JobVerificationStatus::Verified));
    job_handler.expect_max_process_attempts().returning(move || 2u64);

    let job_handler: Arc<Box<dyn JobHandlerTrait>> = Arc::new(Box::new(job_handler));
<<<<<<< HEAD
    let ctx = MockJobFactoryTrait::get_job_handler_context();
=======
    let ctx = mock_factory::get_job_handler_context();
>>>>>>> 6be28646
    // Mocking the `get_job_handler` call in create_job function.
    ctx.expect().times(1).with(eq(JobType::DataSubmission)).returning(move |_| Arc::clone(&job_handler));

    assert!(JobHandlerService::verify_job(job_item.id, services.config.clone()).await.is_ok());

    // DB checks.
    let updated_job = database_client.get_job_by_id(job_item.id).await.unwrap().unwrap();
    assert_eq!(updated_job.status, JobStatus::Completed);

    // Waiting for 5 secs for message to be passed into the queue
    sleep(Duration::from_secs(5)).await;

    // Queue checks.
    let consumed_messages_verification_queue =
        services.config.queue().consume_message_from_queue(QueueType::DataSubmissionJobVerification).await.unwrap_err();
    assert_matches!(consumed_messages_verification_queue, QueueError::ErrorFromQueueError(_));
    let consumed_messages_processing_queue =
        services.config.queue().consume_message_from_queue(QueueType::DataSubmissionJobProcessing).await.unwrap_err();
    assert_matches!(consumed_messages_processing_queue, QueueError::ErrorFromQueueError(_));
}

/// Tests `verify_job` function when job is having expected status
/// and returns a `Rejected` verification status.
#[rstest]
#[tokio::test]
async fn verify_job_with_rejected_status_adds_to_queue_works() {
    let job_item = build_job_item(JobType::DataSubmission, JobStatus::PendingVerification, 1);

    // building config
    let services = TestConfigBuilder::new()
        .configure_database(ConfigType::Actual)
        .configure_queue_client(ConfigType::Actual)
        .build()
        .await;

    let database_client = services.config.database();
    let mut job_handler = MockJobHandlerTrait::new();

    // creating job in database
    database_client.create_job(job_item.clone()).await.unwrap();
    job_handler.expect_verify_job().times(1).returning(move |_, _| Ok(JobVerificationStatus::Rejected("".to_string())));
    job_handler.expect_max_process_attempts().returning(move || 2u64);

    let job_handler: Arc<Box<dyn JobHandlerTrait>> = Arc::new(Box::new(job_handler));
<<<<<<< HEAD
    let ctx = MockJobFactoryTrait::get_job_handler_context();
=======
    let ctx = mock_factory::get_job_handler_context();
>>>>>>> 6be28646
    // Mocking the `get_job_handler` call in create_job function.
    ctx.expect().times(1).with(eq(JobType::DataSubmission)).returning(move |_| Arc::clone(&job_handler));

    assert!(JobHandlerService::verify_job(job_item.id, services.config.clone()).await.is_ok());

    // DB checks.
    let updated_job = database_client.get_job_by_id(job_item.id).await.unwrap().unwrap();
    assert_eq!(updated_job.status, JobStatus::VerificationFailed);

    // Waiting for 5 secs for message to be passed into the queue
    sleep(Duration::from_secs(5)).await;

    // Queue checks.
    let consumed_messages =
        services.config.queue().consume_message_from_queue(QueueType::DataSubmissionJobProcessing).await.unwrap();
    let consumed_message_payload: MessagePayloadType = consumed_messages.payload_serde_json().unwrap().unwrap();
    assert_eq!(consumed_message_payload.id, job_item.id);
}

/// Tests `verify_job` function when job is having expected status
/// and returns a `Rejected` verification status but doesn't add
/// the job to process queue because of maximum attempts reached.
#[rstest]
#[tokio::test]
async fn verify_job_with_rejected_status_works() {
    // Building config
    let services = TestConfigBuilder::new()
        .configure_database(ConfigType::Actual)
        .configure_queue_client(ConfigType::Actual)
        .build()
        .await;

    let database_client = services.config.database();

    // Create a job with proper metadata structure
    let mut job_item = build_job_item(JobType::DataSubmission, JobStatus::PendingVerification, 1);

    // Set process_attempt_no to 1 to simulate max attempts reached
    job_item.metadata.common.process_attempt_no = 1;

    // Creating job in database
    database_client.create_job(job_item.clone()).await.unwrap();

    let mut job_handler = MockJobHandlerTrait::new();
    // Expecting verify_job function to return Rejected status
    job_handler.expect_verify_job().times(1).returning(move |_, _| Ok(JobVerificationStatus::Rejected("".to_string())));
    job_handler.expect_max_process_attempts().returning(move || 1u64);

    // Mocking the `get_job_handler` call
    let job_handler: Arc<Box<dyn JobHandlerTrait>> = Arc::new(Box::new(job_handler));
<<<<<<< HEAD
    let ctx = MockJobFactoryTrait::get_job_handler_context();
=======
    let ctx = mock_factory::get_job_handler_context();
>>>>>>> 6be28646
    ctx.expect().times(1).with(eq(JobType::DataSubmission)).returning(move |_| Arc::clone(&job_handler));

    assert!(JobHandlerService::verify_job(job_item.id, services.config.clone()).await.is_ok());

    // DB checks - verify the job was moved to a failed state
    let updated_job = database_client.get_job_by_id(job_item.id).await.unwrap().unwrap();
    assert_eq!(updated_job.status, JobStatus::Failed);

    // Check that process attempt is recorded in common metadata
    assert_eq!(updated_job.metadata.common.process_attempt_no, 1);

    // Waiting for 5 secs for a message to be passed into the queue
    sleep(Duration::from_secs(5)).await;

    // Queue checks - verify no message was added to the process queue
    let consumed_messages_processing_queue =
        services.config.queue().consume_message_from_queue(job_item.job_type.process_queue_name()).await.unwrap_err();
    assert_matches!(consumed_messages_processing_queue, QueueError::ErrorFromQueueError(_));
}

/// Tests `verify_job` function when job is having expected status
/// and returns a `Pending` verification status.
#[rstest]
#[tokio::test]
async fn verify_job_with_pending_status_adds_to_queue_works() {
    // Building config
    let services = TestConfigBuilder::new()
        .configure_database(ConfigType::Actual)
        .configure_queue_client(ConfigType::Actual)
        .build()
        .await;

    let database_client = services.config.database();

    // Create a job with a proper metadata structure
    let job_item = build_job_item(JobType::DataSubmission, JobStatus::PendingVerification, 1);

    // Creating a job in a database
    database_client.create_job(job_item.clone()).await.unwrap();

    let mut job_handler = MockJobHandlerTrait::new();
    // Expecting verify_job function to return Pending status
    job_handler.expect_verify_job().times(1).returning(move |_, _| Ok(JobVerificationStatus::Pending));
    job_handler.expect_max_verification_attempts().returning(move || 2u64);
    job_handler.expect_verification_polling_delay_seconds().returning(move || 2u64);

    // Mocking the `get_job_handler` call
    let job_handler: Arc<Box<dyn JobHandlerTrait>> = Arc::new(Box::new(job_handler));
<<<<<<< HEAD
    let ctx = MockJobFactoryTrait::get_job_handler_context();
=======
    let ctx = mock_factory::get_job_handler_context();
>>>>>>> 6be28646
    ctx.expect().times(1).with(eq(JobType::DataSubmission)).returning(move |_| Arc::clone(&job_handler));

    assert!(JobHandlerService::verify_job(job_item.id, services.config.clone()).await.is_ok());

    // DB checks - verify the job status remains PendingVerification and verification attempt is
    // incremented
    let updated_job = database_client.get_job_by_id(job_item.id).await.unwrap().unwrap();
    assert_eq!(updated_job.status, JobStatus::PendingVerification);

    // Check that verification attempt is recorded in common metadata
    assert_eq!(updated_job.metadata.common.verification_attempt_no, 1);

    // Waiting for 5 secs for message to be passed into the queue
    sleep(Duration::from_secs(5)).await;

    // Queue checks - verify a message was added to the verification queue
    let consumed_messages =
        services.config.queue().consume_message_from_queue(job_item.job_type.verify_queue_name()).await.unwrap();
    let consumed_message_payload: MessagePayloadType = consumed_messages.payload_serde_json().unwrap().unwrap();
    assert_eq!(consumed_message_payload.id, job_item.id);
}

/// Tests `verify_job` function when job is having expected status
/// and returns a `Pending` verification status but doesn't add
/// the job to process queue because of maximum attempts reached.
#[rstest]
#[tokio::test]
async fn verify_job_with_pending_status_works() {
    // Building config
    let services = TestConfigBuilder::new()
        .configure_database(ConfigType::Actual)
        .configure_queue_client(ConfigType::Actual)
        .build()
        .await;

    let database_client = services.config.database();

    // Create a job with proper metadata structure
    let mut job_item = build_job_item(JobType::DataSubmission, JobStatus::PendingVerification, 1);

    // Set verification_attempt_no to 1 to simulate max attempts reached
    job_item.metadata.common.verification_attempt_no = 1;

    // Creating job in a database
    database_client.create_job(job_item.clone()).await.unwrap();

    let mut job_handler = MockJobHandlerTrait::new();
    // Expecting verify_job function to return Pending status
    job_handler.expect_verify_job().times(1).returning(move |_, _| Ok(JobVerificationStatus::Pending));
    job_handler.expect_max_verification_attempts().returning(move || 1u64);
    job_handler.expect_verification_polling_delay_seconds().returning(move || 2u64);

    // Mocking the `get_job_handler` call
    let job_handler: Arc<Box<dyn JobHandlerTrait>> = Arc::new(Box::new(job_handler));
<<<<<<< HEAD
    let ctx = MockJobFactoryTrait::get_job_handler_context();
=======
    let ctx = mock_factory::get_job_handler_context();
>>>>>>> 6be28646
    ctx.expect().times(1).with(eq(JobType::DataSubmission)).returning(move |_| Arc::clone(&job_handler));

    assert!(JobHandlerService::verify_job(job_item.id, services.config.clone()).await.is_ok());

    // DB checks - verify the job status is changed to VerificationTimeout
    let updated_job = database_client.get_job_by_id(job_item.id).await.unwrap().unwrap();
    assert_eq!(updated_job.status, JobStatus::VerificationTimeout);

    // Check that verification attempt is still recorded in common metadata
    assert_eq!(updated_job.metadata.common.verification_attempt_no, 1);

    // Waiting for 5 secs for message to be passed into the queue
    sleep(Duration::from_secs(5)).await;

    // Queue checks - verify no message was added to the verification queue
    let consumed_messages_verification_queue =
        services.config.queue().consume_message_from_queue(job_item.job_type.verify_queue_name()).await.unwrap_err();
    assert_matches!(consumed_messages_verification_queue, QueueError::ErrorFromQueueError(_));
}

#[rstest]
#[case(JobType::DataSubmission, JobStatus::Completed)] // code should panic here, how can completed move to dl queue ?
#[case(JobType::SnosRun, JobStatus::PendingVerification)]
#[case(JobType::ProofCreation, JobStatus::LockedForProcessing)]
// #[case(JobType::ProofRegistration, JobStatus::Created)] TODO: add this case when we have the metadata for proof
// registration
#[case(JobType::StateTransition, JobStatus::Completed)]
#[case(JobType::ProofCreation, JobStatus::VerificationTimeout)]
#[case(JobType::DataSubmission, JobStatus::VerificationFailed)]
#[tokio::test]
async fn handle_job_failure_with_failed_job_status_works(#[case] job_type: JobType, #[case] job_status: JobStatus) {
    let services = TestConfigBuilder::new()
        .configure_database(ConfigType::Actual)
        .configure_queue_client(ConfigType::Actual)
        .build()
        .await;

    let database_client = services.config.database();
    let internal_id = 1;

    // Create a job with Failed status
    let mut job_expected = build_job_item(job_type.clone(), JobStatus::Failed, internal_id);

    // Store the previous job status in the common metadata
    job_expected.metadata.common.failure_reason = Some(format!("last_job_status: {}", job_status));

    let job_id = job_expected.id;

    // Feeding the job to DB
    database_client.create_job(job_expected.clone()).await.unwrap();

    // Calling handle_job_failure
    JobHandlerService::handle_job_failure(job_id, services.config.clone())
        .await
        .expect("handle_job_failure failed to run");

    // Fetch the job from DB and verify it's unchanged (since it's already in Failed status)
    let job_fetched =
        services.config.database().get_job_by_id(job_id).await.expect("Unable to fetch Job Data").unwrap();

    assert_eq!(job_fetched, job_expected);
}

#[rstest]
#[case::pending_verification(JobType::SnosRun, JobStatus::PendingVerification)]
#[case::verification_timeout(JobType::SnosRun, JobStatus::VerificationTimeout)]
#[tokio::test]
async fn handle_job_failure_with_correct_job_status_works(#[case] job_type: JobType, #[case] job_status: JobStatus) {
    let services = TestConfigBuilder::new()
        .configure_database(ConfigType::Actual)
        .configure_queue_client(ConfigType::Actual)
        .build()
        .await;

    let database_client = services.config.database();
    let internal_id = 1;

    // Create a job
    let job = build_job_item(job_type.clone(), job_status.clone(), internal_id);
    let job_id = job.id;

    // Feeding the job to DB
    database_client.create_job(job.clone()).await.unwrap();

    // Calling handle_job_failure
    JobHandlerService::handle_job_failure(job_id, services.config.clone())
        .await
        .expect("handle_job_failure failed to run");

    let job_fetched =
        services.config.database().get_job_by_id(job_id).await.expect("Unable to fetch Job Data").unwrap();

    // Creating expected output
    let mut job_expected = job.clone();
    job_expected.status = JobStatus::Failed;
    job_expected.version = 1;

    // Set the failure reason in common metadata
    job_expected.metadata.common.failure_reason =
        Some(format!("Received failure queue message for job with status: {}", job_status));

    assert_eq!(job_fetched, job_expected);
}

#[rstest]
#[case(JobType::DataSubmission)]
#[tokio::test]
async fn handle_job_failure_job_status_completed_works(#[case] job_type: JobType) {
    let job_status = JobStatus::Completed;

    let services = TestConfigBuilder::new()
        .configure_database(ConfigType::Actual)
        .configure_queue_client(ConfigType::Actual)
        .build()
        .await;

    let database_client = services.config.database();
    let internal_id = 1;

    // Create a job
    let job_expected = build_job_item(job_type.clone(), job_status.clone(), internal_id);
    let job_id = job_expected.id;

    // Feeding the job to DB
    database_client.create_job(job_expected.clone()).await.unwrap();

    // Calling handle_job_failure
    JobHandlerService::handle_job_failure(job_id, services.config.clone())
        .await
        .expect("Test call to handle_job_failure should have passed.");

    // The completed job status on db is untouched.
    let job_fetched =
        services.config.database().get_job_by_id(job_id).await.expect("Unable to fetch Job Data").unwrap();

    assert_eq!(job_fetched, job_expected);
}

#[rstest]
#[tokio::test]
async fn test_retry_job_adds_to_process_queue() {
    let services = TestConfigBuilder::new()
        .configure_database(ConfigType::Actual)
        .configure_queue_client(ConfigType::Actual)
        .build()
        .await;

    // Create a failed job
    let job_item = build_job_item(JobType::DataSubmission, JobStatus::Failed, 1);
    services.config.database().create_job(job_item.clone()).await.unwrap();
    let job_id = job_item.id;

    // Retry the job
    assert!(JobHandlerService::retry_job(job_id, services.config.clone()).await.is_ok());

    // Verify job status was updated to PendingRetry
    let updated_job = services.config.database().get_job_by_id(job_id).await.unwrap().unwrap();
    assert_eq!(updated_job.status, JobStatus::PendingRetry);

    // Wait for message to be processed
    tokio::time::sleep(Duration::from_secs(5)).await;

    // Verify message was added to process queue
    let consumed_messages =
        services.config.queue().consume_message_from_queue(job_item.job_type.process_queue_name()).await.unwrap();

    let consumed_message_payload: MessagePayloadType = consumed_messages.payload_serde_json().unwrap().unwrap();
    assert_eq!(consumed_message_payload.id, job_id);
}

#[rstest]
#[case::pending_verification(JobStatus::PendingVerification)]
#[case::completed(JobStatus::Completed)]
#[case::created(JobStatus::Created)]
#[tokio::test]
async fn test_retry_job_invalid_status(#[case] initial_status: JobStatus) {
    let services = TestConfigBuilder::new()
        .configure_database(ConfigType::Actual)
        .configure_queue_client(ConfigType::Actual)
        .build()
        .await;

    // Create a job with non-Failed status
    let job_item = build_job_item(JobType::DataSubmission, initial_status.clone(), 1);
    services.config.database().create_job(job_item.clone()).await.unwrap();
    let job_id = job_item.id;

    // Attempt to retry the job
    let result = JobHandlerService::retry_job(job_id, services.config.clone()).await;
    assert!(result.is_err());

    if let Err(error) = result {
        assert_matches!(error, JobError::InvalidStatus { .. });
    }

    // Verify job status was not changed
    let job = services.config.database().get_job_by_id(job_id).await.unwrap().unwrap();
    assert_eq!(job.status, initial_status);

    // Wait briefly to ensure no messages were added
    tokio::time::sleep(Duration::from_secs(5)).await;

    // Verify no message was added to process queue
    let queue_result = services.config.queue().consume_message_from_queue(job_item.job_type.process_queue_name()).await;
    assert_matches!(queue_result, Err(QueueError::ErrorFromQueueError(_)));
}<|MERGE_RESOLUTION|>--- conflicted
+++ resolved
@@ -32,11 +32,7 @@
 use crate::types::jobs::status::JobVerificationStatus;
 use crate::types::jobs::types::{JobStatus, JobType};
 use crate::types::queue::{QueueNameForJobType, QueueType};
-<<<<<<< HEAD
-use crate::worker::event_handler::factory::MockJobFactoryTrait;
-=======
 use crate::worker::event_handler::factory::mock_factory;
->>>>>>> 6be28646
 use crate::worker::event_handler::jobs::{JobHandlerTrait, MockJobHandlerTrait};
 use crate::worker::event_handler::service::JobHandlerService;
 use assert_matches::assert_matches;
@@ -60,11 +56,7 @@
 
     // Mocking the `get_job_handler` call in create_job function.
     let job_handler: Arc<Box<dyn JobHandlerTrait>> = Arc::new(Box::new(job_handler));
-<<<<<<< HEAD
-    let ctx = MockJobFactoryTrait::get_job_handler_context();
-=======
-    let ctx = mock_factory::get_job_handler_context();
->>>>>>> 6be28646
+    let ctx = mock_factory::get_job_handler_context();
     ctx.expect().times(1).with(eq(JobType::SnosRun)).return_once(move |_| Arc::clone(&job_handler));
 
     // Create a proper JobMetadata for the test
@@ -145,7 +137,7 @@
         .await;
 
     // Mocking the `get_job_handler` call in create_job function.
-    let ctx = MockJobFactoryTrait::get_job_handler_context();
+    let ctx = mock_factory::get_job_handler_context();
     ctx.expect().times(1).returning(|_| panic!("Job type not implemented yet."));
 
     let job_type = JobType::ProofCreation;
@@ -204,11 +196,7 @@
 
     // Mocking the `get_job_handler` call in create_job function.
     let job_handler: Arc<Box<dyn JobHandlerTrait>> = Arc::new(Box::new(job_handler));
-<<<<<<< HEAD
-    let ctx = MockJobFactoryTrait::get_job_handler_context();
-=======
-    let ctx = mock_factory::get_job_handler_context();
->>>>>>> 6be28646
+    let ctx = mock_factory::get_job_handler_context();
     ctx.expect().times(1).with(eq(job_type.clone())).returning(move |_| Arc::clone(&job_handler));
 
     assert!(JobHandlerService::process_job(job_item.id, services.config.clone()).await.is_ok());
@@ -264,11 +252,7 @@
 
     // Mocking the `get_job_handler` call in process_job function
     let job_handler: Arc<Box<dyn JobHandlerTrait>> = Arc::new(Box::new(job_handler));
-<<<<<<< HEAD
-    let ctx = MockJobFactoryTrait::get_job_handler_context();
-=======
-    let ctx = mock_factory::get_job_handler_context();
->>>>>>> 6be28646
+    let ctx = mock_factory::get_job_handler_context();
     ctx.expect().times(1).with(eq(JobType::SnosRun)).return_once(move |_| Arc::clone(&job_handler));
 
     assert!(JobHandlerService::process_job(job_item.id, services.config.clone()).await.is_ok());
@@ -362,11 +346,7 @@
 
     // Mocking the `get_job_handler` call in create_job function.
     let job_handler: Arc<Box<dyn JobHandlerTrait>> = Arc::new(Box::new(job_handler));
-<<<<<<< HEAD
-    let ctx = MockJobFactoryTrait::get_job_handler_context();
-=======
-    let ctx = mock_factory::get_job_handler_context();
->>>>>>> 6be28646
+    let ctx = mock_factory::get_job_handler_context();
     ctx.expect().times(1).with(eq(JobType::SnosRun)).returning(move |_| Arc::clone(&job_handler));
 
     // building config
@@ -422,11 +402,7 @@
 
     // Mocking the `get_job_handler` call in create_job function.
     let job_handler: Arc<Box<dyn JobHandlerTrait>> = Arc::new(Box::new(job_handler));
-<<<<<<< HEAD
-    let ctx = MockJobFactoryTrait::get_job_handler_context();
-=======
-    let ctx = mock_factory::get_job_handler_context();
->>>>>>> 6be28646
+    let ctx = mock_factory::get_job_handler_context();
     ctx.expect().times(1).with(eq(JobType::SnosRun)).returning(move |_| Arc::clone(&job_handler));
 
     // building config
@@ -473,11 +449,7 @@
     job_handler.expect_max_process_attempts().returning(move || 2u64);
 
     let job_handler: Arc<Box<dyn JobHandlerTrait>> = Arc::new(Box::new(job_handler));
-<<<<<<< HEAD
-    let ctx = MockJobFactoryTrait::get_job_handler_context();
-=======
-    let ctx = mock_factory::get_job_handler_context();
->>>>>>> 6be28646
+    let ctx = mock_factory::get_job_handler_context();
     // Mocking the `get_job_handler` call in create_job function.
     ctx.expect().times(1).with(eq(JobType::DataSubmission)).returning(move |_| Arc::clone(&job_handler));
 
@@ -522,11 +494,7 @@
     job_handler.expect_max_process_attempts().returning(move || 2u64);
 
     let job_handler: Arc<Box<dyn JobHandlerTrait>> = Arc::new(Box::new(job_handler));
-<<<<<<< HEAD
-    let ctx = MockJobFactoryTrait::get_job_handler_context();
-=======
-    let ctx = mock_factory::get_job_handler_context();
->>>>>>> 6be28646
+    let ctx = mock_factory::get_job_handler_context();
     // Mocking the `get_job_handler` call in create_job function.
     ctx.expect().times(1).with(eq(JobType::DataSubmission)).returning(move |_| Arc::clone(&job_handler));
 
@@ -577,11 +545,7 @@
 
     // Mocking the `get_job_handler` call
     let job_handler: Arc<Box<dyn JobHandlerTrait>> = Arc::new(Box::new(job_handler));
-<<<<<<< HEAD
-    let ctx = MockJobFactoryTrait::get_job_handler_context();
-=======
-    let ctx = mock_factory::get_job_handler_context();
->>>>>>> 6be28646
+    let ctx = mock_factory::get_job_handler_context();
     ctx.expect().times(1).with(eq(JobType::DataSubmission)).returning(move |_| Arc::clone(&job_handler));
 
     assert!(JobHandlerService::verify_job(job_item.id, services.config.clone()).await.is_ok());
@@ -630,11 +594,7 @@
 
     // Mocking the `get_job_handler` call
     let job_handler: Arc<Box<dyn JobHandlerTrait>> = Arc::new(Box::new(job_handler));
-<<<<<<< HEAD
-    let ctx = MockJobFactoryTrait::get_job_handler_context();
-=======
-    let ctx = mock_factory::get_job_handler_context();
->>>>>>> 6be28646
+    let ctx = mock_factory::get_job_handler_context();
     ctx.expect().times(1).with(eq(JobType::DataSubmission)).returning(move |_| Arc::clone(&job_handler));
 
     assert!(JobHandlerService::verify_job(job_item.id, services.config.clone()).await.is_ok());
@@ -689,11 +649,7 @@
 
     // Mocking the `get_job_handler` call
     let job_handler: Arc<Box<dyn JobHandlerTrait>> = Arc::new(Box::new(job_handler));
-<<<<<<< HEAD
-    let ctx = MockJobFactoryTrait::get_job_handler_context();
-=======
-    let ctx = mock_factory::get_job_handler_context();
->>>>>>> 6be28646
+    let ctx = mock_factory::get_job_handler_context();
     ctx.expect().times(1).with(eq(JobType::DataSubmission)).returning(move |_| Arc::clone(&job_handler));
 
     assert!(JobHandlerService::verify_job(job_item.id, services.config.clone()).await.is_ok());
