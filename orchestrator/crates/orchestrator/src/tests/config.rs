use std::net::SocketAddr;
use std::str::FromStr as _;
use std::sync::Arc;

<<<<<<< HEAD
use super::common::delete_storage;
=======
>>>>>>> 6be28646
use crate::core::client::database::MockDatabaseClient;
use crate::core::client::queue::MockQueueClient;
use crate::core::client::storage::MockStorageClient;
use crate::core::client::AlertClient;
use crate::core::cloud::CloudProvider;
use crate::core::config::{Config, ConfigParam};
use crate::core::{DatabaseClient, QueueClient, StorageClient};
use crate::server::{get_server_url, setup_server};
use crate::tests::common::{create_queues, create_sns_arn, drop_database};
use crate::types::params::cloud_provider::AWSCredentials;
use crate::types::params::da::DAConfig;
use crate::types::params::database::DatabaseArgs;
use crate::types::params::prover::ProverConfig;
use crate::types::params::service::{ServerParams, ServiceParams};
use crate::types::params::settlement::SettlementConfig;
use crate::types::params::snos::SNOSParams;
use crate::types::params::{AlertArgs, OTELConfig, QueueArgs, StorageArgs};
use crate::utils::helpers::ProcessingLocks;
<<<<<<< HEAD
=======
use crate::OrchestratorError;
>>>>>>> 6be28646
use alloy::primitives::Address;
use axum::Router;
use cairo_vm::types::layout_name::LayoutName;
use httpmock::MockServer;
use orchestrator_da_client_interface::{DaClient, MockDaClient};
use orchestrator_ethereum_da_client::EthereumDaValidatedArgs;
use orchestrator_ethereum_settlement_client::EthereumSettlementValidatedArgs;
use orchestrator_prover_client_interface::{MockProverClient, ProverClient};
use orchestrator_settlement_client_interface::{MockSettlementClient, SettlementClient};
use orchestrator_sharp_service::SharpValidatedArgs;
use orchestrator_utils::env_utils::{get_env_var_optional, get_env_var_or_panic};
use starknet::providers::jsonrpc::HttpTransport;
use starknet::providers::JsonRpcClient;
use url::Url;
// Inspiration : https://rust-unofficial.github.io/patterns/patterns/creational/builder.html
// TestConfigBuilder allows to heavily customise the global configs based on the test's requirement.
// Eg: We want to mock only the da client and leave rest to be as it is, use mock_da_client.

pub enum MockType {
    Server(Router),
    RpcUrl(Url),
    StarknetClient(Arc<JsonRpcClient<HttpTransport>>),
    DaClient(Box<dyn DaClient>),
    ProverClient(Box<dyn ProverClient>),
    SettlementClient(Box<dyn SettlementClient>),

    Alerts(Box<dyn AlertClient>),
    Database(Box<dyn DatabaseClient>),
    Queue(Box<dyn QueueClient>),
    Storage(Box<dyn StorageClient>),
}

// By default, everything is on Dummy.
#[derive(Default)]
pub enum ConfigType {
    Mock(MockType),
    Actual,
    #[default]
    Dummy,
}

impl From<JsonRpcClient<HttpTransport>> for ConfigType {
    fn from(client: JsonRpcClient<HttpTransport>) -> Self {
        ConfigType::Mock(MockType::StarknetClient(Arc::new(client)))
    }
}

macro_rules! impl_mock_from {
    ($($mock_type:ty => $variant:ident),+) => {
        $(
            impl From<$mock_type> for ConfigType {
                fn from(client: $mock_type) -> Self {
                    ConfigType::Mock(MockType::$variant(Box::new(client)))
                }
            }
        )+
    };
}

impl_mock_from! {
    MockProverClient => ProverClient,
    MockDatabaseClient => Database,
    MockDaClient => DaClient,
    MockQueueClient => Queue,
    MockStorageClient => Storage,
    MockSettlementClient => SettlementClient
}

// TestBuilder for Config
pub struct TestConfigBuilder {
    /// The RPC url used by the starknet client
    starknet_rpc_url_type: ConfigType,
    /// The starknet client to get data from the node
    starknet_client_type: ConfigType,
    /// The DA client to interact with the DA layer
    da_client_type: ConfigType,
    /// The service that produces proof and registers it on chain
    prover_client_type: ConfigType,
    /// Settlement client
    settlement_client_type: ConfigType,

    /// Alerts client
    alerts_type: ConfigType,
    /// The database client
    database_type: ConfigType,
    /// Queue client
    queue_type: ConfigType,
    /// Storage client
    storage_type: ConfigType,
    /// API Service
    api_server_type: ConfigType,
}

impl Default for TestConfigBuilder {
    fn default() -> Self {
        Self::new()
    }
}

pub struct TestConfigBuilderReturns {
    pub starknet_server: Option<MockServer>,
    pub config: Arc<Config>,
    pub provider_config: Arc<CloudProvider>,
    pub api_server_address: Option<SocketAddr>,
}

impl TestConfigBuilder {
    /// Create a new config
    pub fn new() -> TestConfigBuilder {
        TestConfigBuilder {
            starknet_rpc_url_type: ConfigType::default(),
            starknet_client_type: ConfigType::default(),
            da_client_type: ConfigType::default(),
            prover_client_type: ConfigType::default(),
            settlement_client_type: ConfigType::default(),
            database_type: ConfigType::default(),
            queue_type: ConfigType::default(),
            storage_type: ConfigType::default(),
            alerts_type: ConfigType::default(),
            api_server_type: ConfigType::default(),
        }
    }

    pub fn configure_rpc_url(mut self, starknet_rpc_url_type: ConfigType) -> TestConfigBuilder {
        self.starknet_rpc_url_type = starknet_rpc_url_type;
        self
    }

    pub fn configure_da_client(mut self, da_client_type: ConfigType) -> TestConfigBuilder {
        self.da_client_type = da_client_type;
        self
    }

    pub fn configure_settlement_client(mut self, settlement_client_type: ConfigType) -> TestConfigBuilder {
        self.settlement_client_type = settlement_client_type;
        self
    }

    pub fn configure_starknet_client(mut self, starknet_client_type: ConfigType) -> TestConfigBuilder {
        self.starknet_client_type = starknet_client_type;
        self
    }

    pub fn configure_prover_client(mut self, prover_client_type: ConfigType) -> TestConfigBuilder {
        self.prover_client_type = prover_client_type;
        self
    }

    pub fn configure_alerts(mut self, alert_option: ConfigType) -> TestConfigBuilder {
        self.alerts_type = alert_option;
        self
    }

    pub fn configure_storage_client(mut self, storage_client_option: ConfigType) -> TestConfigBuilder {
        self.storage_type = storage_client_option;
        self
    }

    pub fn configure_queue_client(mut self, queue_type: ConfigType) -> TestConfigBuilder {
        self.queue_type = queue_type;
        self
    }
    pub fn configure_database(mut self, database_type: ConfigType) -> TestConfigBuilder {
        self.database_type = database_type;
        self
    }

    pub fn configure_api_server(mut self, api_server_type: ConfigType) -> TestConfigBuilder {
        self.api_server_type = api_server_type;
        self
    }

    pub async fn build(self) -> TestConfigBuilderReturns {
        dotenvy::from_filename_override("../.env.test").expect("Failed to load the .env.test file");

        let params = get_env_params();

        let provider_config =
            Arc::new(CloudProvider::try_from(params.aws_params.clone()).expect("Failed to create provider config"));

        let TestConfigBuilder {
            starknet_rpc_url_type,
            starknet_client_type,
            alerts_type,
            da_client_type,
            prover_client_type,
            settlement_client_type,
            database_type,
            queue_type,
            storage_type,
            api_server_type,
        } = self;

        let (_starknet_rpc_url, starknet_client, starknet_server) =
            implement_client::init_starknet_client(starknet_rpc_url_type, starknet_client_type).await;

        let prover_client = implement_client::init_prover_client(prover_client_type, &params.clone());

        // init alerts
        let alerts = implement_client::init_alerts(alerts_type, &params.alert_params, provider_config.clone()).await;

        let da_client = implement_client::init_da_client(da_client_type, &params.da_params).await;

        let settlement_client =
            implement_client::init_settlement_client(settlement_client_type, &params.settlement_params).await;
<<<<<<< HEAD

        // Delete the Storage before use
        delete_storage(provider_config.clone(), &params.storage_params).await.expect("Could not delete storage");
=======
>>>>>>> 6be28646
        // External Dependencies
        let storage =
            implement_client::init_storage_client(storage_type, &params.storage_params, provider_config.clone()).await;
        let database = implement_client::init_database(database_type, &params.db_params).await;
        let queue =
            implement_client::init_queue_client(queue_type, params.queue_params.clone(), provider_config.clone()).await;
        // Deleting and Creating the queues in sqs.
        create_queues(provider_config.clone(), &params.queue_params)
            .await
            .expect("Not able to delete and create the queues.");
        // Deleting the database
        drop_database(&params.db_params).await.expect("Unable to drop the database.");
        // Creating the SNS ARN
        create_sns_arn(provider_config.clone(), &params.alert_params).await.expect("Unable to create the sns arn");

        let processing_locks = ProcessingLocks::default();

        let config = Arc::new(Config::new(
            params.orchestrator_params,
            starknet_client,
            database,
            storage,
            alerts,
            queue,
            prover_client,
            da_client,
            processing_locks,
            settlement_client,
        ));

        let api_server_address = implement_api_server(api_server_type, config.clone()).await;

        TestConfigBuilderReturns {
            starknet_server,
            config,
            provider_config: provider_config.clone(),
            api_server_address,
        }
    }
}

async fn implement_api_server(api_server_type: ConfigType, config: Arc<Config>) -> Option<SocketAddr> {
    match api_server_type {
        ConfigType::Mock(client) => {
            if let MockType::Server(router) = client {
                let (api_server_url, listener) = get_server_url(config.server_config()).await;
                let app = Router::new().merge(router);

                tokio::spawn(async move {
                    axum::serve(listener, app).await.expect("Failed to start axum server");
                });

                Some(api_server_url)
            } else {
                panic!(concat!("Mock client is not a ", stringify!($client_type)));
            }
        }
<<<<<<< HEAD
        ConfigType::Actual => Some(setup_server(config.clone()).await.expect("Failed to start the API server")),
=======
        ConfigType::Actual => Some(setup_server(config.clone()).await.expect("Failed to setup server")),
>>>>>>> 6be28646
        ConfigType::Dummy => None,
    }
}

pub mod implement_client {
    use std::sync::Arc;

    use httpmock::MockServer;
    use orchestrator_da_client_interface::{DaClient, MockDaClient};
    use orchestrator_prover_client_interface::{MockProverClient, ProverClient};
    use orchestrator_settlement_client_interface::{MockSettlementClient, SettlementClient};
    use starknet::providers::jsonrpc::HttpTransport;
    use starknet::providers::{JsonRpcClient, Url};

    use super::{ConfigType, EnvParams, MockType};
    use crate::core::client::alert::MockAlertClient;
    use crate::core::client::database::MockDatabaseClient;
    use crate::core::client::queue::MockQueueClient;
    use crate::core::client::storage::MockStorageClient;
    use crate::core::client::AlertClient;
    use crate::core::cloud::CloudProvider;
    use crate::core::config::Config;
<<<<<<< HEAD
    use crate::core::{DatabaseClient, QueueClient, StorageClient};
=======
    use crate::core::traits::resource::Resource;
    use crate::core::{DatabaseClient, QueueClient, StorageClient};
    use crate::tests::common::{delete_storage, get_storage_client};
>>>>>>> 6be28646
    use crate::types::params::da::DAConfig;
    use crate::types::params::database::DatabaseArgs;
    use crate::types::params::settlement::SettlementConfig;
    use crate::types::params::{AlertArgs, QueueArgs, StorageArgs};

    macro_rules! implement_mock_client_conversion {
        ($client_type:ident, $mock_variant:ident) => {
            impl From<MockType> for Box<dyn $client_type> {
                fn from(client: MockType) -> Self {
                    if let MockType::$mock_variant(service_client) = client {
                        service_client
                    } else {
                        panic!(concat!("Mock client is not a ", stringify!($client_type)));
                    }
                }
            }
        };
    }

    implement_mock_client_conversion!(StorageClient, Storage);
    implement_mock_client_conversion!(QueueClient, Queue);
    implement_mock_client_conversion!(DatabaseClient, Database);
    implement_mock_client_conversion!(AlertClient, Alerts);
    implement_mock_client_conversion!(ProverClient, ProverClient);
    implement_mock_client_conversion!(SettlementClient, SettlementClient);
    implement_mock_client_conversion!(DaClient, DaClient);

    pub(crate) async fn init_da_client(service: ConfigType, da_params: &DAConfig) -> Box<dyn DaClient> {
        match service {
            ConfigType::Mock(client) => client.into(),
            ConfigType::Actual => Config::build_da_client(da_params).await,
            ConfigType::Dummy => Box::new(MockDaClient::new()),
        }
    }

    pub(crate) async fn init_settlement_client(
        service: ConfigType,
        settlement_cfg: &SettlementConfig,
    ) -> Box<dyn SettlementClient> {
        match service {
            ConfigType::Mock(client) => client.into(),
            ConfigType::Actual => {
                Config::build_settlement_client(settlement_cfg).await.expect("Failed to initialise settlement_client")
            }
            ConfigType::Dummy => Box::new(MockSettlementClient::new()),
        }
    }

    pub(crate) fn init_prover_client(service: ConfigType, params: &EnvParams) -> Box<dyn ProverClient> {
        match service {
            ConfigType::Mock(client) => client.into(),
            ConfigType::Actual => Config::build_prover_service(&params.prover_params, &params.orchestrator_params),
            ConfigType::Dummy => Box::new(MockProverClient::new()),
        }
    }

    pub(crate) async fn init_alerts(
        service: ConfigType,
        alert_params: &AlertArgs,
        provider_config: Arc<CloudProvider>,
    ) -> Box<dyn AlertClient> {
        match service {
            ConfigType::Mock(client) => client.into(),
            ConfigType::Actual => {
                Config::build_alert_client(alert_params, provider_config).await.expect("error creating alert client")
            }
            ConfigType::Dummy => Box::new(MockAlertClient::new()),
        }
    }

    pub(crate) async fn init_storage_client(
        service: ConfigType,
        storage_cfg: &StorageArgs,
        provider_config: Arc<CloudProvider>,
    ) -> Box<dyn StorageClient> {
        match service {
            ConfigType::Mock(client) => client.into(),
            ConfigType::Actual => {
<<<<<<< HEAD
=======
                // Delete the Storage before use
                delete_storage(provider_config.clone(), storage_cfg).await.expect("Could not delete storage");
                let storage = get_storage_client(provider_config.clone()).await;
                // First set up the storage
                println!("Setting up the storage , {:?}", storage_cfg);
                storage.setup(storage_cfg.clone()).await.unwrap();
>>>>>>> 6be28646
                Config::build_storage_client(storage_cfg, provider_config).await.expect("error creating storage client")
            }
            ConfigType::Dummy => Box::new(MockStorageClient::new()),
        }
    }

    pub(crate) async fn init_queue_client(
        service: ConfigType,
        queue_params: QueueArgs,
        provider_config: Arc<CloudProvider>,
    ) -> Box<dyn QueueClient> {
        match service {
            ConfigType::Mock(client) => client.into(),
            ConfigType::Actual => {
                Config::build_queue_client(&queue_params, provider_config).await.expect("error creating queue client")
            }
            ConfigType::Dummy => Box::new(MockQueueClient::new()),
        }
    }

    pub(crate) async fn init_database(service: ConfigType, database_params: &DatabaseArgs) -> Box<dyn DatabaseClient> {
        match service {
            ConfigType::Mock(client) => client.into(),
            ConfigType::Actual => {
                Config::build_database_client(database_params).await.expect("error creating database client")
            }
            ConfigType::Dummy => Box::new(MockDatabaseClient::new()),
        }
    }

    pub(crate) async fn init_starknet_client(
        starknet_rpc_url_type: ConfigType,
        service: ConfigType,
    ) -> (Url, Arc<JsonRpcClient<HttpTransport>>, Option<MockServer>) {
        fn get_rpc_url() -> (Url, Option<MockServer>) {
            let server = MockServer::start();
            let port = server.port();
            let rpc_url = Url::parse(format!("http://localhost:{}", port).as_str()).expect("Failed to parse URL");
            (rpc_url, Some(server))
        }

        fn get_provider(rpc_url: &Url) -> Arc<JsonRpcClient<HttpTransport>> {
            Arc::new(JsonRpcClient::new(HttpTransport::new(rpc_url.clone())))
        }

        let (rpc_url, server) = match starknet_rpc_url_type {
            ConfigType::Mock(url_type) => {
                if let MockType::RpcUrl(starknet_rpc_url) = url_type {
                    (starknet_rpc_url, None)
                } else {
                    panic!("Mock Rpc URL is not an URL");
                }
            }
            ConfigType::Actual | ConfigType::Dummy => get_rpc_url(),
        };

        let starknet_client = match service {
            ConfigType::Mock(client) => {
                if let MockType::StarknetClient(starknet_client) = client {
                    starknet_client
                } else {
                    panic!("Mock client is not a Starknet Client");
                }
            }
            ConfigType::Actual | ConfigType::Dummy => get_provider(&rpc_url),
        };

        (rpc_url, starknet_client, server)
    }
}

#[derive(Clone)]
pub struct EnvParams {
    aws_params: AWSCredentials,
    alert_params: AlertArgs,
    queue_params: QueueArgs,
    storage_params: StorageArgs,
    db_params: DatabaseArgs,
    da_params: DAConfig,
    settlement_params: SettlementConfig,
    prover_params: ProverConfig,
    orchestrator_params: ConfigParam,
    #[allow(dead_code)]
    instrumentation_params: OTELConfig,
}

<<<<<<< HEAD
fn get_env_params() -> EnvParams {
=======
pub(crate) fn get_env_params() -> EnvParams {
    let prefix = get_env_var_or_panic("MADARA_ORCHESTRATOR_AWS_PREFIX");
>>>>>>> 6be28646
    let db_params = DatabaseArgs {
        connection_uri: get_env_var_or_panic("MADARA_ORCHESTRATOR_MONGODB_CONNECTION_URL"),
        database_name: get_env_var_or_panic("MADARA_ORCHESTRATOR_DATABASE_NAME"),
    };

    let storage_params = StorageArgs {
<<<<<<< HEAD
        bucket_name: get_env_var_or_panic("MADARA_ORCHESTRATOR_AWS_S3_BUCKET_NAME"),
=======
        bucket_name: format!(
            "{}-{}",
            get_env_var_or_panic("MADARA_ORCHESTRATOR_AWS_PREFIX"),
            get_env_var_or_panic("MADARA_ORCHESTRATOR_AWS_S3_BUCKET_NAME")
        ),
>>>>>>> 6be28646
        bucket_location_constraint: None,
    };

    let queue_params = QueueArgs {
        queue_base_url: get_env_var_or_panic("MADARA_ORCHESTRATOR_SQS_BASE_QUEUE_URL"),
<<<<<<< HEAD
        prefix: get_env_var_or_panic("MADARA_ORCHESTRATOR_SQS_PREFIX"),
=======
        prefix: prefix.clone(),
>>>>>>> 6be28646
        suffix: get_env_var_or_panic("MADARA_ORCHESTRATOR_SQS_SUFFIX"),
    };

    let aws_params = AWSCredentials {
        access_key_id: get_env_var_or_panic("AWS_ACCESS_KEY_ID"),
        secret_access_key: get_env_var_or_panic("AWS_SECRET_ACCESS_KEY"),
        region: get_env_var_or_panic("AWS_REGION"),
    };

    let da_params = DAConfig::Ethereum(EthereumDaValidatedArgs {
        ethereum_da_rpc_url: Url::parse(&get_env_var_or_panic("MADARA_ORCHESTRATOR_ETHEREUM_DA_RPC_URL"))
            .expect("Failed to parse MADARA_ORCHESTRATOR_ETHEREUM_RPC_URL"),
    });

<<<<<<< HEAD
    let alert_params = AlertArgs { endpoint: get_env_var_or_panic("MADARA_ORCHESTRATOR_AWS_SNS_ARN") };
=======
    let arn = get_env_var_or_panic("MADARA_ORCHESTRATOR_AWS_SNS_ARN");
    let pos = arn
        .rfind(':')
        .ok_or_else(|| OrchestratorError::SetupCommandError("Invalid ARN format".to_string()))
        .expect("error");
    let sns_arn = format!("{}:{}_{}", &arn[..pos], prefix, &arn[pos + 1..]);

    let alert_params = AlertArgs { endpoint: sns_arn };
>>>>>>> 6be28646

    let settlement_params = SettlementConfig::Ethereum(EthereumSettlementValidatedArgs {
        ethereum_rpc_url: Url::parse(&get_env_var_or_panic("MADARA_ORCHESTRATOR_ETHEREUM_SETTLEMENT_RPC_URL"))
            .expect("Failed to parse MADARA_ORCHESTRATOR_ETHEREUM_RPC_URL"),
        ethereum_private_key: get_env_var_or_panic("MADARA_ORCHESTRATOR_ETHEREUM_PRIVATE_KEY"),
        l1_core_contract_address: Address::from_str(&get_env_var_or_panic(
            "MADARA_ORCHESTRATOR_L1_CORE_CONTRACT_ADDRESS",
        ))
        .expect("Invalid L1 core contract address"),
        starknet_operator_address: Address::from_str(&get_env_var_or_panic(
            "MADARA_ORCHESTRATOR_STARKNET_OPERATOR_ADDRESS",
        ))
        .expect("Invalid Starknet operator address"),
    });

    let snos_config = SNOSParams {
        rpc_for_snos: Url::parse(&get_env_var_or_panic("MADARA_ORCHESTRATOR_RPC_FOR_SNOS"))
            .expect("Failed to parse MADARA_ORCHESTRATOR_RPC_FOR_SNOS"),
    };

    let env = get_env_var_optional("MADARA_ORCHESTRATOR_MAX_BLOCK_NO_TO_PROCESS").expect("Couldn't get max block");
    let max_block: Option<u64> = env.and_then(|s| if s.is_empty() { None } else { Some(s.parse::<u64>().unwrap()) });

    let env = get_env_var_optional("MADARA_ORCHESTRATOR_MIN_BLOCK_NO_TO_PROCESS").expect("Couldn't get min block");
    let min_block: Option<u64> = env.and_then(|s| if s.is_empty() { None } else { Some(s.parse::<u64>().unwrap()) });

    let env = get_env_var_optional("MADARA_ORCHESTRATOR_MAX_CONCURRENT_SNOS_JOBS")
        .expect("Couldn't get max concurrent snos jobs");
    let max_concurrent_snos_jobs: Option<usize> =
        env.and_then(|s| if s.is_empty() { None } else { Some(s.parse::<usize>().unwrap()) });

    let env = get_env_var_optional("MADARA_ORCHESTRATOR_MAX_CONCURRENT_PROVING_JOBS")
        .expect("Couldn't get max concurrent proving jobs");
    let max_concurrent_proving_jobs: Option<usize> =
        env.and_then(|s| if s.is_empty() { None } else { Some(s.parse::<usize>().unwrap()) });

    let service_config = ServiceParams {
        max_block_to_process: max_block,
        min_block_to_process: min_block,
        max_concurrent_snos_jobs,
        max_concurrent_proving_jobs,
    };

    let server_config = ServerParams {
        host: get_env_var_or_panic("MADARA_ORCHESTRATOR_HOST"),
        port: get_env_var_or_panic("MADARA_ORCHESTRATOR_PORT")
            .parse()
            .expect("Failed to parse MADARA_ORCHESTRATOR_PORT"),
    };

    let orchestrator_params = ConfigParam {
        madara_rpc_url: Url::parse(&get_env_var_or_panic("MADARA_ORCHESTRATOR_MADARA_RPC_URL"))
            .expect("Failed to parse MADARA_ORCHESTRATOR_MADARA_RPC_URL"),
        snos_config,
        service_config,
        server_config,
        snos_layout_name: LayoutName::all_cairo,
        prover_layout_name: LayoutName::dynamic,
    };

    let instrumentation_params = OTELConfig {
        endpoint: get_env_var_optional("MADARA_ORCHESTRATOR_OTEL_COLLECTOR_ENDPOINT")
            .expect("Couldn't get otel collector endpoint")
            .map(|url| Url::parse(&url).expect("Failed to parse MADARA_ORCHESTRATOR_OTEL_COLLECTOR_ENDPOINT")),
        service_name: get_env_var_or_panic("MADARA_ORCHESTRATOR_OTEL_SERVICE_NAME"),
    };

    let prover_params = ProverConfig::Sharp(SharpValidatedArgs {
        sharp_customer_id: get_env_var_or_panic("MADARA_ORCHESTRATOR_SHARP_CUSTOMER_ID"),
        sharp_url: Url::parse(&get_env_var_or_panic("MADARA_ORCHESTRATOR_SHARP_URL"))
            .expect("Failed to parse MADARA_ORCHESTRATOR_SHARP_URL"),
        sharp_user_crt: get_env_var_or_panic("MADARA_ORCHESTRATOR_SHARP_USER_CRT"),
        sharp_user_key: get_env_var_or_panic("MADARA_ORCHESTRATOR_SHARP_USER_KEY"),
        sharp_rpc_node_url: Url::parse(&get_env_var_or_panic("MADARA_ORCHESTRATOR_SHARP_RPC_NODE_URL"))
            .expect("Failed to parse MADARA_ORCHESTRATOR_SHARP_RPC_NODE_URL"),
        sharp_server_crt: get_env_var_or_panic("MADARA_ORCHESTRATOR_SHARP_SERVER_CRT"),
        sharp_proof_layout: get_env_var_or_panic("MADARA_ORCHESTRATOR_SHARP_PROOF_LAYOUT"),
        gps_verifier_contract_address: get_env_var_or_panic("MADARA_ORCHESTRATOR_GPS_VERIFIER_CONTRACT_ADDRESS"),
    });

    EnvParams {
        aws_params,
        alert_params,
        queue_params,
        storage_params,
        db_params,
        da_params,
        settlement_params,
        prover_params,
        instrumentation_params,
        orchestrator_params,
    }
}<|MERGE_RESOLUTION|>--- conflicted
+++ resolved
@@ -2,10 +2,6 @@
 use std::str::FromStr as _;
 use std::sync::Arc;
 
-<<<<<<< HEAD
-use super::common::delete_storage;
-=======
->>>>>>> 6be28646
 use crate::core::client::database::MockDatabaseClient;
 use crate::core::client::queue::MockQueueClient;
 use crate::core::client::storage::MockStorageClient;
@@ -24,10 +20,7 @@
 use crate::types::params::snos::SNOSParams;
 use crate::types::params::{AlertArgs, OTELConfig, QueueArgs, StorageArgs};
 use crate::utils::helpers::ProcessingLocks;
-<<<<<<< HEAD
-=======
 use crate::OrchestratorError;
->>>>>>> 6be28646
 use alloy::primitives::Address;
 use axum::Router;
 use cairo_vm::types::layout_name::LayoutName;
@@ -233,12 +226,6 @@
 
         let settlement_client =
             implement_client::init_settlement_client(settlement_client_type, &params.settlement_params).await;
-<<<<<<< HEAD
-
-        // Delete the Storage before use
-        delete_storage(provider_config.clone(), &params.storage_params).await.expect("Could not delete storage");
-=======
->>>>>>> 6be28646
         // External Dependencies
         let storage =
             implement_client::init_storage_client(storage_type, &params.storage_params, provider_config.clone()).await;
@@ -296,11 +283,7 @@
                 panic!(concat!("Mock client is not a ", stringify!($client_type)));
             }
         }
-<<<<<<< HEAD
-        ConfigType::Actual => Some(setup_server(config.clone()).await.expect("Failed to start the API server")),
-=======
         ConfigType::Actual => Some(setup_server(config.clone()).await.expect("Failed to setup server")),
->>>>>>> 6be28646
         ConfigType::Dummy => None,
     }
 }
@@ -323,13 +306,9 @@
     use crate::core::client::AlertClient;
     use crate::core::cloud::CloudProvider;
     use crate::core::config::Config;
-<<<<<<< HEAD
-    use crate::core::{DatabaseClient, QueueClient, StorageClient};
-=======
     use crate::core::traits::resource::Resource;
     use crate::core::{DatabaseClient, QueueClient, StorageClient};
     use crate::tests::common::{delete_storage, get_storage_client};
->>>>>>> 6be28646
     use crate::types::params::da::DAConfig;
     use crate::types::params::database::DatabaseArgs;
     use crate::types::params::settlement::SettlementConfig;
@@ -408,15 +387,12 @@
         match service {
             ConfigType::Mock(client) => client.into(),
             ConfigType::Actual => {
-<<<<<<< HEAD
-=======
                 // Delete the Storage before use
                 delete_storage(provider_config.clone(), storage_cfg).await.expect("Could not delete storage");
                 let storage = get_storage_client(provider_config.clone()).await;
                 // First set up the storage
                 println!("Setting up the storage , {:?}", storage_cfg);
                 storage.setup(storage_cfg.clone()).await.unwrap();
->>>>>>> 6be28646
                 Config::build_storage_client(storage_cfg, provider_config).await.expect("error creating storage client")
             }
             ConfigType::Dummy => Box::new(MockStorageClient::new()),
@@ -503,37 +479,25 @@
     instrumentation_params: OTELConfig,
 }
 
-<<<<<<< HEAD
-fn get_env_params() -> EnvParams {
-=======
 pub(crate) fn get_env_params() -> EnvParams {
     let prefix = get_env_var_or_panic("MADARA_ORCHESTRATOR_AWS_PREFIX");
->>>>>>> 6be28646
     let db_params = DatabaseArgs {
         connection_uri: get_env_var_or_panic("MADARA_ORCHESTRATOR_MONGODB_CONNECTION_URL"),
         database_name: get_env_var_or_panic("MADARA_ORCHESTRATOR_DATABASE_NAME"),
     };
 
     let storage_params = StorageArgs {
-<<<<<<< HEAD
-        bucket_name: get_env_var_or_panic("MADARA_ORCHESTRATOR_AWS_S3_BUCKET_NAME"),
-=======
         bucket_name: format!(
             "{}-{}",
             get_env_var_or_panic("MADARA_ORCHESTRATOR_AWS_PREFIX"),
             get_env_var_or_panic("MADARA_ORCHESTRATOR_AWS_S3_BUCKET_NAME")
         ),
->>>>>>> 6be28646
         bucket_location_constraint: None,
     };
 
     let queue_params = QueueArgs {
         queue_base_url: get_env_var_or_panic("MADARA_ORCHESTRATOR_SQS_BASE_QUEUE_URL"),
-<<<<<<< HEAD
-        prefix: get_env_var_or_panic("MADARA_ORCHESTRATOR_SQS_PREFIX"),
-=======
         prefix: prefix.clone(),
->>>>>>> 6be28646
         suffix: get_env_var_or_panic("MADARA_ORCHESTRATOR_SQS_SUFFIX"),
     };
 
@@ -548,9 +512,6 @@
             .expect("Failed to parse MADARA_ORCHESTRATOR_ETHEREUM_RPC_URL"),
     });
 
-<<<<<<< HEAD
-    let alert_params = AlertArgs { endpoint: get_env_var_or_panic("MADARA_ORCHESTRATOR_AWS_SNS_ARN") };
-=======
     let arn = get_env_var_or_panic("MADARA_ORCHESTRATOR_AWS_SNS_ARN");
     let pos = arn
         .rfind(':')
@@ -559,7 +520,6 @@
     let sns_arn = format!("{}:{}_{}", &arn[..pos], prefix, &arn[pos + 1..]);
 
     let alert_params = AlertArgs { endpoint: sns_arn };
->>>>>>> 6be28646
 
     let settlement_params = SettlementConfig::Ethereum(EthereumSettlementValidatedArgs {
         ethereum_rpc_url: Url::parse(&get_env_var_or_panic("MADARA_ORCHESTRATOR_ETHEREUM_SETTLEMENT_RPC_URL"))
