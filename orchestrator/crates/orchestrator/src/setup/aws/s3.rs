<<<<<<< HEAD
use crate::core::client::storage::s3::InnerAWSS3;
=======
use crate::cli::Layer;
use crate::core::client::storage::s3::AWSS3;
>>>>>>> bc319c2f
use crate::core::cloud::CloudProvider;
use crate::core::traits::resource::Resource;
use crate::types::params::StorageArgs;
use crate::{OrchestratorError, OrchestratorResult};
use async_trait::async_trait;
use aws_sdk_s3::Error as S3Error;
use std::sync::Arc;
use crate::types::params::AWSResourceIdentifier;
use tracing::{info, warn};

#[async_trait]
impl Resource for InnerAWSS3 {
    type SetupResult = ();
    type CheckResult = bool;
    type TeardownResult = ();
    type Error = S3Error;
    type SetupArgs = StorageArgs;
    type CheckArgs = AWSResourceIdentifier;

    /// create_setup creates a new S3 client and returns an instance of AWSS3
    ///
    /// # Arguments
    /// * `cloud_provider` - The cloud provider configuration.
    ///
    /// # Returns
    /// * `OrchestratorResult<Self>` - The result of the setup operation.
    ///
    async fn create_setup(cloud_provider: Arc<CloudProvider>) -> OrchestratorResult<Self> {
        match cloud_provider.as_ref() {
            CloudProvider::AWS(aws_config) => Ok(Self::new(aws_config)),
        }
    }
    /// Set up a new S3 bucket
<<<<<<< HEAD
    async fn setup(&self, args: Self::SetupArgs) -> OrchestratorResult<Self::SetupResult> {
        let bucket_name = match &args.bucket_identifier {
            AWSResourceIdentifier::ARN(arn) => {
                // Extract queue name from ARN resource part
                arn.resource.clone()
            }
            AWSResourceIdentifier::Name(name) => {
                name.to_string()
            }
        };
        tracing::info!("Bucket Name: {}", bucket_name);

=======
    async fn setup(&self, _layer: Layer, args: Self::SetupArgs) -> OrchestratorResult<Self::SetupResult> {
>>>>>>> bc319c2f
        // Check if the bucket already exists
        // If it does, return the existing bucket name and location
        if self.check_if_exists(&bucket_name).await? {
            warn!(" ⏭️  S3 bucket '{}' already exists", args.bucket_name);
            return Ok(());
        }
        info!("Creating New Bucket: {}", args.bucket_name);

        // Get the current region from the client config
        let region = self.0.config().region().map(|r| r.to_string()).unwrap_or_else(|| "us-east-1".to_string());
        info!("Creating bucket in region: {}", region);

        let mut bucket_builder = self.0.create_bucket().bucket(&args.bucket_name);

        if region != "us-east-1" {
            let constraint = aws_sdk_s3::types::BucketLocationConstraint::from(region.as_str());
            let cfg = aws_sdk_s3::types::CreateBucketConfiguration::builder().location_constraint(constraint).build();
            bucket_builder = bucket_builder.create_bucket_configuration(cfg);
        }

        let _result = bucket_builder.send().await.map_err(|e| {
            OrchestratorError::ResourceSetupError(format!("Failed to create S3 bucket '{}': {:?}", args.bucket_name, e))
        })?;
        Ok(())
    }

    async fn check_if_exists(&self, bucket_name: &Self::CheckArgs) -> OrchestratorResult<bool> {
        Ok(self.0.head_bucket().bucket(bucket_name).send().await.is_ok())
    }

    async fn is_ready_to_use(&self, args: &Self::SetupArgs) -> OrchestratorResult<bool> {
        Ok(self.0.head_bucket().bucket(&args.bucket_name).send().await.is_ok())
    }
}<|MERGE_RESOLUTION|>--- conflicted
+++ resolved
@@ -1,9 +1,6 @@
-<<<<<<< HEAD
 use crate::core::client::storage::s3::InnerAWSS3;
-=======
 use crate::cli::Layer;
 use crate::core::client::storage::s3::AWSS3;
->>>>>>> bc319c2f
 use crate::core::cloud::CloudProvider;
 use crate::core::traits::resource::Resource;
 use crate::types::params::StorageArgs;
@@ -37,8 +34,7 @@
         }
     }
     /// Set up a new S3 bucket
-<<<<<<< HEAD
-    async fn setup(&self, args: Self::SetupArgs) -> OrchestratorResult<Self::SetupResult> {
+    async fn setup(&self, _layer: Layer, args: Self::SetupArgs) -> OrchestratorResult<Self::SetupResult> {
         let bucket_name = match &args.bucket_identifier {
             AWSResourceIdentifier::ARN(arn) => {
                 // Extract queue name from ARN resource part
@@ -50,9 +46,6 @@
         };
         tracing::info!("Bucket Name: {}", bucket_name);
 
-=======
-    async fn setup(&self, _layer: Layer, args: Self::SetupArgs) -> OrchestratorResult<Self::SetupResult> {
->>>>>>> bc319c2f
         // Check if the bucket already exists
         // If it does, return the existing bucket name and location
         if self.check_if_exists(&bucket_name).await? {
