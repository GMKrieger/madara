<<<<<<< HEAD
use crate::core::client::alert::sns::InnerAWSSNS;
=======
use crate::cli::Layer;
use crate::core::client::SNS;
>>>>>>> bc319c2f
use crate::core::cloud::CloudProvider;
use crate::core::traits::resource::Resource;
use crate::types::params::{AlertArgs, ARN};
use crate::{OrchestratorError, OrchestratorResult};
use anyhow::{anyhow, Context};
use crate::types::params::AWSResourceIdentifier;
use async_trait::async_trait;
use std::sync::Arc;

#[async_trait]
impl Resource for InnerAWSSNS {
    type SetupResult = ();
    type CheckResult = bool;
    type TeardownResult = ();
    type Error = ();
    type SetupArgs = AlertArgs;
    type CheckArgs = AWSResourceIdentifier;

    async fn create_setup(provider: Arc<CloudProvider>) -> OrchestratorResult<Self> {
        match provider.as_ref() {
            CloudProvider::AWS(aws_config) => Ok(Self::new(aws_config)),
        }
    }

<<<<<<< HEAD
    async fn setup(&self, args: Self::SetupArgs) -> OrchestratorResult<Self::SetupResult> {
        let alert_name = match &args.alert_identifier {
            AWSResourceIdentifier::ARN(arn) => {
                // Extract queue name from ARN resource part
                arn.resource.clone()
            }
            AWSResourceIdentifier::Name(name) => {
                name.to_string()
            }
=======
    async fn setup(&self, _layer: Layer, args: Self::SetupArgs) -> OrchestratorResult<Self::SetupResult> {

        let alert_topic_arn = args.alert_topic_name;
        tracing::info!("Topic ARN: {}", alert_topic_arn);

        // Extract topic name from ARN or use the full string if it's just a name
        let alert_topic_name = if alert_topic_arn.starts_with("arn:aws:sns:") {
            alert_topic_arn.split(':').last().ok_or_else(|| anyhow!("Invalid ARN format"))?.to_string()
        } else {
            alert_topic_arn.clone()
>>>>>>> bc319c2f
        };
        tracing::info!("Topic Name: {}", alert_name);

        // Validate topic name before proceeding
        if !self.is_valid_topic_name(&alert_name) {
            return Err(OrchestratorError::ResourceSetupError(format!(
                "Invalid topic name: {}. Topic names must be made up of letters, numbers, hyphens, and underscores.",
                alert_name
            )));
        }

        // Check if a topic exists using ARN
        if self.check_if_exists(&args.alert_identifier).await? {
            tracing::warn!(" ⏭️ SNS topic already exists. Topic Name: {}", alert_name);
            return Ok(());
        }

        // Create topic using the validated name
        let response =
            self.client().create_topic().name(alert_name).send().await.context("Failed to create topic")?;

        let new_topic_arn = response.topic_arn().context("Failed to get topic ARN")?;
        tracing::info!("SNS topic created. Topic ARN: {}", new_topic_arn);
        Ok(())
    }

    async fn check_if_exists(&self, alert_identifier: &Self::CheckArgs) -> OrchestratorResult<bool> {
        match alert_identifier {
            AWSResourceIdentifier::ARN(arn) => {
                Ok(self.client().get_topic_attributes().topic_arn(arn.to_string()).send().await.is_ok())
            }
            AWSResourceIdentifier::Name(name) => {
                Ok(self.get_topic_arn_by_name(name).await.is_ok())
            }
        }
    }

    async fn is_ready_to_use(&self, args: &Self::SetupArgs) -> OrchestratorResult<bool> {
        match &args.alert_identifier {
            AWSResourceIdentifier::ARN(arn) => {
                Ok(self.client().get_topic_attributes().topic_arn(arn.to_string()).send().await.is_ok())
            }
            AWSResourceIdentifier::Name(name) => {
                Ok(self.get_topic_arn_by_name(name).await.is_ok())
            }
        }
    }
}

impl InnerAWSSNS {
    fn is_valid_topic_name(&self, name: &str) -> bool {
        // AWS SNS topic name requirements:
        // - Can include numbers, letters, hyphens, and underscores
        // - Length between 1 and 256
        if name.is_empty() || name.len() > 256 {
            return false;
        }

        name.chars().all(|c| c.is_alphanumeric() || c == '-' || c == '_')
    }
}<|MERGE_RESOLUTION|>--- conflicted
+++ resolved
@@ -1,9 +1,6 @@
-<<<<<<< HEAD
 use crate::core::client::alert::sns::InnerAWSSNS;
-=======
 use crate::cli::Layer;
 use crate::core::client::SNS;
->>>>>>> bc319c2f
 use crate::core::cloud::CloudProvider;
 use crate::core::traits::resource::Resource;
 use crate::types::params::{AlertArgs, ARN};
@@ -28,8 +25,7 @@
         }
     }
 
-<<<<<<< HEAD
-    async fn setup(&self, args: Self::SetupArgs) -> OrchestratorResult<Self::SetupResult> {
+    async fn setup(&self, _layer: Layer, args: Self::SetupArgs) -> OrchestratorResult<Self::SetupResult> {
         let alert_name = match &args.alert_identifier {
             AWSResourceIdentifier::ARN(arn) => {
                 // Extract queue name from ARN resource part
@@ -38,18 +34,6 @@
             AWSResourceIdentifier::Name(name) => {
                 name.to_string()
             }
-=======
-    async fn setup(&self, _layer: Layer, args: Self::SetupArgs) -> OrchestratorResult<Self::SetupResult> {
-
-        let alert_topic_arn = args.alert_topic_name;
-        tracing::info!("Topic ARN: {}", alert_topic_arn);
-
-        // Extract topic name from ARN or use the full string if it's just a name
-        let alert_topic_name = if alert_topic_arn.starts_with("arn:aws:sns:") {
-            alert_topic_arn.split(':').last().ok_or_else(|| anyhow!("Invalid ARN format"))?.to_string()
-        } else {
-            alert_topic_arn.clone()
->>>>>>> bc319c2f
         };
         tracing::info!("Topic Name: {}", alert_name);
 
