--- conflicted
+++ resolved
@@ -116,11 +116,7 @@
     /// Should be used to update state on core contract when DA is done in calldata
     async fn update_state_calldata(
         &self,
-<<<<<<< HEAD
-        snos_output: Vec<[u8; 32]>,
-=======
         _snos_output: Vec<[u8; 32]>,
->>>>>>> 4c0881a0
         program_output: Vec<[u8; 32]>,
         onchain_data_hash: [u8; 32],
         onchain_data_size: [u8; 32],
@@ -135,7 +131,7 @@
         let program_output = slice_slice_u8_to_vec_field(program_output.as_slice());
         let onchain_data_hash = slice_u8_to_field(&onchain_data_hash);
         let core_contract: &CoreContract = self.starknet_core_contract_client.as_ref();
-<<<<<<< HEAD
+        let onchain_data_size = crypto_bigint::U256::from_be_bytes(onchain_data_size).into();
 
         let low = u128::from_be_bytes(onchain_data_size[16..32].try_into()?);
         let high = u128::from_be_bytes(onchain_data_size[0..16].try_into()?);
@@ -148,12 +144,6 @@
             .update_state(snos_output, program_output, onchain_data_hash, size)// snos_output,
             .await
             .map_err(|e| eyre!("Failed to update state with calldata: {:?}", e))?;
-=======
-        let onchain_data_size = crypto_bigint::U256::from_be_bytes(onchain_data_size).into();
-        let invoke_result = core_contract
-            .update_state(program_output.clone(), program_output, onchain_data_hash, onchain_data_size)
-            .await?;
->>>>>>> 4c0881a0
         tracing::info!(
             log_type = "completed",
             category = "update_state",
