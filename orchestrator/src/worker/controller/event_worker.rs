--- conflicted
+++ resolved
@@ -5,7 +5,6 @@
     ConsumptionError,
 };
 use crate::types::queue::{JobState, QueueType};
-use crate::types::queue_control::{QueueControlConfig, QUEUES};
 use crate::worker::event_handler::service::JobHandlerService;
 use crate::worker::parser::{job_queue_message::JobQueueMessage, worker_trigger_message::WorkerTriggerMessage};
 use crate::worker::traits::message::{MessageParser, ParsedMessage};
@@ -14,7 +13,6 @@
 use omniqueue::{Delivery, QueueError};
 use std::sync::Arc;
 use std::time::Duration;
-use tokio::task::JoinSet;
 use tokio::time::sleep;
 use tracing::{debug, error, info, info_span};
 
@@ -27,7 +25,6 @@
 pub struct EventWorker {
     queue_type: QueueType,
     config: Arc<Config>,
-    queue_control: QueueControlConfig,
 }
 
 impl EventWorker {
@@ -40,9 +37,7 @@
     /// * `EventWorker` - A new EventWorker instance
     pub fn new(queue_type: QueueType, config: Arc<Config>) -> Self {
         info!("Kicking in the Worker to Monitor the Queue {:?}", queue_type);
-        let queue_control =
-            QUEUES.get(&queue_type).map(|q| q.queue_control.clone().unwrap_or_default()).unwrap_or_default();
-        Self { queue_type, config, queue_control }
+        Self { queue_type, config }
     }
 
     async fn consumer(&self) -> EventSystemResult<SqsConsumer> {
@@ -51,7 +46,7 @@
 
     /// get_message - Get the next message from the queue
     /// This function returns the next message from the queue
-    /// It returns a Result<Option<Delivery>, EventSystemError> indicating whether the operation was successful or not
+    /// It returns a Result<MessageType, EventSystemError> indicating whether the operation was successful or not
     pub async fn get_message(&self) -> EventSystemResult<Option<Delivery>> {
         let mut consumer = self.consumer().await?;
         debug!("Waiting for message from queue {:?}", self.queue_type);
@@ -224,15 +219,19 @@
                 }
             };
 
+            // Negative acknowledgment of the message so it can be retried
             message.nack().await.map_err(|e| ConsumptionError::FailedToAcknowledgeMessage(e.0.to_string()))?;
 
             // TODO: Since we are using SNS, we need to send the error message to the DLQ in future
             // self.config.alerts().send_message(error_context).await?;
 
+            // Return the specific error
             return Err(consumption_error.into());
         }
 
+        // Only acknowledge if processing was successful
         message.ack().await.map_err(|e| ConsumptionError::FailedToAcknowledgeMessage(e.0.to_string()))?;
+
         Ok(())
     }
 
@@ -284,37 +283,24 @@
     /// * It will also sleep for a longer duration if an error occurs to prevent a tight loop
     /// * It will log errors and messages for debugging purposes
     pub async fn run(&self) -> EventSystemResult<()> {
-        let mut tasks = JoinSet::new();
-        let max_concurrent_tasks = self.queue_control.max_message_count.unwrap_or(10) as usize;
-        info!("Starting worker with thread pool size: {}", max_concurrent_tasks);
-
         loop {
-            while tasks.len() >= max_concurrent_tasks {
-                if let Some(Err(e)) = tasks.join_next().await {
-                    error!("Task failed: {:?}", e);
-                }
-            }
-
             match self.get_message().await {
                 Ok(Some(message)) => match self.parse_message(&message) {
                     Ok(parsed_message) => {
                         let worker = self.clone();
-<<<<<<< HEAD
-                        let parsed_message = parsed_message.clone();
-                        tasks.spawn(async move { worker.process_message(message, parsed_message).await });
-=======
                         tokio::spawn(async move { worker.process_message(message, parsed_message).await });
->>>>>>> da689da6
                     }
                     Err(e) => {
                         error!("Failed to parse message: {:?}", e);
                     }
                 },
                 Ok(None) => {
+                    // Sleep to prevent tight loop and allow memory cleanup
                     sleep(Duration::from_secs(1)).await;
                 }
                 Err(e) => {
                     error!("Error receiving message: {:?}", e);
+                    // Sleep before retrying to prevent tight loop
                     sleep(Duration::from_secs(5)).await;
                 }
             }
