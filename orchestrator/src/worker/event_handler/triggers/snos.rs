--- conflicted
+++ resolved
@@ -11,7 +11,6 @@
 use color_eyre::eyre::{Result, WrapErr};
 use num_traits::ToPrimitive;
 use opentelemetry::KeyValue;
-use orchestrator_utils::layer::Layer;
 use starknet::providers::Provider;
 use std::cmp::{max, min};
 use std::sync::Arc;
@@ -485,11 +484,7 @@
 async fn create_jobs_snos(config: Arc<Config>, block_numbers_to_pocesss: Vec<u64>) -> Result<()> {
     // Create jobs for all identified blocks
     for block_num in block_numbers_to_pocesss {
-<<<<<<< HEAD
-        let metadata = create_job_metadata(block_num, config.layer());
-=======
         let metadata = create_job_metadata(block_num, config.snos_config().snos_full_output);
->>>>>>> da689da6
 
         match JobHandlerService::create_job(JobType::SnosRun, block_num.to_string(), metadata, config.clone()).await {
             Ok(_) => tracing::info!("Successfully created new Snos job: {}", block_num),
@@ -508,18 +503,6 @@
 
 // create_job_metadata is a helper function to create job metadata for a given block number and layer
 // set full_output to true if layer is L3, false otherwise
-<<<<<<< HEAD
-fn create_job_metadata(block_num: u64, layer: &Layer) -> JobMetadata {
-    JobMetadata {
-        common: CommonMetadata::default(),
-        specific: JobSpecificMetadata::Snos(SnosMetadata {
-            block_number: block_num,
-            full_output: (layer.clone() == Layer::L3),
-            cairo_pie_path: Some(format!("{}/{}", block_num, CAIRO_PIE_FILE_NAME)),
-            on_chain_data_path: Some(format!("{}/{}", block_num, ON_CHAIN_DATA_FILE_NAME)),
-            snos_output_path: Some(format!("{}/{}", block_num, SNOS_OUTPUT_FILE_NAME)),
-            program_output_path: Some(format!("{}/{}", block_num, PROGRAM_OUTPUT_FILE_NAME)),
-=======
 fn create_job_metadata(block_number: u64, full_output: bool) -> JobMetadata {
     JobMetadata {
         common: CommonMetadata::default(),
@@ -530,7 +513,6 @@
             on_chain_data_path: Some(format!("{}/{}", block_number, ON_CHAIN_DATA_FILE_NAME)),
             snos_output_path: Some(format!("{}/{}", block_number, SNOS_OUTPUT_FILE_NAME)),
             program_output_path: Some(format!("{}/{}", block_number, PROGRAM_OUTPUT_FILE_NAME)),
->>>>>>> da689da6
             ..Default::default()
         }),
     }
