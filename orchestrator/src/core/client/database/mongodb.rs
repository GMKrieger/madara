--- conflicted
+++ resolved
@@ -884,7 +884,6 @@
     }
 
     #[tracing::instrument(skip(self), fields(function_type = "db_call"), ret, err)]
-<<<<<<< HEAD
     async fn get_jobs_by_type_and_statuses(
         &self,
         job_type: &JobType,
@@ -914,7 +913,9 @@
         ORCHESTRATOR_METRICS.db_calls_response_time.record(duration.as_secs_f64(), &attributes);
 
         Ok(jobs)
-=======
+    }
+
+    #[tracing::instrument(skip(self), fields(function_type = "db_call"), ret, err)]
     async fn get_jobs_by_block_number(&self, block_number: u64) -> Result<Vec<JobItem>, DatabaseError> {
         let start = Instant::now();
         let block_number_i64 = block_number as i64; // MongoDB typically handles numbers as i32 or i64
@@ -961,7 +962,6 @@
         ORCHESTRATOR_METRICS.db_calls_response_time.record(duration.as_secs_f64(), &attributes);
 
         Ok(results)
->>>>>>> 7123f843
     }
 }
 
