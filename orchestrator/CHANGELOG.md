--- conflicted
+++ resolved
@@ -94,10 +94,7 @@
 
 - fixed JOB_METADATA_PROCESSING_FINISHED_AT usage
 - add jemallocator to fix memory leak
-<<<<<<< HEAD
-=======
 - linting and formatting in http-client
->>>>>>> 2c88da11
 - refactor: instrumentation
 - `is_worker_enabled` status check moved from `VerificationFailed` to `Failed`
 - refactor: static attributes for telemetry
