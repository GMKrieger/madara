--- conflicted
+++ resolved
@@ -22,13 +22,9 @@
         sleep 1
     done
 
-<<<<<<< HEAD
-    cargo test --no-fail-fast --profile dev --workspace $@
-=======
     ARGS=$@
     export PROPTEST_CASES=5
     cargo test --profile dev ${ARGS:=--workspace}
->>>>>>> 031da9ed
 }
 
 (subshell $@ && r=$?) || r=$?
