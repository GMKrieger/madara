--- conflicted
+++ resolved
@@ -62,11 +62,9 @@
 *.info
 *.profraw
 
-<<<<<<< HEAD
 # p2p identity file
 /identity.json
-=======
+
 # Running madara with make and docker compose
 .secrets
-image.tar.gz
->>>>>>> 4f9054c6
+image.tar.gz