--- conflicted
+++ resolved
@@ -86,11 +86,7 @@
       - name: Prepare Madara Environment (Orchestrator)
         run: |
           mv target/release/madara ./madara-binary          
-<<<<<<< HEAD
-          echo "MADARA_ORCHESTRATOR_MADARA_BINARY_PATH=$(pwd)/orchestrator/madara-binary" >> $GITHUB_ENV
-=======
           echo "MADARA_ORCHESTRATOR_MADARA_BINARY_PATH=$(pwd)/madara-binary" >> $GITHUB_ENV
->>>>>>> 6dc9a0f2
 
       - name: Getting necessary files for testing
         working-directory: orchestrator
