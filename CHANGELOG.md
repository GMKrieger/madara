# Deoxys Changelog

## Next release

<<<<<<< HEAD
- tests: add e2e tests for the node
=======
- fix: fixed some readme stuff
- feat: gas price provider added for block production
- feat: l1 sync service
- feat: gas price worker for l1
- test: tests added for eth client and event subscription
>>>>>>> 0c41000c
- feat: Added l1->l2 messaging
- test: add unitests primitives
- tests: add tests for the rpcs endpoints
- fix: pending contract storage not stored properly
- test: add tests crate `db`
- fix: --sync-l1-disabled cli option (#225)
- feat: experimental block production and mempool
- refactor: L1BlockMetric is intialized inside the EthereumClient new function
- refactor: BlockMetrics divided in L1BlockMetrics and BlockMetrics
- test: tests added for eth client and event subscription
- feat: add support for Starknet version 0.13.2
- fix(l1): removed free l1 endpoint list
- removed l1.rs from the sync crate and refactored it with alloy inside eth crate
- refactor: removed l1.rs from the sync crate and refactored it with alloy inside eth crate
- refactor: eth client (l1 crate) refactored with alloy
- feat: added l1 crate (eth crate)
- fix(metrics): removed influx and added l2_state_size data
- fix: command to start the Madara client
- refactor: database error unification
- feat: raise file-descriptor limit
- fix: docker
- fix: pending storage & sequencer_provider
- refactor: support pending blocks & db crate
- refactor: new crate exec
- fix(issue): Removed unrelated link from issue template
- feat: adding new readme and github issue templates for codebase reorg
- fix: trace, execution state_diff
- refactor: store compiled contract class
- fix: rate limit on classes
- refactor: use Felt in DB
- fix: fix sepolia by updating bonsai-trie
- feat(class): change class definition storage
- fix: pending block sync
- fix: transaction traces
- feat: store tx receipts
- refactor: new type StarknetVersion
- refactor: update starknet-rs with Felt
- fix(rpc): fixed block not found error on get_class method
- fix (rpc): get_transaction_status
- fix(cleanup): clean up around the Cargo.toml files, error handling and cli arguments
- fix(db): fault tolerance (database is not corrupted when the node is unexpectedly shut down / killed)
- fix(rpc): fixed state update deserialization
- fix(hashes): fixed tx by hash retrieval
- fix(logs): fixed logs and get_state_update
- refactor: remove primitives/felt
- refactor: move convert.rs to felt_wrapper.rs
- fix(decode): fix mapping db decoding
- feat: store reverted txs hashes
- feat(l1): added l1 free rpc url if none is provided
- cleanup: clean DB statics
- refactor: improve compatibility without forks
- fix(metrics): fixed some metrics endpoints
- fix(metrics): fix prometheus endpoint port
- fix(hashes): Fix invoke tx hashes for version v3
- fix: re-add prometheus, doc cli args, log format
- fix(program): Changed visibility of program serializer + archived
- fix(classes): remove the classes ordenation to allow fork rebasements
- fix(felt): enforce Felt type as much as possible into compute_hash.rs
- fix(logs): fixed some logs and others
- fix(rpc): fixed block storage column
- chore: update dependencies
- fix(hashers): cleaned hashers using types core hashers and Felt
- refactor: remove substrate block storage
- feat(infra): Added boilerplate to deploy a grafana/prometheus dashboard
- refacor: use db hash
- refactor: l2-sync
- refactor: remove crate dp-mapping-sync
- fix(rpc): get_nonce
- fix(rpc): get_class
- refactor: mapping db
- perf(db): contract key history now using rocksdb iterators for history
- fix(root): Cleaned state root commitments crate
- fix(hash): declare tx v0 hash computation
- perf(db): db contract history parallel fetching and batching
- remove RuntimeApi on RPC
- feat(metrics): Added sync time metrics
- refactor: using const and OnceCell instead of lazy_static
- refactor: remove crate dp-storage
- feat(infra): corrected dockerfile + docker-compose
- fix(rpc): error handling
- fix(lib): updated core libs to match oss
- fix: state root - replaced_classes commit
- feat: fetch block and state update in only one request
- feat: added deoxys launcher script
- fix: creation of the block context
- fix: is_missing_class
- fix: state root - replaced_classes
- feat(db): backups
- fix: state root for nonce
- fix: store the first history in storage ket
- perf: improved perfs with parallelized iteration over tx hashes cache
- fix: graceful shutdown of rocksdb on ctrl+c
- fix: better error handling around l1 and l2 sync
- perf: compile with target_cpu=skylake by default
- perf: storage key with encode
- fix: bloc context blockifier
- feat: up blockifier to v0.6.0-rc.2
- fix: change bonsai-trie fork location
- refactor: remove L1HandlerTxFee
- feat: up blockifier to v0.6.0-rc.2
- refactor: remove L1HandlerTxFee
- refactor: remove blockifier dependencie
- perf: convert blocks in parallel
- feat(commitments): Joined hash computation in event and tx commitments
- feat(l2 sync): polling to get new blocks once sync has caught up with the chain
- perf: store key
- fix: sync, remove `unwrap` in storage
- fix(classes): Fixed classes on the RPC level by adding ordering and complete deserialisation
- fix: class update
- feat: store key/value in `--disble-root` mode
- fix: storage nonce and key/value
- fix: class and store updates and block desync after ctrl+c
- fix: compile without libm
- fix: genesis state_update
- refactor: optimize get_class_at
- fix: crash build genesis on restart
- fix(classes): Fixed sierra exception on block 31625 and added --starting-block arg
- fix(db): with new implementation ContractStorage
- fix: fee_type for `simulate_transactions` rpc call
- feat(rocksdb): replaced most async database operations iwth multigets and batched inserts
- fix: get_state_update with new storage
- up: starknet-rs
- fix: exec on receipt
- feat(RPC): refacto `trace_transaction` and `trace_block_transaction`
- fix(proposer_factory): Removed and clean a lot of stuff on Client side, mostly node crate
- feat(storage): removed the use of `BonsaiStorage` logs
- feat(storage): removed dependance on `StateUpdateWrapper`
- feat(storage): state diff are now stored for each block
- CI: fix toolchain
- CI: add `cargo test` on PR
- refactor: remove dead code on `Struct Starknet<..>`
- fix: verify_l2
- feat(rpc): remove duplicated code, add mod 'utils'
- feat(storage): started migrating storage to the bonsai-lib
- fix: fix crashing cases on `get_block_with_receipts`
- fix: fix get_events minor issues
- fix: l1HandlerTx computed for commit
- refactor: optimise get_events RPC
- fix(root): fixed state commitments broken due to genesis loader
- feat(docker): add dockerfile and docker-compose
- fix: fix implementation `get_storage_at()` for `BlockifierStateAdapter`
- fix(sync): Fix end condition of the l2 sync
- fix(rpc): fix chain id method for mainnet
- fix(class): Fix Sierra classes conversion (missing abis)
- fix(compute): Fixed prepare_data_availability_modes computation
- feat(rpc): add pending block to `get_block_with_receipts` rpc call
- chore: update bonsai-trie (benefit from perf boost)
- feat(rpc): add `get_block_with_receipts` rpc call
- refactor: remove crate dp-state, dp-fee, dp-messages
- fix(class): Fix class conversions to support legacy Sierra versions
- feat: rebase blockifier
- feat(check): Added a state root check to ensure synced compatibility
- feat(metrics): Add prometheus metrics for mapping worker
- feat(storage): finished migrating contract storage to our backend bonsai trie dbs
- feat(storage): set up type-safe bonsai storage abstractions for usage in RPC
- fix(root): fix state root computation
- refactor: refactor dc-db crate
- feat(api_key): api key passed to FetchConfig correctly
- feat(api_key): Added support for --gateway-api to avoid rate limit from the gateway
- fix(latest): Retrieve latest synced block via internal client
- perf(l2 sync): parallelize commitment computation and refactor part of l2 io sync
- refactor: rpc methods and removed rpc-core
- feat: add an optional TUI dashboard
- feat(bonsai): Bumped bonsai lib to latest opti
- refactor(generic): reduced runtime dependence on generics
- fix(sync): Cleaned dc-sync isolating fetch process + added shared SyncStatus
- feat(self-hosted): host our own runner
- fix(deps): Removed unused dependencies
- feat(multi-trie): Added support for persistent storage tries
- feat(pending): added support for pending blocks in RPC requests
- perf(l2 sync): parallel fetching of blocks, classes, state updates
- fix l1 thread to reflect correct state_root, block_number, block_hash
- fix: remove gas_price and update starknet-rs from fork (temporary fix)
- fix(root): got state root to work (does not support class root yet)
- refactor(substrate_hash): Substrate hash is now retrieved via rpc client in
  `l2.rs`
- fix(worflows): fix toolchain and cache issue
- feat: Removal of the hardcoded mainnet configuration
- refactor: pass new CI
- fix(workflows): Fix deoxys CI
- feat(rpc): add_invoke_tx, add_deploy_account_tx, add_declare_tx
- feat(rpc): tx_receipt, re-execute tx
- feat(script): added CI scripts for starting Deoxys and comparing JSON RPC
  calls
- perf(verify_l2): parallelized l2 state root update
- perf(state_commitment): parallelized state commitment hash computations
- fix(L1): fix l1 thread with battle tested implementation + removed l1-l2
- fix: update and store ConfigFetch in l2 sync(), chainId rpc call
- fix: get_events paging with continuation_token
- fix(class): #125
- fix(getStorageAt): #28
- fix(genesis): #107
- fix(class): #32 #33 #34
- fix(class): #116
- feat(class): download classes from sequencer
- feat: update and store highest block hash and number from sequencer
- feat: store events in block, return events in call get_transaction_receipt
- fix: updating outdated links to external resources in documentation
- feat(client/data-availability): implement custom error handling
- fix: get_block_by_block_hash then default rather than error
- feat(rpc): added `get_state_update` real values from DA db
- feat: add transparent representation to `Felt252Wrapper`
- feat(rpc/trace_api): add `trace_block_transaction`
- chore(db): changed the way hashes are encoded
- feat(rpc/trace_api): add `trace_transaction`

## v0.7.0

- chore: release v0.7.0
- refacto: remove abusive `TryInto` impl
- dev: optimize tx trace creation
- dev: make Madara std compatible
- CI: fix taplo version
- chore: add cache usage for `getEvents` and `getTransactionReceipt`
- fix: cairo1 contracts should be identified by their sierra class hash
- fix(cli): repair broken cli for da conf
- feat(client): on `add_declare_transaction` store sierra contract classes in
  the madara backend
- chore: use struct error in client/db
- fix: don't ignore Sierra to CASM mapping in genesis config
- refacto: early exit txs fee estimation when one fails
- dev: fix linter warning in README.md
- fix: remove waiting loop from `getTxReceipt`
- feat: types in `dp-transactions` impl a method to get their version
- feat: make L1 gas price a `const` of the `RuntimeConfig`
- fix: broken class hashes and contracts in genesis
- refactor: rename LAST_SYNCED_L1_BLOCK to be more clear
- chore: add headers to da calldata, fix eth da in sovereign mode
- refacto(simulate_tx): move logic to the client
- chore: added ca-certificate in DockerFile for SSL related issues
- chore(primitives/commitment): remove crate
- chore(primitives/block/header): remove starknet-trie dependent fields
- refacto(primitives/db): add a temporary way to get a fake global state root
- feat(rpc): add starknet_version and eth_l1_gas_fee on block header
- fix(spec_version): spec version now returning 0.5.1
- chore: feature flags for avail and celestia DA
- feat(rpc): added support for v0.5.1 JSON-RPC specs
- feat(rpc): added ordered messages/events in trace fields
- feat(rpc): support for starknet.rs v0.5.1 version
- feat(rpc): added execution resources in trace fields
- feat(rpc): added state diff field in trace fields
- refactor: removed benchmarking folder and traces of CI pipeline
- fix: decouple is_query into is_query and offset_version
- feat: add sierra to casm class hash mapping to genesis assets
- chore: remove ArgentMulticall from genesis assets
- feat: remove `seq_addr_updated` from `GenesisData`
- chore: added prometheus metrics for da layer
- chore: bump celestia rpc crate version
- fix(DA): run the proof first then the state update
- fix: `prove_current_block` is called after `update_state`
- ci: add foundry ci task to push workflow
- fix: first tx for non deployed account is valid
- fix: incorrect base url for fetching config
- feat: add predeployed accounts to genesis state
- feat(rpc): Added starknet_simulateTransactions
- fix: Change serialization of bitvec to &[u8] in merkle tree to avoid memory
  uninitialized
- chore: change SCARB config version for foundry CI
- feat(da): update da calldata encoding to v0.11.0 spec, da conf examples, da
  conf flag, da-tests in CI
- refactor: use `map` in `estimate_fee` to stop computation on error
- fix(node/commands): md5 are also checked when running setup --from-local
- feat(data-availability): extend eth config with poll interval
- fix(snos-output): expose snos codec, remove unused `get_starknet_messages`
  runtime method, and unnecessary dp-snos-output dependencies
- feat(program-hash): add new pallet constant for Starknet OS progam hash;
  expose runtime getter method; add dedicated crate to manage versions
- feat(runtime): expose fee token address getter method
- feat(settlement): run client thread responsible for pushing state updates and
  messaging on Ethereum
- feat(settlement): starknet core contract tests with anvil sandbox
- fix(rpc-test): incorrect node url
- feat(settlement): e2e test with Madara node settling on Ethereum contract
- refactor: use `map` in `estimate_fee` to stop computation on error
- fix: `tempdir` crate has been deprecated; use `tempfile` instead
- dev: add avail and celestia crates behind a feature flag
- dev: replace md5 with sha3_256 hash function
- feat: fixing getNonce Rpc Call and adding a new test
- refactor: use Zaun crate for Starknet core contract bindings
- refactor: use Anvil sandbox from Zaun crate
- feat(rpc): estimateMessageFee RPC call implementation

## v0.6.0

- chore: release v0.6.0
- refacto: substrate/starknet names in rpc library
- feat(rpc): Added starknet_getTransactionStatus and removed
  starknet_pendingTransactions
- feat(rpc): add starknet_specVersion rpc + added test for future support
- docs: Added v0.6.0-rc5 documentation above the rpc method functions
- dev(deps): bump starknet rs, use Eq for EmmitedEvents comparaison
- test(rust-rpc-test): use undeclared contracts for declare transactions testing
- build: update blockifier, fix divergent substrat block hash
- chore: remove tests that run in wasm and native, only wasm from now
- chore: split StarknetRpcApi trait in two, like in openRPC specs
- refacto: move starknet runtime api in it's own crate
- chore: update README.md and getting-started.md
- chore: remove crates that have been copy-pasted from plkdtSDK
- feat(rpc): return deployed contract address and actual fee in transaction
  receipt
- fix: Wait for 1 minute for transaction to be processed in
  get_transaction_receipt rpc
- ci: Fix starknet foundry sncast not found
- fix: Ensure transaction checks are compatible with starknet-rs
- ci: Run Starknet Foundry tests against Madara RPC
- fix: add name, symbol and decimals to fee token storage
- fix: dependencies for dockerfile and binaries
- docs: add translation of madara beast article to spanish
- chore: update starknet-js version in faucet-setup docs
- dev(compilation): add incremental compilation
- feat(rpc): add support for bulk estimate fee
- feat: add argent multicall contract to genesis
- chore(data-availability): update avail-subxt to version 0.4.0
- fix(ci): setup should fetch files from local config
- chore: deprecate `madara-app` and `madara-dev-explorer` modules
- chore(data-availability-avail): implement fire and forget, and add ws
  reconnection logic
- chore: update `polkadot-sdk` to `release-polkadot-v1.3.0`
- feat: fallback default file for DA and Settlement configuration files

## v0.5.0

- chore: release v0.5.0
- test: add transaction pool logic unit tests
- feat(client): spawn a task that listen to storage changes and build the
  resulting commiment state diff for each block
- dev(StarknetRPC): log error received from node before mapping to
  InternalServerError
- fix: change 'nonce too high' to log in debug instead of info
- chore: update deps, vm ressource fee cost are now FixedU128, and stored in an
  hashmap
- ci: change jobs order in the workflow
- ci: run integrations tests in the same runner as build
- ci: replace ci cache with rust-cache
- fix(transactions): remove `nonce` field from InvokeV0 tx
- feat(transactions): don't enforce ordering in validate_unsigned for invokeV0
- test(pallet): add function to get braavos hash
- fix: event commitment documentation typo
- ci: added testing key generation in the ci
- fix(starknet-rpc-test): init one request client per runtime
- test: validate Nonce for unsigned user txs
- fix: fixed declare V0 placeholder with the hash of an empty list of felts
- feat(cli): `run` is the by default command when running the `madara` bin
- refacto(cli): `run` and `setup` commands are defined in their own files
- refacto(cli): `run.testnet` argument removed in favor of the substrate native
  `chain` arg
- feat(cli): `run.fetch_chain_spec` argument removed in favor of the substrate
  native `chain` arg
- feat(cli): `setup` require a source file, either from an url or a path on the
  local filesystem
- chore(cli): use `Url`, `Path` and `PathBuf` types rather than `String`
- refacto(cli): moved the pallet/chain_spec/utils methods to the node crate
- feat(cli): `madara_path` arg has been remove, we use the substrate native
  `base_path` arg instead
- feat(cli): sharingan chain specs are loaded during the compilation, not
  downloaded from github
- refacto(pallet/starknet): `GenesisLoader` refactored as `GenesisData` + a
  `base_path` field
- feat(cli): for `run` param `--dev` now imply `--tmp`, as it is in substrate
- test(starknet-rpc-test): run all tests against a single madara node
- fix(service): confusing message when node starts (output the actual sealing
  method being used)
- refactor(sealing): how the sealing mode is passed into runtime
- feat(sealing): finalization for instant sealing
- test(starknet-js-test): run basic starknetjs compatibility tests again the
  madara node
- feat(cache-option): add an option to enable aggressive caching in command-line
  parameters

## v0.4.0

- chore: release v0.4.0
- feat: better management of custom configurations for genesis assets
- feat: use actual vm resource costs
- fix: add setup and run for rpc tests
- fix: fix clap for run command
- fix: add `madara_path` flag for setup command
- fix: add official references to configs files
- fix: cargo update and `main` branch prettier fix
- fix: fix sharingan chain spec
- fix: update madara infra to main branch
- fix: update `Cargo.lock`
- fix: rpc test failing
- refactor: exported chain id constant in dp-chain-id crate and added one for
  SN_MAIN
- ci: disable pr close workflow
- ci: add ci verification for detecting genesis changes and config hashes
- test: add e2e test for `estimate_fee`

## v0.3.0

- chore: release v0.3.0
- chore: big transaction type refactoring
- chore: split `primitives` crates into multiple smaller crates
- chore: improve logging about transaction when nonce is too high
- chore: add real class hash values for genesis config
- fix: use specific commit for avail and celestia
- fix: change dep of rustdoc on push
- fix: initial_gas set to max_fee and fixed fee not being charged when max_fee=0
- fix: correct value of compiled_class_hash in RPCTransaction
- fix: std feature import in transactions crate
- fix: replace all calls to `transmute` by calls `from_raw_parts`
- fix: estimate_fee should make sure all transaction have a version being
  2^128 + 1 or 2^128+2 depending on the tx type
- feat: modify the hash_bytes functions in `poseidon` and `pedersen` for dynamic
  data length
- feat: print development accounts at node startup
- feat: unification of the DA interface
- feat: bump starknet-core to 0.6.0 and remove InvokeV0
- feat: use resolver 2 for cargo in the workspace
- feat: impl tx execution and verification as traits
- perf: reduce the amount of data stored in the runtime and use the Substrate
  block to as source of data in the client
- perf: use perfect hash function in calculate_l1_gas_by_vm_usage
- build: restructure code for rust latest version
- build: bump rustc nightly version to 1.74 date
- buid: add rust-analyzer to toolchain components
- ci: scope cache by branch and add cache cleanup
- ci: increase threshold for codecov to 1%
- test: add `starknet-rpc-test` crate to the workspace
- test: add test to check tx signed by OZ account can be signed with Argent pk
- buid: add rust-analyzer to toolchain components
- ci: increase threshold for codecov to 1%
- replace all calls to `transmute` by calls `from_raw_parts`
- big transaction type refactoring
- impl tx execution and verification as traits
- reduce the amount of data stored in the runtime and use the Substrate block to
  as source of data in the client
- perf: use perfect hash function in calculate_l1_gas_by_vm_usage
- chore: add tests for tx hashing
- split `primitives` crates into multiple smaller crates
- fix: std feature import in transactions crate
- chore: improve logging about transaction when nonce is too high
- fix: rpc tests and background node run
- test: add tests for simulate tx offset
- test: add tests for tx hashing
- fix: bring back messages in transaction receipts
- feat: starknet os program output primitive

## v0.2.0

- add-contributors: `0xAsten`, `m-kus`, `joaopereira12`, `kasteph`
- ci: add verification if build-spec is working
- ci: added wasm to test
- ci: disable benchmark for pushes and pr's
- ci: fix docker and binaries build
- ci: don't enforce changelog on PR's with label `dependencies`
- doc: added translation of madara beast article.md to portuguese and russian
- doc: app chain template added in README
- fix: RPC getClassAt cairo legacy program code encoding
- fix: build-spec not working by setting the madara-path always and fetching
  relevant files
- fix: events are emitted in correct sequential order
- fix: expected event idx in continuation tokens in test responses
- fix: update RPC URL to use localhost instead of 0.0.0.0 in hurl.config file
- fix: update the default port for running Madara locally in getting-started.md
  file from 9933 to 9944.
- fix: replace the 0 initial gas value with u128::MAX because view call
  entrypoints were failing
- chore: remove global state root
- chore: cairo-contracts compilation scripts & docs are updated, cairo_0
  contracts recompiled
- chore: rebase of core deps and 0.12.1

## v0.1.0

- ci: rm codespell task and rm .codespellignore
- feat: refactor flags on tests
- feat: fetch config files from gh repo
- refactor: remove config files from the code
- ci: stop closing stale issues
- ci: reactivate changelog enforcement
- cli: change dev flag behaviour and created alias for base and madara path
- configs: fix genesis.json refs to link the config folder
- ci: downgraded windows runner to windows-latest
- ci: added windows binaries build and upload the binaries to the release page
- ci: add `CHANGELOG.md` and enforce it is edited for each PR on `main`
- fix: removed `madara_runtime` as a dependency in the client crates and make
  errors more expressive
- fix: state root bug fix where the tree was stored in runtime _before_ being
  committed
- feat: add a `genesis_loader` for the node and mocking
- feat: add `madara_tsukuyomi` as a submodule
- branding: use new logo in the README
- dev: Get the block status from the actual block in get_block_with_tx_hashes
- fix: l1-l2 messaging
- dev : clean contracts and compiled files<|MERGE_RESOLUTION|>--- conflicted
+++ resolved
@@ -2,15 +2,12 @@
 
 ## Next release
 
-<<<<<<< HEAD
 - tests: add e2e tests for the node
-=======
 - fix: fixed some readme stuff
 - feat: gas price provider added for block production
 - feat: l1 sync service
 - feat: gas price worker for l1
 - test: tests added for eth client and event subscription
->>>>>>> 0c41000c
 - feat: Added l1->l2 messaging
 - test: add unitests primitives
 - tests: add tests for the rpcs endpoints
