# Madara Changelog

## Next release

<<<<<<< HEAD
- fix(network): added the FGW and gateway url to the chain config
- fix(block_hash): block hash mismatch on transaction with an empty signature
=======
- fix: contract 0 state diff fixed
>>>>>>> d779bfab
- feat: declare v0, l1 handler support added
- feat: strk gas price cli param added
- fix(snos): added special address while closing block for SNOS
- fix(mempool): validator errors were ignored in `mempool/rsc/lib.rs`
- fix(primitives): fixed storage entries not being sorted in state commitment
- fix(devnet): devnet predeployed contracts stable address across systems (re)
- chore: Fixed README table format
- fix(cli): fixed devnet cli arguments
- fix(db): max rocksdb LOG files count and size and add more memory metrics
- fix(devnet): devnet predeployed contracts stable address across systems
- feat: gas fee flag added
- fix(mempool): fixed proptesting of the inner mempool
- fix(clippy): disallow printlns in workspace
- fix(db): storing a block needs to clear the current pending block
- fix(sync): Fixed pipeline stalling on machines with few cpu cores
- fix(rpc): handle batched requests in middleware
- chore: padded devnet address display with 64 chars
- feat(script): added more capabilities to the launcher script
- fix(fgw): sync from other nodes and block signature
- fix: added more launcher capabilities
- fix(cleanup): Updated EditorConfig to 4-space indents
- fix(tests): Fixed local testing scripts
- fix: override chain config
- fix: estimate_fee should through an error if any txn fails
- fix: rejected transaction block production panic
- fix(sync): pending block retrying mechanism
- feat(clean): dc_db: rename `DbBlockId::BlockN` to `DbBlockId::Number`
- feat(cli): Environment variables can be used to specify Madara parameters
- fix:(tests): Add testing feature to mc-db dev dependency (#294)
- feat: new crate gateway client & server
- test: Starknet-js basic tests added
- test: add block conversion task test
- fix(docs): updated readme and fixed launcher
- fix(ci): added gateway key to fix rate limit on tests
- feat(cli): launcher script and release workflows
- fix: cleaned cli settings for sequencer, devnet and full
- feat: move to karnot runner
- fix: docker file fixes for devnet
- fix(block-production): fix bouncer calculation and declared classes
- fix: Fix pending block sync and add real FGW tests
- test: tests added for verify and apply task in l2 sync
- fix: UDC cairo 0 migration & events logic fix
- fix: response of spec version rpc call fixed
- tests: integration test for l2 fetch task added
- refactor: calculate class hashes in devnet
- feat: add config file and preset configure chain
- refactor: change default chain id and add custom flag to override
- fix: generate a fixed set of public and private keys for devnet
- fix: defaulted l1 gas price in devnet mode
- fix: fixed anvil port value in tests
- fix: flaky tests in gas price worker fixed
- ci: add coveralls report
- test: added tests for declare and deploy transactions
- fix: pending block must always be returned in rpc even if none is in db
- fix: fixed the starting block arg with an ignore_block_order argument
- docs: fixed Docker Compose instructions
- fix: removed unused dependencies with udeps and machete
- feat: add devnet via `--devnet` cli argument
- refactor: class import from FGW
- code docs: documented how get_storage_at is implemented
- fix: L1 rpc <=> network mismatch
- feat: rpc versioning
- feat: bumping Starknet version from v0.13.2 to Starknet v0.13.2.1
- fix: replaced old namings with adapted namings
- refactor: block import is now centrally done in a single crate
- tests: add e2e tests for rpc read methods
- tests: add e2e tests for the node
- fix: fixed some readme stuff
- feat: gas price provider added for block production
- feat: l1 sync service
- feat: gas price worker for l1
- test: tests added for eth client and event subscription
- feat: Added l1->l2 messaging
- test: add unitests primitives
- tests: add e2e tests for the node
- tests: add tests for the rpcs endpoints
- fix: pending contract storage not stored properly
- test: add tests crate `db`
- fix: --sync-l1-disabled cli option (#225)
- feat: experimental block production and mempool
- refactor: L1BlockMetric is intialized inside the EthereumClient new function
- refactor: BlockMetrics divided in L1BlockMetrics and BlockMetrics
- test: tests added for eth client and event subscription
- feat: add support for Starknet version 0.13.2
- fix(l1): removed free l1 endpoint list
- removed l1.rs from the sync crate and refactored it with alloy inside eth crate
- refactor: removed l1.rs from the sync crate and refactored it with alloy inside eth crate
- refactor: eth client (l1 crate) refactored with alloy
- feat: added l1 crate (eth crate)
- fix(metrics): removed influx and added l2_state_size data
- fix: command to start the Madara client
- refactor: database error unification
- feat: raise file-descriptor limit
- fix: docker
- fix: pending storage & sequencer_provider
- refactor: support pending blocks & db crate
- refactor: new crate exec
- fix(issue): Removed unrelated link from issue template
- feat: adding new readme and github issue templates for codebase reorg
- fix: trace, execution state_diff
- refactor: store compiled contract class
- fix: rate limit on classes
- refactor: use Felt in DB
- fix: fix sepolia by updating bonsai-trie
- feat(class): change class definition storage
- fix: pending block sync
- fix: transaction traces
- feat: store tx receipts
- refactor: new type StarknetVersion
- refactor: update starknet-rs with Felt
- fix(rpc): fixed block not found error on get_class method
- fix (rpc): get_transaction_status
- fix(cleanup): clean up around the Cargo.toml files, error handling and cli arguments
- fix(db): fault tolerance (database is not corrupted when the node is unexpectedly shut down / killed)
- fix(rpc): fixed state update deserialization
- fix(hashes): fixed tx by hash retrieval
- fix(logs): fixed logs and get_state_update
- refactor: remove primitives/felt
- refactor: move convert.rs to felt_wrapper.rs
- fix(decode): fix mapping db decoding
- feat: store reverted txs hashes
- feat(l1): added l1 free rpc url if none is provided
- cleanup: clean DB statics
- refactor: improve compatibility without forks
- fix(metrics): fixed some metrics endpoints
- fix(metrics): fix prometheus endpoint port
- fix(hashes): Fix invoke tx hashes for version v3
- fix: re-add prometheus, doc cli args, log format
- fix(program): Changed visibility of program serializer + archived
- fix(classes): remove the classes ordenation to allow fork rebasements
- fix(felt): enforce Felt type as much as possible into compute_hash.rs
- fix(logs): fixed some logs and others
- fix(rpc): fixed block storage column
- chore: update dependencies
- fix(hashers): cleaned hashers using types core hashers and Felt
- refactor: remove substrate block storage
- feat(infra): Added boilerplate to deploy a grafana/prometheus dashboard
- refacor: use db hash
- refactor: l2-sync
- refactor: remove crate mp-mapping-sync
- fix(rpc): get_nonce
- fix(rpc): get_class
- refactor: mapping db
- perf(db): contract key history now using rocksdb iterators for history
- fix(root): Cleaned state root commitments crate
- fix(hash): declare tx v0 hash computation
- perf(db): db contract history parallel fetching and batching
- remove RuntimeApi on RPC
- feat(metrics): Added sync time metrics
- refactor: using const and OnceCell instead of lazy_static
- refactor: remove crate mp-storage
- feat(infra): corrected dockerfile + docker-compose
- fix(rpc): error handling
- fix(lib): updated core libs to match oss
- fix: state root - replaced_classes commit
- feat: fetch block and state update in only one request
- feat: added madara launcher script
- fix: creation of the block context
- fix: is_missing_class
- fix: state root - replaced_classes
- feat(db): backups
- fix: state root for nonce
- fix: store the first history in storage ket
- perf: improved perfs with parallelized iteration over tx hashes cache
- fix: graceful shutdown of rocksdb on ctrl+c
- fix: better error handling around l1 and l2 sync
- perf: compile with target_cpu=skylake by default
- perf: storage key with encode
- fix: bloc context blockifier
- feat: up blockifier to v0.6.0-rc.2
- fix: change bonsai-trie fork location
- refactor: remove L1HandlerTxFee
- feat: up blockifier to v0.6.0-rc.2
- refactor: remove L1HandlerTxFee
- refactor: remove blockifier dependencie
- perf: convert blocks in parallel
- feat(commitments): Joined hash computation in event and tx commitments
- feat(l2 sync): polling to get new blocks once sync has caught up with the chain
- perf: store key
- fix: sync, remove `unwrap` in storage
- fix(classes): Fixed classes on the RPC level by adding ordering and complete deserialisation
- fix: class update
- feat: store key/value in `--disble-root` mode
- fix: storage nonce and key/value
- fix: class and store updates and block desync after ctrl+c
- fix: compile without libm
- fix: genesis state_update
- refactor: optimize get_class_at
- fix: crash build genesis on restart
- fix(classes): Fixed sierra exception on block 31625 and added --starting-block arg
- fix(db): with new implementation ContractStorage
- fix: fee_type for `simulate_transactions` rpc call
- feat(rocksdb): replaced most async database operations iwth multigets and batched inserts
- fix: get_state_update with new storage
- up: starknet-rs
- fix: exec on receipt
- feat(RPC): refacto `trace_transaction` and `trace_block_transaction`
- fix(proposer_factory): Removed and clean a lot of stuff on Client side, mostly node crate
- feat(storage): removed the use of `BonsaiStorage` logs
- feat(storage): removed dependance on `StateUpdateWrapper`
- feat(storage): state diff are now stored for each block
- CI: fix toolchain
- CI: add `cargo test` on PR
- refactor: remove dead code on `Struct Starknet<..>`
- fix: verify_l2
- feat(rpc): remove duplicated code, add mod 'utils'
- feat(storage): started migrating storage to the bonsai-lib
- fix: fix crashing cases on `get_block_with_receipts`
- fix: fix get_events minor issues
- fix: l1HandlerTx computed for commit
- refactor: optimise get_events RPC
- fix(root): fixed state commitments broken due to genesis loader
- feat(docker): add dockerfile and docker-compose
- fix: fix implementation `get_storage_at()` for `BlockifierStateAdapter`
- fix(sync): Fix end condition of the l2 sync
- fix(rpc): fix chain id method for mainnet
- fix(class): Fix Sierra classes conversion (missing abis)
- fix(compute): Fixed prepare_data_availability_modes computation
- feat(rpc): add pending block to `get_block_with_receipts` rpc call
- chore: update bonsai-trie (benefit from perf boost)
- feat(rpc): add `get_block_with_receipts` rpc call
- refactor: remove crate mp-state, mp-fee, mp-messages
- fix(class): Fix class conversions to support legacy Sierra versions
- feat: rebase blockifier
- feat(check): Added a state root check to ensure synced compatibility
- feat(metrics): Add prometheus metrics for mapping worker
- feat(storage): finished migrating contract storage to our backend bonsai trie dbs
- feat(storage): set up type-safe bonsai storage abstractions for usage in RPC
- fix(root): fix state root computation
- refactor: refactor mc-db crate
- feat(api_key): api key passed to FetchConfig correctly
- feat(api_key): Added support for --gateway-api to avoid rate limit from the gateway
- fix(latest): Retrieve latest synced block via internal client
- perf(l2 sync): parallelize commitment computation and refactor part of l2 io sync
- refactor: rpc methods and removed rpc-core
- feat: add an optional TUI dashboard
- feat(bonsai): Bumped bonsai lib to latest opti
- refactor(generic): reduced runtime dependence on generics
- fix(sync): Cleaned mc-sync isolating fetch process + added shared SyncStatus
- feat(self-hosted): host our own runner
- fix(deps): Removed unused dependencies
- feat(multi-trie): Added support for persistent storage tries
- feat(pending): added support for pending blocks in RPC requests
- perf(l2 sync): parallel fetching of blocks, classes, state updates
- fix l1 thread to reflect correct state_root, block_number, block_hash
- fix: remove gas_price and update starknet-rs from fork (temporary fix)
- fix(root): got state root to work (does not support class root yet)
- refactor(substrate_hash): Substrate hash is now retrieved via rpc client in
  `l2.rs`
- fix(worflows): fix toolchain and cache issue
- feat: Removal of the hardcoded mainnet configuration
- refactor: pass new CI
- fix(workflows): Fix madara CI
- feat(rpc): add_invoke_tx, add_deploy_account_tx, add_declare_tx
- feat(rpc): tx_receipt, re-execute tx
- feat(script): added CI scripts for starting Madara and comparing JSON RPC
  calls
- perf(verify_l2): parallelized l2 state root update
- perf(state_commitment): parallelized state commitment hash computations
- fix(L1): fix l1 thread with battle tested implementation + removed l1-l2
- fix: update and store ConfigFetch in l2 sync(), chainId rpc call
- fix: get_events paging with continuation_token
- fix(class): #125
- fix(getStorageAt): #28
- fix(genesis): #107
- fix(class): #32 #33 #34
- fix(class): #116
- feat(class): download classes from sequencer
- feat: update and store highest block hash and number from sequencer
- feat: store events in block, return events in call get_transaction_receipt
- fix: updating outdated links to external resources in documentation
- feat(client/data-availability): implement custom error handling
- fix: get_block_by_block_hash then default rather than error
- feat(rpc): added `get_state_update` real values from DA db
- feat: add transparent representation to `Felt252Wrapper`
- feat(rpc/trace_api): add `trace_block_transaction`
- chore(db): changed the way hashes are encoded
- feat(rpc/trace_api): add `trace_transaction`

## v0.7.0

- chore: release v0.7.0
- refacto: remove abusive `TryInto` impl
- dev: optimize tx trace creation
- dev: make Madara std compatible
- CI: fix taplo version
- chore: add cache usage for `getEvents` and `getTransactionReceipt`
- fix: cairo1 contracts should be identified by their sierra class hash
- fix(cli): repair broken cli for da conf
- feat(client): on `add_declare_transaction` store sierra contract classes in
  the madara backend
- chore: use struct error in client/db
- fix: don't ignore Sierra to CASM mapping in genesis config
- refacto: early exit txs fee estimation when one fails
- dev: fix linter warning in README.md
- fix: remove waiting loop from `getTxReceipt`
- feat: types in `mp-transactions` impl a method to get their version
- feat: make L1 gas price a `const` of the `RuntimeConfig`
- fix: broken class hashes and contracts in genesis
- refactor: rename LAST_SYNCED_L1_BLOCK to be more clear
- chore: add headers to da calldata, fix eth da in sovereign mode
- refacto(simulate_tx): move logic to the client
- chore: added ca-certificate in DockerFile for SSL related issues
- chore(primitives/commitment): remove crate
- chore(primitives/block/header): remove starknet-trie dependent fields
- refacto(primitives/db): add a temporary way to get a fake global state root
- feat(rpc): add starknet_version and eth_l1_gas_fee on block header
- fix(spec_version): spec version now returning 0.5.1
- chore: feature flags for avail and celestia DA
- feat(rpc): added support for v0.5.1 JSON-RPC specs
- feat(rpc): added ordered messages/events in trace fields
- feat(rpc): support for starknet.rs v0.5.1 version
- feat(rpc): added execution resources in trace fields
- feat(rpc): added state diff field in trace fields
- refactor: removed benchmarking folder and traces of CI pipeline
- fix: decouple is_query into is_query and offset_version
- feat: add sierra to casm class hash mapping to genesis assets
- chore: remove ArgentMulticall from genesis assets
- feat: remove `seq_addr_updated` from `GenesisData`
- chore: added prometheus metrics for da layer
- chore: bump celestia rpc crate version
- fix(DA): run the proof first then the state update
- fix: `prove_current_block` is called after `update_state`
- ci: add foundry ci task to push workflow
- fix: first tx for non deployed account is valid
- fix: incorrect base url for fetching config
- feat: add predeployed accounts to genesis state
- feat(rpc): Added starknet_simulateTransactions
- fix: Change serialization of bitvec to &[u8] in merkle tree to avoid memory
  uninitialized
- chore: change SCARB config version for foundry CI
- feat(da): update da calldata encoding to v0.11.0 spec, da conf examples, da
  conf flag, da-tests in CI
- refactor: use `map` in `estimate_fee` to stop computation on error
- fix(node/commands): md5 are also checked when running setup --from-local
- feat(data-availability): extend eth config with poll interval
- fix(snos-output): expose snos codec, remove unused `get_starknet_messages`
  runtime method, and unnecessary mp-snos-output dependencies
- feat(program-hash): add new pallet constant for Starknet OS progam hash;
  expose runtime getter method; add dedicated crate to manage versions
- feat(runtime): expose fee token address getter method
- feat(settlement): run client thread responsible for pushing state updates and
  messaging on Ethereum
- feat(settlement): starknet core contract tests with anvil sandbox
- fix(rpc-test): incorrect node url
- feat(settlement): e2e test with Madara node settling on Ethereum contract
- refactor: use `map` in `estimate_fee` to stop computation on error
- fix: `tempdir` crate has been deprecated; use `tempfile` instead
- dev: add avail and celestia crates behind a feature flag
- dev: replace md5 with sha3_256 hash function
- feat: fixing getNonce Rpc Call and adding a new test
- refactor: use Zaun crate for Starknet core contract bindings
- refactor: use Anvil sandbox from Zaun crate
- feat(rpc): estimateMessageFee RPC call implementation

## v0.6.0

- chore: release v0.6.0
- refacto: substrate/starknet names in rpc library
- feat(rpc): Added starknet_getTransactionStatus and removed
  starknet_pendingTransactions
- feat(rpc): add starknet_specVersion rpc + added test for future support
- docs: Added v0.6.0-rc5 documentation above the rpc method functions
- dev(deps): bump starknet rs, use Eq for EmmitedEvents comparaison
- test(rust-rpc-test): use undeclared contracts for declare transactions testing
- build: update blockifier, fix divergent substrat block hash
- chore: remove tests that run in wasm and native, only wasm from now
- chore: split StarknetRpcApi trait in two, like in openRPC specs
- refacto: move starknet runtime api in it's own crate
- chore: update README.md and getting-started.md
- chore: remove crates that have been copy-pasted from plkdtSDK
- feat(rpc): return deployed contract address and actual fee in transaction
  receipt
- fix: Wait for 1 minute for transaction to be processed in
  get_transaction_receipt rpc
- ci: Fix starknet foundry sncast not found
- fix: Ensure transaction checks are compatible with starknet-rs
- ci: Run Starknet Foundry tests against Madara RPC
- fix: add name, symbol and decimals to fee token storage
- fix: dependencies for dockerfile and binaries
- docs: add translation of madara beast article to spanish
- chore: update starknet-js version in faucet-setup docs
- dev(compilation): add incremental compilation
- feat(rpc): add support for bulk estimate fee
- feat: add argent multicall contract to genesis
- chore(data-availability): update avail-subxt to version 0.4.0
- fix(ci): setup should fetch files from local config
- chore: deprecate `madara-app` and `madara-dev-explorer` modules
- chore(data-availability-avail): implement fire and forget, and add ws
  reconnection logic
- chore: update `polkadot-sdk` to `release-polkadot-v1.3.0`
- feat: fallback default file for DA and Settlement configuration files

## v0.5.0

- chore: release v0.5.0
- test: add transaction pool logic unit tests
- feat(client): spawn a task that listen to storage changes and build the
  resulting commiment state diff for each block
- dev(StarknetRPC): log error received from node before mapping to
  InternalServerError
- fix: change 'nonce too high' to log in debug instead of info
- chore: update deps, vm ressource fee cost are now FixedU128, and stored in an
  hashmap
- ci: change jobs order in the workflow
- ci: run integrations tests in the same runner as build
- ci: replace ci cache with rust-cache
- fix(transactions): remove `nonce` field from InvokeV0 tx
- feat(transactions): don't enforce ordering in validate_unsigned for invokeV0
- test(pallet): add function to get braavos hash
- fix: event commitment documentation typo
- ci: added testing key generation in the ci
- fix(starknet-rpc-test): init one request client per runtime
- test: validate Nonce for unsigned user txs
- fix: fixed declare V0 placeholder with the hash of an empty list of felts
- feat(cli): `run` is the by default command when running the `madara` bin
- refacto(cli): `run` and `setup` commands are defined in their own files
- refacto(cli): `run.testnet` argument removed in favor of the substrate native
  `chain` arg
- feat(cli): `run.fetch_chain_spec` argument removed in favor of the substrate
  native `chain` arg
- feat(cli): `setup` require a source file, either from an url or a path on the
  local filesystem
- chore(cli): use `Url`, `Path` and `PathBuf` types rather than `String`
- refacto(cli): moved the pallet/chain_spec/utils methods to the node crate
- feat(cli): `madara_path` arg has been remove, we use the substrate native
  `base_path` arg instead
- feat(cli): sharingan chain specs are loaded during the compilation, not
  downloaded from github
- refacto(pallet/starknet): `GenesisLoader` refactored as `GenesisData` + a
  `base_path` field
- feat(cli): for `run` param `--dev` now imply `--tmp`, as it is in substrate
- test(starknet-rpc-test): run all tests against a single madara node
- fix(service): confusing message when node starts (output the actual sealing
  method being used)
- refactor(sealing): how the sealing mode is passed into runtime
- feat(sealing): finalization for instant sealing
- test(starknet-js-test): run basic starknetjs compatibility tests again the
  madara node
- feat(cache-option): add an option to enable aggressive caching in command-line
  parameters

## v0.4.0

- chore: release v0.4.0
- feat: better management of custom configurations for genesis assets
- feat: use actual vm resource costs
- fix: add setup and run for rpc tests
- fix: fix clap for run command
- fix: add `madara_path` flag for setup command
- fix: add official references to configs files
- fix: cargo update and `main` branch prettier fix
- fix: fix sharingan chain spec
- fix: update madara infra to main branch
- fix: update `Cargo.lock`
- fix: rpc test failing
- refactor: exported chain id constant in mp-chain-id crate and added one for
  SN_MAIN
- ci: disable pr close workflow
- ci: add ci verification for detecting genesis changes and config hashes
- test: add e2e test for `estimate_fee`

## v0.3.0

- chore: release v0.3.0
- chore: big transaction type refactoring
- chore: split `primitives` crates into multiple smaller crates
- chore: improve logging about transaction when nonce is too high
- chore: add real class hash values for genesis config
- fix: use specific commit for avail and celestia
- fix: change dep of rustdoc on push
- fix: initial_gas set to max_fee and fixed fee not being charged when max_fee=0
- fix: correct value of compiled_class_hash in RPCTransaction
- fix: std feature import in transactions crate
- fix: replace all calls to `transmute` by calls `from_raw_parts`
- fix: estimate_fee should make sure all transaction have a version being
  2^128 + 1 or 2^128+2 depending on the tx type
- feat: modify the hash_bytes functions in `poseidon` and `pedersen` for dynamic
  data length
- feat: print development accounts at node startup
- feat: unification of the DA interface
- feat: bump starknet-core to 0.6.0 and remove InvokeV0
- feat: use resolver 2 for cargo in the workspace
- feat: impl tx execution and verification as traits
- perf: reduce the amount of data stored in the runtime and use the Substrate
  block to as source of data in the client
- perf: use perfect hash function in calculate_l1_gas_by_vm_usage
- build: restructure code for rust latest version
- build: bump rustc nightly version to 1.74 date
- buid: add rust-analyzer to toolchain components
- ci: scope cache by branch and add cache cleanup
- ci: increase threshold for codecov to 1%
- test: add `starknet-rpc-test` crate to the workspace
- test: add test to check tx signed by OZ account can be signed with Argent pk
- buid: add rust-analyzer to toolchain components
- ci: increase threshold for codecov to 1%
- replace all calls to `transmute` by calls `from_raw_parts`
- big transaction type refactoring
- impl tx execution and verification as traits
- reduce the amount of data stored in the runtime and use the Substrate block to
  as source of data in the client
- perf: use perfect hash function in calculate_l1_gas_by_vm_usage
- chore: add tests for tx hashing
- split `primitives` crates into multiple smaller crates
- fix: std feature import in transactions crate
- chore: improve logging about transaction when nonce is too high
- fix: rpc tests and background node run
- test: add tests for simulate tx offset
- test: add tests for tx hashing
- fix: bring back messages in transaction receipts
- feat: starknet os program output primitive

## v0.2.0

- add-contributors: `0xAsten`, `m-kus`, `joaopereira12`, `kasteph`
- ci: add verification if build-spec is working
- ci: added wasm to test
- ci: disable benchmark for pushes and pr's
- ci: fix docker and binaries build
- ci: don't enforce changelog on PR's with label `dependencies`
- doc: added translation of madara beast article.md to portuguese and russian
- doc: app chain template added in README
- fix: RPC getClassAt cairo legacy program code encoding
- fix: build-spec not working by setting the madara-path always and fetching
  relevant files
- fix: events are emitted in correct sequential order
- fix: expected event idx in continuation tokens in test responses
- fix: update RPC URL to use localhost instead of 0.0.0.0 in hurl.config file
- fix: update the default port for running Madara locally in getting-started.md
  file from 9933 to 9944.
- fix: replace the 0 initial gas value with u128::MAX because view call
  entrypoints were failing
- chore: remove global state root
- chore: cairo-contracts compilation scripts & docs are updated, cairo_0
  contracts recompiled
- chore: rebase of core deps and 0.12.1

## v0.1.0

- ci: rm codespell task and rm .codespellignore
- feat: refactor flags on tests
- feat: fetch config files from gh repo
- refactor: remove config files from the code
- ci: stop closing stale issues
- ci: reactivate changelog enforcement
- cli: change dev flag behaviour and created alias for base and madara path
- configs: fix genesis.json refs to link the config folder
- ci: downgraded windows runner to windows-latest
- ci: added windows binaries build and upload the binaries to the release page
- ci: add `CHANGELOG.md` and enforce it is edited for each PR on `main`
- fix: removed `madara_runtime` as a dependency in the client crates and make
  errors more expressive
- fix: state root bug fix where the tree was stored in runtime _before_ being
  committed
- feat: add a `genesis_loader` for the node and mocking
- feat: add `madara_tsukuyomi` as a submodule
- branding: use new logo in the README
- dev: Get the block status from the actual block in get_block_with_tx_hashes
- fix: l1-l2 messaging
- dev : clean contracts and compiled files<|MERGE_RESOLUTION|>--- conflicted
+++ resolved
@@ -2,12 +2,9 @@
 
 ## Next release
 
-<<<<<<< HEAD
 - fix(network): added the FGW and gateway url to the chain config
 - fix(block_hash): block hash mismatch on transaction with an empty signature
-=======
 - fix: contract 0 state diff fixed
->>>>>>> d779bfab
 - feat: declare v0, l1 handler support added
 - feat: strk gas price cli param added
 - fix(snos): added special address while closing block for SNOS
