# Madara Changelog

## Next release

<<<<<<< HEAD
- feat: move to karnot runner
=======
- fix: docker file fixes for devnet
>>>>>>> 85fb08e3
- fix(block-production): fix bouncer calculation and declared classes
- fix: Fix pending block sync and add real FGW tests
- test: tests added for verify and apply task in l2 sync
- fix: UDC cairo 0 migration & events logic fix
- fix: response of spec version rpc call fixed
- tests: integration test for l2 fetch task added
- refactor: calculate class hashes in devnet
- feat: add config file and preset configure chain
- refactor: change default chain id and add custom flag to override
- fix: generate a fixed set of public and private keys for devnet
- fix: defaulted l1 gas price in devnet mode
- fix: fixed anvil port value in tests
- fix: flaky tests in gas price worker fixed
- ci: add coveralls report
- test: added tests for declare and deploy transactions
- fix: pending block must always be returned in rpc even if none is in db
- fix: fixed the starting block arg with an ignore_block_order argument
- docs: fixed Docker Compose instructions
- fix: removed unused dependencies with udeps and machete
- feat: add devnet via `--devnet` cli argument
- refactor: class import from FGW
- code docs: documented how get_storage_at is implemented
- fix: L1 rpc <=> network mismatch
- feat: rpc versioning
- feat: bumping Starknet version from v0.13.2 to Starknet v0.13.2.1
- fix: replaced old namings with adapted namings
- refactor: block import is now centrally done in a single crate
- tests: add e2e tests for rpc read methods
- tests: add e2e tests for the node
- fix: fixed some readme stuff
- feat: gas price provider added for block production
- feat: l1 sync service
- feat: gas price worker for l1
- test: tests added for eth client and event subscription
- feat: Added l1->l2 messaging
- test: add unitests primitives
- tests: add e2e tests for the node
- tests: add tests for the rpcs endpoints
- fix: pending contract storage not stored properly
- test: add tests crate `db`
- fix: --sync-l1-disabled cli option (#225)
- feat: experimental block production and mempool
- refactor: L1BlockMetric is intialized inside the EthereumClient new function
- refactor: BlockMetrics divided in L1BlockMetrics and BlockMetrics
- test: tests added for eth client and event subscription
- feat: add support for Starknet version 0.13.2
- fix(l1): removed free l1 endpoint list
- removed l1.rs from the sync crate and refactored it with alloy inside eth crate
- refactor: removed l1.rs from the sync crate and refactored it with alloy inside eth crate
- refactor: eth client (l1 crate) refactored with alloy
- feat: added l1 crate (eth crate)
- fix(metrics): removed influx and added l2_state_size data
- fix: command to start the Madara client
- refactor: database error unification
- feat: raise file-descriptor limit
- fix: docker
- fix: pending storage & sequencer_provider
- refactor: support pending blocks & db crate
- refactor: new crate exec
- fix(issue): Removed unrelated link from issue template
- feat: adding new readme and github issue templates for codebase reorg
- fix: trace, execution state_diff
- refactor: store compiled contract class
- fix: rate limit on classes
- refactor: use Felt in DB
- fix: fix sepolia by updating bonsai-trie
- feat(class): change class definition storage
- fix: pending block sync
- fix: transaction traces
- feat: store tx receipts
- refactor: new type StarknetVersion
- refactor: update starknet-rs with Felt
- fix(rpc): fixed block not found error on get_class method
- fix (rpc): get_transaction_status
- fix(cleanup): clean up around the Cargo.toml files, error handling and cli arguments
- fix(db): fault tolerance (database is not corrupted when the node is unexpectedly shut down / killed)
- fix(rpc): fixed state update deserialization
- fix(hashes): fixed tx by hash retrieval
- fix(logs): fixed logs and get_state_update
- refactor: remove primitives/felt
- refactor: move convert.rs to felt_wrapper.rs
- fix(decode): fix mapping db decoding
- feat: store reverted txs hashes
- feat(l1): added l1 free rpc url if none is provided
- cleanup: clean DB statics
- refactor: improve compatibility without forks
- fix(metrics): fixed some metrics endpoints
- fix(metrics): fix prometheus endpoint port
- fix(hashes): Fix invoke tx hashes for version v3
- fix: re-add prometheus, doc cli args, log format
- fix(program): Changed visibility of program serializer + archived
- fix(classes): remove the classes ordenation to allow fork rebasements
- fix(felt): enforce Felt type as much as possible into compute_hash.rs
- fix(logs): fixed some logs and others
- fix(rpc): fixed block storage column
- chore: update dependencies
- fix(hashers): cleaned hashers using types core hashers and Felt
- refactor: remove substrate block storage
- feat(infra): Added boilerplate to deploy a grafana/prometheus dashboard
- refacor: use db hash
- refactor: l2-sync
- refactor: remove crate mp-mapping-sync
- fix(rpc): get_nonce
- fix(rpc): get_class
- refactor: mapping db
- perf(db): contract key history now using rocksdb iterators for history
- fix(root): Cleaned state root commitments crate
- fix(hash): declare tx v0 hash computation
- perf(db): db contract history parallel fetching and batching
- remove RuntimeApi on RPC
- feat(metrics): Added sync time metrics
- refactor: using const and OnceCell instead of lazy_static
- refactor: remove crate mp-storage
- feat(infra): corrected dockerfile + docker-compose
- fix(rpc): error handling
- fix(lib): updated core libs to match oss
- fix: state root - replaced_classes commit
- feat: fetch block and state update in only one request
- feat: added madara launcher script
- fix: creation of the block context
- fix: is_missing_class
- fix: state root - replaced_classes
- feat(db): backups
- fix: state root for nonce
- fix: store the first history in storage ket
- perf: improved perfs with parallelized iteration over tx hashes cache
- fix: graceful shutdown of rocksdb on ctrl+c
- fix: better error handling around l1 and l2 sync
- perf: compile with target_cpu=skylake by default
- perf: storage key with encode
- fix: bloc context blockifier
- feat: up blockifier to v0.6.0-rc.2
- fix: change bonsai-trie fork location
- refactor: remove L1HandlerTxFee
- feat: up blockifier to v0.6.0-rc.2
- refactor: remove L1HandlerTxFee
- refactor: remove blockifier dependencie
- perf: convert blocks in parallel
- feat(commitments): Joined hash computation in event and tx commitments
- feat(l2 sync): polling to get new blocks once sync has caught up with the chain
- perf: store key
- fix: sync, remove `unwrap` in storage
- fix(classes): Fixed classes on the RPC level by adding ordering and complete deserialisation
- fix: class update
- feat: store key/value in `--disble-root` mode
- fix: storage nonce and key/value
- fix: class and store updates and block desync after ctrl+c
- fix: compile without libm
- fix: genesis state_update
- refactor: optimize get_class_at
- fix: crash build genesis on restart
- fix(classes): Fixed sierra exception on block 31625 and added --starting-block arg
- fix(db): with new implementation ContractStorage
- fix: fee_type for `simulate_transactions` rpc call
- feat(rocksdb): replaced most async database operations iwth multigets and batched inserts
- fix: get_state_update with new storage
- up: starknet-rs
- fix: exec on receipt
- feat(RPC): refacto `trace_transaction` and `trace_block_transaction`
- fix(proposer_factory): Removed and clean a lot of stuff on Client side, mostly node crate
- feat(storage): removed the use of `BonsaiStorage` logs
- feat(storage): removed dependance on `StateUpdateWrapper`
- feat(storage): state diff are now stored for each block
- CI: fix toolchain
- CI: add `cargo test` on PR
- refactor: remove dead code on `Struct Starknet<..>`
- fix: verify_l2
- feat(rpc): remove duplicated code, add mod 'utils'
- feat(storage): started migrating storage to the bonsai-lib
- fix: fix crashing cases on `get_block_with_receipts`
- fix: fix get_events minor issues
- fix: l1HandlerTx computed for commit
- refactor: optimise get_events RPC
- fix(root): fixed state commitments broken due to genesis loader
- feat(docker): add dockerfile and docker-compose
- fix: fix implementation `get_storage_at()` for `BlockifierStateAdapter`
- fix(sync): Fix end condition of the l2 sync
- fix(rpc): fix chain id method for mainnet
- fix(class): Fix Sierra classes conversion (missing abis)
- fix(compute): Fixed prepare_data_availability_modes computation
- feat(rpc): add pending block to `get_block_with_receipts` rpc call
- chore: update bonsai-trie (benefit from perf boost)
- feat(rpc): add `get_block_with_receipts` rpc call
- refactor: remove crate mp-state, mp-fee, mp-messages
- fix(class): Fix class conversions to support legacy Sierra versions
- feat: rebase blockifier
- feat(check): Added a state root check to ensure synced compatibility
- feat(metrics): Add prometheus metrics for mapping worker
- feat(storage): finished migrating contract storage to our backend bonsai trie dbs
- feat(storage): set up type-safe bonsai storage abstractions for usage in RPC
- fix(root): fix state root computation
- refactor: refactor mc-db crate
- feat(api_key): api key passed to FetchConfig correctly
- feat(api_key): Added support for --gateway-api to avoid rate limit from the gateway
- fix(latest): Retrieve latest synced block via internal client
- perf(l2 sync): parallelize commitment computation and refactor part of l2 io sync
- refactor: rpc methods and removed rpc-core
- feat: add an optional TUI dashboard
- feat(bonsai): Bumped bonsai lib to latest opti
- refactor(generic): reduced runtime dependence on generics
- fix(sync): Cleaned mc-sync isolating fetch process + added shared SyncStatus
- feat(self-hosted): host our own runner
- fix(deps): Removed unused dependencies
- feat(multi-trie): Added support for persistent storage tries
- feat(pending): added support for pending blocks in RPC requests
- perf(l2 sync): parallel fetching of blocks, classes, state updates
- fix l1 thread to reflect correct state_root, block_number, block_hash
- fix: remove gas_price and update starknet-rs from fork (temporary fix)
- fix(root): got state root to work (does not support class root yet)
- refactor(substrate_hash): Substrate hash is now retrieved via rpc client in
  `l2.rs`
- fix(worflows): fix toolchain and cache issue
- feat: Removal of the hardcoded mainnet configuration
- refactor: pass new CI
- fix(workflows): Fix madara CI
- feat(rpc): add_invoke_tx, add_deploy_account_tx, add_declare_tx
- feat(rpc): tx_receipt, re-execute tx
- feat(script): added CI scripts for starting Madara and comparing JSON RPC
  calls
- perf(verify_l2): parallelized l2 state root update
- perf(state_commitment): parallelized state commitment hash computations
- fix(L1): fix l1 thread with battle tested implementation + removed l1-l2
- fix: update and store ConfigFetch in l2 sync(), chainId rpc call
- fix: get_events paging with continuation_token
- fix(class): #125
- fix(getStorageAt): #28
- fix(genesis): #107
- fix(class): #32 #33 #34
- fix(class): #116
- feat(class): download classes from sequencer
- feat: update and store highest block hash and number from sequencer
- feat: store events in block, return events in call get_transaction_receipt
- fix: updating outdated links to external resources in documentation
- feat(client/data-availability): implement custom error handling
- fix: get_block_by_block_hash then default rather than error
- feat(rpc): added `get_state_update` real values from DA db
- feat: add transparent representation to `Felt252Wrapper`
- feat(rpc/trace_api): add `trace_block_transaction`
- chore(db): changed the way hashes are encoded
- feat(rpc/trace_api): add `trace_transaction`

## v0.7.0

- chore: release v0.7.0
- refacto: remove abusive `TryInto` impl
- dev: optimize tx trace creation
- dev: make Madara std compatible
- CI: fix taplo version
- chore: add cache usage for `getEvents` and `getTransactionReceipt`
- fix: cairo1 contracts should be identified by their sierra class hash
- fix(cli): repair broken cli for da conf
- feat(client): on `add_declare_transaction` store sierra contract classes in
  the madara backend
- chore: use struct error in client/db
- fix: don't ignore Sierra to CASM mapping in genesis config
- refacto: early exit txs fee estimation when one fails
- dev: fix linter warning in README.md
- fix: remove waiting loop from `getTxReceipt`
- feat: types in `mp-transactions` impl a method to get their version
- feat: make L1 gas price a `const` of the `RuntimeConfig`
- fix: broken class hashes and contracts in genesis
- refactor: rename LAST_SYNCED_L1_BLOCK to be more clear
- chore: add headers to da calldata, fix eth da in sovereign mode
- refacto(simulate_tx): move logic to the client
- chore: added ca-certificate in DockerFile for SSL related issues
- chore(primitives/commitment): remove crate
- chore(primitives/block/header): remove starknet-trie dependent fields
- refacto(primitives/db): add a temporary way to get a fake global state root
- feat(rpc): add starknet_version and eth_l1_gas_fee on block header
- fix(spec_version): spec version now returning 0.5.1
- chore: feature flags for avail and celestia DA
- feat(rpc): added support for v0.5.1 JSON-RPC specs
- feat(rpc): added ordered messages/events in trace fields
- feat(rpc): support for starknet.rs v0.5.1 version
- feat(rpc): added execution resources in trace fields
- feat(rpc): added state diff field in trace fields
- refactor: removed benchmarking folder and traces of CI pipeline
- fix: decouple is_query into is_query and offset_version
- feat: add sierra to casm class hash mapping to genesis assets
- chore: remove ArgentMulticall from genesis assets
- feat: remove `seq_addr_updated` from `GenesisData`
- chore: added prometheus metrics for da layer
- chore: bump celestia rpc crate version
- fix(DA): run the proof first then the state update
- fix: `prove_current_block` is called after `update_state`
- ci: add foundry ci task to push workflow
- fix: first tx for non deployed account is valid
- fix: incorrect base url for fetching config
- feat: add predeployed accounts to genesis state
- feat(rpc): Added starknet_simulateTransactions
- fix: Change serialization of bitvec to &[u8] in merkle tree to avoid memory
  uninitialized
- chore: change SCARB config version for foundry CI
- feat(da): update da calldata encoding to v0.11.0 spec, da conf examples, da
  conf flag, da-tests in CI
- refactor: use `map` in `estimate_fee` to stop computation on error
- fix(node/commands): md5 are also checked when running setup --from-local
- feat(data-availability): extend eth config with poll interval
- fix(snos-output): expose snos codec, remove unused `get_starknet_messages`
  runtime method, and unnecessary mp-snos-output dependencies
- feat(program-hash): add new pallet constant for Starknet OS progam hash;
  expose runtime getter method; add dedicated crate to manage versions
- feat(runtime): expose fee token address getter method
- feat(settlement): run client thread responsible for pushing state updates and
  messaging on Ethereum
- feat(settlement): starknet core contract tests with anvil sandbox
- fix(rpc-test): incorrect node url
- feat(settlement): e2e test with Madara node settling on Ethereum contract
- refactor: use `map` in `estimate_fee` to stop computation on error
- fix: `tempdir` crate has been deprecated; use `tempfile` instead
- dev: add avail and celestia crates behind a feature flag
- dev: replace md5 with sha3_256 hash function
- feat: fixing getNonce Rpc Call and adding a new test
- refactor: use Zaun crate for Starknet core contract bindings
- refactor: use Anvil sandbox from Zaun crate
- feat(rpc): estimateMessageFee RPC call implementation

## v0.6.0

- chore: release v0.6.0
- refacto: substrate/starknet names in rpc library
- feat(rpc): Added starknet_getTransactionStatus and removed
  starknet_pendingTransactions
- feat(rpc): add starknet_specVersion rpc + added test for future support
- docs: Added v0.6.0-rc5 documentation above the rpc method functions
- dev(deps): bump starknet rs, use Eq for EmmitedEvents comparaison
- test(rust-rpc-test): use undeclared contracts for declare transactions testing
- build: update blockifier, fix divergent substrat block hash
- chore: remove tests that run in wasm and native, only wasm from now
- chore: split StarknetRpcApi trait in two, like in openRPC specs
- refacto: move starknet runtime api in it's own crate
- chore: update README.md and getting-started.md
- chore: remove crates that have been copy-pasted from plkdtSDK
- feat(rpc): return deployed contract address and actual fee in transaction
  receipt
- fix: Wait for 1 minute for transaction to be processed in
  get_transaction_receipt rpc
- ci: Fix starknet foundry sncast not found
- fix: Ensure transaction checks are compatible with starknet-rs
- ci: Run Starknet Foundry tests against Madara RPC
- fix: add name, symbol and decimals to fee token storage
- fix: dependencies for dockerfile and binaries
- docs: add translation of madara beast article to spanish
- chore: update starknet-js version in faucet-setup docs
- dev(compilation): add incremental compilation
- feat(rpc): add support for bulk estimate fee
- feat: add argent multicall contract to genesis
- chore(data-availability): update avail-subxt to version 0.4.0
- fix(ci): setup should fetch files from local config
- chore: deprecate `madara-app` and `madara-dev-explorer` modules
- chore(data-availability-avail): implement fire and forget, and add ws
  reconnection logic
- chore: update `polkadot-sdk` to `release-polkadot-v1.3.0`
- feat: fallback default file for DA and Settlement configuration files

## v0.5.0

- chore: release v0.5.0
- test: add transaction pool logic unit tests
- feat(client): spawn a task that listen to storage changes and build the
  resulting commiment state diff for each block
- dev(StarknetRPC): log error received from node before mapping to
  InternalServerError
- fix: change 'nonce too high' to log in debug instead of info
- chore: update deps, vm ressource fee cost are now FixedU128, and stored in an
  hashmap
- ci: change jobs order in the workflow
- ci: run integrations tests in the same runner as build
- ci: replace ci cache with rust-cache
- fix(transactions): remove `nonce` field from InvokeV0 tx
- feat(transactions): don't enforce ordering in validate_unsigned for invokeV0
- test(pallet): add function to get braavos hash
- fix: event commitment documentation typo
- ci: added testing key generation in the ci
- fix(starknet-rpc-test): init one request client per runtime
- test: validate Nonce for unsigned user txs
- fix: fixed declare V0 placeholder with the hash of an empty list of felts
- feat(cli): `run` is the by default command when running the `madara` bin
- refacto(cli): `run` and `setup` commands are defined in their own files
- refacto(cli): `run.testnet` argument removed in favor of the substrate native
  `chain` arg
- feat(cli): `run.fetch_chain_spec` argument removed in favor of the substrate
  native `chain` arg
- feat(cli): `setup` require a source file, either from an url or a path on the
  local filesystem
- chore(cli): use `Url`, `Path` and `PathBuf` types rather than `String`
- refacto(cli): moved the pallet/chain_spec/utils methods to the node crate
- feat(cli): `madara_path` arg has been remove, we use the substrate native
  `base_path` arg instead
- feat(cli): sharingan chain specs are loaded during the compilation, not
  downloaded from github
- refacto(pallet/starknet): `GenesisLoader` refactored as `GenesisData` + a
  `base_path` field
- feat(cli): for `run` param `--dev` now imply `--tmp`, as it is in substrate
- test(starknet-rpc-test): run all tests against a single madara node
- fix(service): confusing message when node starts (output the actual sealing
  method being used)
- refactor(sealing): how the sealing mode is passed into runtime
- feat(sealing): finalization for instant sealing
- test(starknet-js-test): run basic starknetjs compatibility tests again the
  madara node
- feat(cache-option): add an option to enable aggressive caching in command-line
  parameters

## v0.4.0

- chore: release v0.4.0
- feat: better management of custom configurations for genesis assets
- feat: use actual vm resource costs
- fix: add setup and run for rpc tests
- fix: fix clap for run command
- fix: add `madara_path` flag for setup command
- fix: add official references to configs files
- fix: cargo update and `main` branch prettier fix
- fix: fix sharingan chain spec
- fix: update madara infra to main branch
- fix: update `Cargo.lock`
- fix: rpc test failing
- refactor: exported chain id constant in mp-chain-id crate and added one for
  SN_MAIN
- ci: disable pr close workflow
- ci: add ci verification for detecting genesis changes and config hashes
- test: add e2e test for `estimate_fee`

## v0.3.0

- chore: release v0.3.0
- chore: big transaction type refactoring
- chore: split `primitives` crates into multiple smaller crates
- chore: improve logging about transaction when nonce is too high
- chore: add real class hash values for genesis config
- fix: use specific commit for avail and celestia
- fix: change dep of rustdoc on push
- fix: initial_gas set to max_fee and fixed fee not being charged when max_fee=0
- fix: correct value of compiled_class_hash in RPCTransaction
- fix: std feature import in transactions crate
- fix: replace all calls to `transmute` by calls `from_raw_parts`
- fix: estimate_fee should make sure all transaction have a version being
  2^128 + 1 or 2^128+2 depending on the tx type
- feat: modify the hash_bytes functions in `poseidon` and `pedersen` for dynamic
  data length
- feat: print development accounts at node startup
- feat: unification of the DA interface
- feat: bump starknet-core to 0.6.0 and remove InvokeV0
- feat: use resolver 2 for cargo in the workspace
- feat: impl tx execution and verification as traits
- perf: reduce the amount of data stored in the runtime and use the Substrate
  block to as source of data in the client
- perf: use perfect hash function in calculate_l1_gas_by_vm_usage
- build: restructure code for rust latest version
- build: bump rustc nightly version to 1.74 date
- buid: add rust-analyzer to toolchain components
- ci: scope cache by branch and add cache cleanup
- ci: increase threshold for codecov to 1%
- test: add `starknet-rpc-test` crate to the workspace
- test: add test to check tx signed by OZ account can be signed with Argent pk
- buid: add rust-analyzer to toolchain components
- ci: increase threshold for codecov to 1%
- replace all calls to `transmute` by calls `from_raw_parts`
- big transaction type refactoring
- impl tx execution and verification as traits
- reduce the amount of data stored in the runtime and use the Substrate block to
  as source of data in the client
- perf: use perfect hash function in calculate_l1_gas_by_vm_usage
- chore: add tests for tx hashing
- split `primitives` crates into multiple smaller crates
- fix: std feature import in transactions crate
- chore: improve logging about transaction when nonce is too high
- fix: rpc tests and background node run
- test: add tests for simulate tx offset
- test: add tests for tx hashing
- fix: bring back messages in transaction receipts
- feat: starknet os program output primitive

## v0.2.0

- add-contributors: `0xAsten`, `m-kus`, `joaopereira12`, `kasteph`
- ci: add verification if build-spec is working
- ci: added wasm to test
- ci: disable benchmark for pushes and pr's
- ci: fix docker and binaries build
- ci: don't enforce changelog on PR's with label `dependencies`
- doc: added translation of madara beast article.md to portuguese and russian
- doc: app chain template added in README
- fix: RPC getClassAt cairo legacy program code encoding
- fix: build-spec not working by setting the madara-path always and fetching
  relevant files
- fix: events are emitted in correct sequential order
- fix: expected event idx in continuation tokens in test responses
- fix: update RPC URL to use localhost instead of 0.0.0.0 in hurl.config file
- fix: update the default port for running Madara locally in getting-started.md
  file from 9933 to 9944.
- fix: replace the 0 initial gas value with u128::MAX because view call
  entrypoints were failing
- chore: remove global state root
- chore: cairo-contracts compilation scripts & docs are updated, cairo_0
  contracts recompiled
- chore: rebase of core deps and 0.12.1

## v0.1.0

- ci: rm codespell task and rm .codespellignore
- feat: refactor flags on tests
- feat: fetch config files from gh repo
- refactor: remove config files from the code
- ci: stop closing stale issues
- ci: reactivate changelog enforcement
- cli: change dev flag behaviour and created alias for base and madara path
- configs: fix genesis.json refs to link the config folder
- ci: downgraded windows runner to windows-latest
- ci: added windows binaries build and upload the binaries to the release page
- ci: add `CHANGELOG.md` and enforce it is edited for each PR on `main`
- fix: removed `madara_runtime` as a dependency in the client crates and make
  errors more expressive
- fix: state root bug fix where the tree was stored in runtime _before_ being
  committed
- feat: add a `genesis_loader` for the node and mocking
- feat: add `madara_tsukuyomi` as a submodule
- branding: use new logo in the README
- dev: Get the block status from the actual block in get_block_with_tx_hashes
- fix: l1-l2 messaging
- dev : clean contracts and compiled files<|MERGE_RESOLUTION|>--- conflicted
+++ resolved
@@ -2,11 +2,8 @@
 
 ## Next release
 
-<<<<<<< HEAD
 - feat: move to karnot runner
-=======
 - fix: docker file fixes for devnet
->>>>>>> 85fb08e3
 - fix(block-production): fix bouncer calculation and declared classes
 - fix: Fix pending block sync and add real FGW tests
 - test: tests added for verify and apply task in l2 sync
