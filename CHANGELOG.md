# Madara Changelog

## Next release

<<<<<<< HEAD
- feat(services): reworked Madara services for better cancellation control
=======
- feat(block_production): continue pending block on restart
- feat(mempool): mempool transaction saving on db
- feat(mempool): mempool transaction limits
- feat(cli): madaraup quickfix
- feat(cli): added madaraup for v0.7.0
>>>>>>> 031da9ed
- refactor(rpc): replace starknet-rs by starknet-types-rpc
- fix(fgw): include `l1_to_l2_consumed_message` in L1 handler receipt
- feat(v0.8.0-rc0): storage proofs for rpc version v0.8.0
- feat(warp): added warp update to madara
- docs(readme): updated README.md docs and added Docker Compose support
- fix(log): define RUST_LOG=info by default
- fix(tracing): RUST_LOG filtering support
- fix(fgw): fetch class
- feat: possibility of starting madara & kakarot-rpc in docker
- feat(debug): service cancelling and profiling build
- feat(endpoint): added extra admin rpc endpoint for sensitive rpc calls
- fix(db): fix number of files in db, startup hang, ram issues and flushing issues
- fix: FeePayment conversion
- fix(block_production): get l2-to-l1 messages recursively from the call tree
- refactor: replace starknet-rs BlockId with types-rs BlockId and remove redundant mp_block::BlockId
- feat(fgw): added `add_transaction` for gateway client
- fix(fgw): include `l1_to_l2_consumed_message` in L1 handler receipt
- build: up starknet-rs, starknet-types, blockifier(v0.8.0), cairo
- feat(rpc): added `getCompiledCasm` method
- fix(error): Added a comment for non archive node L1 keys
- feat(confg): added chain config template and fgw example
- feat(v0.8.0-rc0): starknet_subscribeNewHeads
- fix(rocksdb): update max open files opt
- code: refactor to use otel tracing instead of prometheus (removed mc-metrics, added mc-analytics)
- fix(version constants): 0.13.2 was mapped to wrong constants
- fix(compilation): devnet contract artifacts are not compiled by `cargo build` anymore
- feat: add fgw get_block_traces
- refactor: use `hyper` & `tower` instead of `reqwest` for feeder client
- fix(namespace): versioning now works for methods without `starknet` namesapce
- fix(compile): wrong struct field being used in state map conversion
- fix: contract 0 state diff fixed
- refactor(rpc): re-worked rpc tower server and added proper websocket support
- fix(network): added the FGW and gateway url to the chain config
- fix(block_hash): block hash mismatch on transaction with an empty signature
- feat: declare v0, l1 handler support added
- feat: strk gas price cli param added
- fix(snos): added special address while closing block for SNOS
- fix(mempool): validator errors were ignored in `mempool/rsc/lib.rs`
- fix(primitives): fixed storage entries not being sorted in state commitment
- fix(devnet): devnet predeployed contracts stable address across systems (re)
- chore: Fixed README table format
- fix(cli): fixed devnet cli arguments
- fix(db): max rocksdb LOG files count and size and add more memory metrics
- fix(devnet): devnet predeployed contracts stable address across systems
- feat: gas fee flag added
- fix(mempool): fixed proptesting of the inner mempool
- fix(clippy): disallow printlns in workspace
- fix(db): storing a block needs to clear the current pending block
- fix(sync): Fixed pipeline stalling on machines with few cpu cores
- fix(rpc): handle batched requests in middleware
- chore: padded devnet address display with 64 chars
- feat(script): added more capabilities to the launcher script
- fix(fgw): sync from other nodes and block signature
- fix: added more launcher capabilities
- fix(cleanup): Updated EditorConfig to 4-space indents
- fix(tests): Fixed local testing scripts
- fix: override chain config
- fix: estimate_fee should through an error if any txn fails
- fix: rejected transaction block production panic
- fix(sync): pending block retrying mechanism
- feat(clean): dc_db: rename `DbBlockId::BlockN` to `DbBlockId::Number`
- feat(cli): Environment variables can be used to specify Madara parameters
- fix:(tests): Add testing feature to mc-db dev dependency (#294)
- feat: new crate gateway client & server
- test: Starknet-js basic tests added
- test: add block conversion task test
- fix(docs): updated readme and fixed launcher
- fix(ci): added gateway key to fix rate limit on tests
- feat(cli): launcher script and release workflows
- fix: cleaned cli settings for sequencer, devnet and full
- feat: move to karnot runner
- fix: docker file fixes for devnet
- fix(block-production): fix bouncer calculation and declared classes
- fix: Fix pending block sync and add real FGW tests
- test: tests added for verify and apply task in l2 sync
- fix: UDC cairo 0 migration & events logic fix
- fix: response of spec version rpc call fixed
- tests: integration test for l2 fetch task added
- refactor: calculate class hashes in devnet
- feat: add config file and preset configure chain
- refactor: change default chain id and add custom flag to override
- fix: generate a fixed set of public and private keys for devnet
- fix: defaulted l1 gas price in devnet mode
- fix: fixed anvil port value in tests
- fix: flaky tests in gas price worker fixed
- ci: add coveralls report
- test: added tests for declare and deploy transactions
- fix: pending block must always be returned in rpc even if none is in db
- fix: fixed the starting block arg with an ignore_block_order argument
- docs: fixed Docker Compose instructions
- fix: removed unused dependencies with udeps and machete
- feat: add devnet via `--devnet` cli argument
- refactor: class import from FGW
- code docs: documented how get_storage_at is implemented
- fix: L1 rpc <=> network mismatch
- feat: rpc versioning
- feat: bumping Starknet version from v0.13.2 to Starknet v0.13.2.1
- fix: replaced old namings with adapted namings
- refactor: block import is now centrally done in a single crate
- tests: add e2e tests for rpc read methods
- tests: add e2e tests for the node
- fix: fixed some readme stuff
- feat: gas price provider added for block production
- feat: l1 sync service
- feat: gas price worker for l1
- test: tests added for eth client and event subscription
- feat: Added l1->l2 messaging
- test: add unitests primitives
- tests: add e2e tests for the node
- tests: add tests for the rpcs endpoints
- fix: pending contract storage not stored properly
- test: add tests crate `db`
- fix: --sync-l1-disabled cli option (#225)
- feat: experimental block production and mempool
- refactor: L1BlockMetric is intialized inside the EthereumClient new function
- refactor: BlockMetrics divided in L1BlockMetrics and BlockMetrics
- test: tests added for eth client and event subscription
- feat: add support for Starknet version 0.13.2
- fix(l1): removed free l1 endpoint list
- removed l1.rs from the sync crate and refactored it with alloy inside eth crate
- refactor: removed l1.rs from the sync crate and refactored it with alloy inside eth crate
- refactor: eth client (l1 crate) refactored with alloy
- feat: added l1 crate (eth crate)
- fix(metrics): removed influx and added l2_state_size data
- fix: command to start the Madara client
- refactor: database error unification
- feat: raise file-descriptor limit
- fix: docker
- fix: pending storage & sequencer_provider
- refactor: support pending blocks & db crate
- refactor: new crate exec
- fix(issue): Removed unrelated link from issue template
- feat: adding new readme and github issue templates for codebase reorg
- fix: trace, execution state_diff
- refactor: store compiled contract class
- fix: rate limit on classes
- refactor: use Felt in DB
- fix: fix sepolia by updating bonsai-trie
- feat(class): change class definition storage
- fix: pending block sync
- fix: transaction traces
- feat: store tx receipts
- refactor: new type StarknetVersion
- refactor: update starknet-rs with Felt
- fix(rpc): fixed block not found error on get_class method
- fix (rpc): get_transaction_status
- fix(cleanup): clean up around the Cargo.toml files, error handling and cli arguments
- fix(db): fault tolerance (database is not corrupted when the node is unexpectedly shut down / killed)
- fix(rpc): fixed state update deserialization
- fix(hashes): fixed tx by hash retrieval
- fix(logs): fixed logs and get_state_update
- refactor: remove primitives/felt
- refactor: move convert.rs to felt_wrapper.rs
- fix(decode): fix mapping db decoding
- feat: store reverted txs hashes
- feat(l1): added l1 free rpc url if none is provided
- cleanup: clean DB statics
- refactor: improve compatibility without forks
- fix(metrics): fixed some metrics endpoints
- fix(metrics): fix prometheus endpoint port
- fix(hashes): Fix invoke tx hashes for version v3
- fix: re-add prometheus, doc cli args, log format
- fix(program): Changed visibility of program serializer + archived
- fix(classes): remove the classes ordenation to allow fork rebasements
- fix(felt): enforce Felt type as much as possible into compute_hash.rs
- fix(logs): fixed some logs and others
- fix(rpc): fixed block storage column
- chore: update dependencies
- fix(hashers): cleaned hashers using types core hashers and Felt
- refactor: remove substrate block storage
- feat(infra): Added boilerplate to deploy a grafana/prometheus dashboard
- refacor: use db hash
- refactor: l2-sync
- refactor: remove crate mp-mapping-sync
- fix(rpc): get_nonce
- fix(rpc): get_class
- refactor: mapping db
- perf(db): contract key history now using rocksdb iterators for history
- fix(root): Cleaned state root commitments crate
- fix(hash): declare tx v0 hash computation
- perf(db): db contract history parallel fetching and batching
- remove RuntimeApi on RPC
- feat(metrics): Added sync time metrics
- refactor: using const and OnceCell instead of lazy_static
- refactor: remove crate mp-storage
- feat(infra): corrected dockerfile + docker-compose
- fix(rpc): error handling
- fix(lib): updated core libs to match oss
- fix: state root - replaced_classes commit
- feat: fetch block and state update in only one request
- feat: added madara launcher script
- fix: creation of the block context
- fix: is_missing_class
- fix: state root - replaced_classes
- feat(db): backups
- fix: state root for nonce
- fix: store the first history in storage ket
- perf: improved perfs with parallelized iteration over tx hashes cache
- fix: graceful shutdown of rocksdb on ctrl+c
- fix: better error handling around l1 and l2 sync
- perf: compile with target_cpu=skylake by default
- perf: storage key with encode
- fix: bloc context blockifier
- feat: up blockifier to v0.6.0-rc.2
- fix: change bonsai-trie fork location
- refactor: remove L1HandlerTxFee
- feat: up blockifier to v0.6.0-rc.2
- refactor: remove L1HandlerTxFee
- refactor: remove blockifier dependencie
- perf: convert blocks in parallel
- feat(commitments): Joined hash computation in event and tx commitments
- feat(l2 sync): polling to get new blocks once sync has caught up with the chain
- perf: store key
- fix: sync, remove `unwrap` in storage
- fix(classes): Fixed classes on the RPC level by adding ordering and complete deserialisation
- fix: class update
- feat: store key/value in `--disble-root` mode
- fix: storage nonce and key/value
- fix: class and store updates and block desync after ctrl+c
- fix: compile without libm
- fix: genesis state_update
- refactor: optimize get_class_at
- fix: crash build genesis on restart
- fix(classes): Fixed sierra exception on block 31625 and added --starting-block arg
- fix(db): with new implementation ContractStorage
- fix: fee_type for `simulate_transactions` rpc call
- feat(rocksdb): replaced most async database operations iwth multigets and batched inserts
- fix: get_state_update with new storage
- up: starknet-rs
- fix: exec on receipt
- feat(RPC): refacto `trace_transaction` and `trace_block_transaction`
- fix(proposer_factory): Removed and clean a lot of stuff on Client side, mostly node crate
- feat(storage): removed the use of `BonsaiStorage` logs
- feat(storage): removed dependance on `StateUpdateWrapper`
- feat(storage): state diff are now stored for each block
- CI: fix toolchain
- CI: add `cargo test` on PR
- refactor: remove dead code on `Struct Starknet<..>`
- fix: verify_l2
- feat(rpc): remove duplicated code, add mod 'utils'
- feat(storage): started migrating storage to the bonsai-lib
- fix: fix crashing cases on `get_block_with_receipts`
- fix: fix get_events minor issues
- fix: l1HandlerTx computed for commit
- refactor: optimise get_events RPC
- fix(root): fixed state commitments broken due to genesis loader
- feat(docker): add dockerfile and docker-compose
- fix: fix implementation `get_storage_at()` for `BlockifierStateAdapter`
- fix(sync): Fix end condition of the l2 sync
- fix(rpc): fix chain id method for mainnet
- fix(class): Fix Sierra classes conversion (missing abis)
- fix(compute): Fixed prepare_data_availability_modes computation
- feat(rpc): add pending block to `get_block_with_receipts` rpc call
- chore: update bonsai-trie (benefit from perf boost)
- feat(rpc): add `get_block_with_receipts` rpc call
- refactor: remove crate mp-state, mp-fee, mp-messages
- fix(class): Fix class conversions to support legacy Sierra versions
- feat: rebase blockifier
- feat(check): Added a state root check to ensure synced compatibility
- feat(metrics): Add prometheus metrics for mapping worker
- feat(storage): finished migrating contract storage to our backend bonsai trie dbs
- feat(storage): set up type-safe bonsai storage abstractions for usage in RPC
- fix(root): fix state root computation
- refactor: refactor mc-db crate
- feat(api_key): api key passed to FetchConfig correctly
- feat(api_key): Added support for --gateway-api to avoid rate limit from the gateway
- fix(latest): Retrieve latest synced block via internal client
- perf(l2 sync): parallelize commitment computation and refactor part of l2 io sync
- refactor: rpc methods and removed rpc-core
- feat: add an optional TUI dashboard
- feat(bonsai): Bumped bonsai lib to latest opti
- refactor(generic): reduced runtime dependence on generics
- fix(sync): Cleaned mc-sync isolating fetch process + added shared SyncStatus
- feat(self-hosted): host our own runner
- fix(deps): Removed unused dependencies
- feat(multi-trie): Added support for persistent storage tries
- feat(pending): added support for pending blocks in RPC requests
- perf(l2 sync): parallel fetching of blocks, classes, state updates
- fix l1 thread to reflect correct state_root, block_number, block_hash
- fix: remove gas_price and update starknet-rs from fork (temporary fix)
- fix(root): got state root to work (does not support class root yet)
- refactor(substrate_hash): Substrate hash is now retrieved via rpc client in
  `l2.rs`
- fix(worflows): fix toolchain and cache issue
- feat: Removal of the hardcoded mainnet configuration
- refactor: pass new CI
- fix(workflows): Fix madara CI
- feat(rpc): add_invoke_tx, add_deploy_account_tx, add_declare_tx
- feat(rpc): tx_receipt, re-execute tx
- feat(script): added CI scripts for starting Madara and comparing JSON RPC
  calls
- perf(verify_l2): parallelized l2 state root update
- perf(state_commitment): parallelized state commitment hash computations
- fix(L1): fix l1 thread with battle tested implementation + removed l1-l2
- fix: update and store ConfigFetch in l2 sync(), chainId rpc call
- fix: get_events paging with continuation_token
- fix(class): #125
- fix(getStorageAt): #28
- fix(genesis): #107
- fix(class): #32 #33 #34
- fix(class): #116
- feat(class): download classes from sequencer
- feat: update and store highest block hash and number from sequencer
- feat: store events in block, return events in call get_transaction_receipt
- fix: updating outdated links to external resources in documentation
- feat(client/data-availability): implement custom error handling
- fix: get_block_by_block_hash then default rather than error
- feat(rpc): added `get_state_update` real values from DA db
- feat: add transparent representation to `Felt252Wrapper`
- feat(rpc/trace_api): add `trace_block_transaction`
- chore(db): changed the way hashes are encoded
- feat(rpc/trace_api): add `trace_transaction`

## v0.7.0

- chore: release v0.7.0
- refacto: remove abusive `TryInto` impl
- dev: optimize tx trace creation
- dev: make Madara std compatible
- CI: fix taplo version
- chore: add cache usage for `getEvents` and `getTransactionReceipt`
- fix: cairo1 contracts should be identified by their sierra class hash
- fix(cli): repair broken cli for da conf
- feat(client): on `add_declare_transaction` store sierra contract classes in
  the madara backend
- chore: use struct error in client/db
- fix: don't ignore Sierra to CASM mapping in genesis config
- refacto: early exit txs fee estimation when one fails
- dev: fix linter warning in README.md
- fix: remove waiting loop from `getTxReceipt`
- feat: types in `mp-transactions` impl a method to get their version
- feat: make L1 gas price a `const` of the `RuntimeConfig`
- fix: broken class hashes and contracts in genesis
- refactor: rename LAST_SYNCED_L1_BLOCK to be more clear
- chore: add headers to da calldata, fix eth da in sovereign mode
- refacto(simulate_tx): move logic to the client
- chore: added ca-certificate in DockerFile for SSL related issues
- chore(primitives/commitment): remove crate
- chore(primitives/block/header): remove starknet-trie dependent fields
- refacto(primitives/db): add a temporary way to get a fake global state root
- feat(rpc): add starknet_version and eth_l1_gas_fee on block header
- fix(spec_version): spec version now returning 0.5.1
- chore: feature flags for avail and celestia DA
- feat(rpc): added support for v0.5.1 JSON-RPC specs
- feat(rpc): added ordered messages/events in trace fields
- feat(rpc): support for starknet.rs v0.5.1 version
- feat(rpc): added execution resources in trace fields
- feat(rpc): added state diff field in trace fields
- refactor: removed benchmarking folder and traces of CI pipeline
- fix: decouple is_query into is_query and offset_version
- feat: add sierra to casm class hash mapping to genesis assets
- chore: remove ArgentMulticall from genesis assets
- feat: remove `seq_addr_updated` from `GenesisData`
- chore: added prometheus metrics for da layer
- chore: bump celestia rpc crate version
- fix(DA): run the proof first then the state update
- fix: `prove_current_block` is called after `update_state`
- ci: add foundry ci task to push workflow
- fix: first tx for non deployed account is valid
- fix: incorrect base url for fetching config
- feat: add predeployed accounts to genesis state
- feat(rpc): Added starknet_simulateTransactions
- fix: Change serialization of bitvec to &[u8] in merkle tree to avoid memory
  uninitialized
- chore: change SCARB config version for foundry CI
- feat(da): update da calldata encoding to v0.11.0 spec, da conf examples, da
  conf flag, da-tests in CI
- refactor: use `map` in `estimate_fee` to stop computation on error
- fix(node/commands): md5 are also checked when running setup --from-local
- feat(data-availability): extend eth config with poll interval
- fix(snos-output): expose snos codec, remove unused `get_starknet_messages`
  runtime method, and unnecessary mp-snos-output dependencies
- feat(program-hash): add new pallet constant for Starknet OS progam hash;
  expose runtime getter method; add dedicated crate to manage versions
- feat(runtime): expose fee token address getter method
- feat(settlement): run client thread responsible for pushing state updates and
  messaging on Ethereum
- feat(settlement): starknet core contract tests with anvil sandbox
- fix(rpc-test): incorrect node url
- feat(settlement): e2e test with Madara node settling on Ethereum contract
- refactor: use `map` in `estimate_fee` to stop computation on error
- fix: `tempdir` crate has been deprecated; use `tempfile` instead
- dev: add avail and celestia crates behind a feature flag
- dev: replace md5 with sha3_256 hash function
- feat: fixing getNonce Rpc Call and adding a new test
- refactor: use Zaun crate for Starknet core contract bindings
- refactor: use Anvil sandbox from Zaun crate
- feat(rpc): estimateMessageFee RPC call implementation

## v0.6.0

- chore: release v0.6.0
- refacto: substrate/starknet names in rpc library
- feat(rpc): Added starknet_getTransactionStatus and removed
  starknet_pendingTransactions
- feat(rpc): add starknet_specVersion rpc + added test for future support
- docs: Added v0.6.0-rc5 documentation above the rpc method functions
- dev(deps): bump starknet rs, use Eq for EmmitedEvents comparaison
- test(rust-rpc-test): use undeclared contracts for declare transactions testing
- build: update blockifier, fix divergent substrat block hash
- chore: remove tests that run in wasm and native, only wasm from now
- chore: split StarknetRpcApi trait in two, like in openRPC specs
- refacto: move starknet runtime api in it's own crate
- chore: update README.md and getting-started.md
- chore: remove crates that have been copy-pasted from plkdtSDK
- feat(rpc): return deployed contract address and actual fee in transaction
  receipt
- fix: Wait for 1 minute for transaction to be processed in
  get_transaction_receipt rpc
- ci: Fix starknet foundry sncast not found
- fix: Ensure transaction checks are compatible with starknet-rs
- ci: Run Starknet Foundry tests against Madara RPC
- fix: add name, symbol and decimals to fee token storage
- fix: dependencies for dockerfile and binaries
- docs: add translation of madara beast article to spanish
- chore: update starknet-js version in faucet-setup docs
- dev(compilation): add incremental compilation
- feat(rpc): add support for bulk estimate fee
- feat: add argent multicall contract to genesis
- chore(data-availability): update avail-subxt to version 0.4.0
- fix(ci): setup should fetch files from local config
- chore: deprecate `madara-app` and `madara-dev-explorer` modules
- chore(data-availability-avail): implement fire and forget, and add ws
  reconnection logic
- chore: update `polkadot-sdk` to `release-polkadot-v1.3.0`
- feat: fallback default file for DA and Settlement configuration files

## v0.5.0

- chore: release v0.5.0
- test: add transaction pool logic unit tests
- feat(client): spawn a task that listen to storage changes and build the
  resulting commiment state diff for each block
- dev(StarknetRPC): log error received from node before mapping to
  InternalServerError
- fix: change 'nonce too high' to log in debug instead of info
- chore: update deps, vm ressource fee cost are now FixedU128, and stored in an
  hashmap
- ci: change jobs order in the workflow
- ci: run integrations tests in the same runner as build
- ci: replace ci cache with rust-cache
- fix(transactions): remove `nonce` field from InvokeV0 tx
- feat(transactions): don't enforce ordering in validate_unsigned for invokeV0
- test(pallet): add function to get braavos hash
- fix: event commitment documentation typo
- ci: added testing key generation in the ci
- fix(starknet-rpc-test): init one request client per runtime
- test: validate Nonce for unsigned user txs
- fix: fixed declare V0 placeholder with the hash of an empty list of felts
- feat(cli): `run` is the by default command when running the `madara` bin
- refacto(cli): `run` and `setup` commands are defined in their own files
- refacto(cli): `run.testnet` argument removed in favor of the substrate native
  `chain` arg
- feat(cli): `run.fetch_chain_spec` argument removed in favor of the substrate
  native `chain` arg
- feat(cli): `setup` require a source file, either from an url or a path on the
  local filesystem
- chore(cli): use `Url`, `Path` and `PathBuf` types rather than `String`
- refacto(cli): moved the pallet/chain_spec/utils methods to the node crate
- feat(cli): `madara_path` arg has been remove, we use the substrate native
  `base_path` arg instead
- feat(cli): sharingan chain specs are loaded during the compilation, not
  downloaded from github
- refacto(pallet/starknet): `GenesisLoader` refactored as `GenesisData` + a
  `base_path` field
- feat(cli): for `run` param `--dev` now imply `--tmp`, as it is in substrate
- test(starknet-rpc-test): run all tests against a single madara node
- fix(service): confusing message when node starts (output the actual sealing
  method being used)
- refactor(sealing): how the sealing mode is passed into runtime
- feat(sealing): finalization for instant sealing
- test(starknet-js-test): run basic starknetjs compatibility tests again the
  madara node
- feat(cache-option): add an option to enable aggressive caching in command-line
  parameters

## v0.4.0

- chore: release v0.4.0
- feat: better management of custom configurations for genesis assets
- feat: use actual vm resource costs
- fix: add setup and run for rpc tests
- fix: fix clap for run command
- fix: add `madara_path` flag for setup command
- fix: add official references to configs files
- fix: cargo update and `main` branch prettier fix
- fix: fix sharingan chain spec
- fix: update madara infra to main branch
- fix: update `Cargo.lock`
- fix: rpc test failing
- refactor: exported chain id constant in mp-chain-id crate and added one for
  SN_MAIN
- ci: disable pr close workflow
- ci: add ci verification for detecting genesis changes and config hashes
- test: add e2e test for `estimate_fee`

## v0.3.0

- chore: release v0.3.0
- chore: big transaction type refactoring
- chore: split `primitives` crates into multiple smaller crates
- chore: improve logging about transaction when nonce is too high
- chore: add real class hash values for genesis config
- fix: use specific commit for avail and celestia
- fix: change dep of rustdoc on push
- fix: initial_gas set to max_fee and fixed fee not being charged when max_fee=0
- fix: correct value of compiled_class_hash in RPCTransaction
- fix: std feature import in transactions crate
- fix: replace all calls to `transmute` by calls `from_raw_parts`
- fix: estimate_fee should make sure all transaction have a version being
  2^128 + 1 or 2^128+2 depending on the tx type
- feat: modify the hash_bytes functions in `poseidon` and `pedersen` for dynamic
  data length
- feat: print development accounts at node startup
- feat: unification of the DA interface
- feat: bump starknet-core to 0.6.0 and remove InvokeV0
- feat: use resolver 2 for cargo in the workspace
- feat: impl tx execution and verification as traits
- perf: reduce the amount of data stored in the runtime and use the Substrate
  block to as source of data in the client
- perf: use perfect hash function in calculate_l1_gas_by_vm_usage
- build: restructure code for rust latest version
- build: bump rustc nightly version to 1.74 date
- buid: add rust-analyzer to toolchain components
- ci: scope cache by branch and add cache cleanup
- ci: increase threshold for codecov to 1%
- test: add `starknet-rpc-test` crate to the workspace
- test: add test to check tx signed by OZ account can be signed with Argent pk
- buid: add rust-analyzer to toolchain components
- ci: increase threshold for codecov to 1%
- replace all calls to `transmute` by calls `from_raw_parts`
- big transaction type refactoring
- impl tx execution and verification as traits
- reduce the amount of data stored in the runtime and use the Substrate block to
  as source of data in the client
- perf: use perfect hash function in calculate_l1_gas_by_vm_usage
- chore: add tests for tx hashing
- split `primitives` crates into multiple smaller crates
- fix: std feature import in transactions crate
- chore: improve logging about transaction when nonce is too high
- fix: rpc tests and background node run
- test: add tests for simulate tx offset
- test: add tests for tx hashing
- fix: bring back messages in transaction receipts
- feat: starknet os program output primitive

## v0.2.0

- add-contributors: `0xAsten`, `m-kus`, `joaopereira12`, `kasteph`
- ci: add verification if build-spec is working
- ci: added wasm to test
- ci: disable benchmark for pushes and pr's
- ci: fix docker and binaries build
- ci: don't enforce changelog on PR's with label `dependencies`
- doc: added translation of madara beast article.md to portuguese and russian
- doc: app chain template added in README
- fix: RPC getClassAt cairo legacy program code encoding
- fix: build-spec not working by setting the madara-path always and fetching
  relevant files
- fix: events are emitted in correct sequential order
- fix: expected event idx in continuation tokens in test responses
- fix: update RPC URL to use localhost instead of 0.0.0.0 in hurl.config file
- fix: update the default port for running Madara locally in getting-started.md
  file from 9933 to 9944.
- fix: replace the 0 initial gas value with u128::MAX because view call
  entrypoints were failing
- chore: remove global state root
- chore: cairo-contracts compilation scripts & docs are updated, cairo_0
  contracts recompiled
- chore: rebase of core deps and 0.12.1

## v0.1.0

- ci: rm codespell task and rm .codespellignore
- feat: refactor flags on tests
- feat: fetch config files from gh repo
- refactor: remove config files from the code
- ci: stop closing stale issues
- ci: reactivate changelog enforcement
- cli: change dev flag behaviour and created alias for base and madara path
- configs: fix genesis.json refs to link the config folder
- ci: downgraded windows runner to windows-latest
- ci: added windows binaries build and upload the binaries to the release page
- ci: add `CHANGELOG.md` and enforce it is edited for each PR on `main`
- fix: removed `madara_runtime` as a dependency in the client crates and make
  errors more expressive
- fix: state root bug fix where the tree was stored in runtime _before_ being
  committed
- feat: add a `genesis_loader` for the node and mocking
- feat: add `madara_tsukuyomi` as a submodule
- branding: use new logo in the README
- dev: Get the block status from the actual block in get_block_with_tx_hashes
- fix: l1-l2 messaging
- dev : clean contracts and compiled files<|MERGE_RESOLUTION|>--- conflicted
+++ resolved
@@ -2,15 +2,12 @@
 
 ## Next release
 
-<<<<<<< HEAD
 - feat(services): reworked Madara services for better cancellation control
-=======
 - feat(block_production): continue pending block on restart
 - feat(mempool): mempool transaction saving on db
 - feat(mempool): mempool transaction limits
 - feat(cli): madaraup quickfix
 - feat(cli): added madaraup for v0.7.0
->>>>>>> 031da9ed
 - refactor(rpc): replace starknet-rs by starknet-types-rpc
 - fix(fgw): include `l1_to_l2_consumed_message` in L1 handler receipt
 - feat(v0.8.0-rc0): storage proofs for rpc version v0.8.0
