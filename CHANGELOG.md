--- conflicted
+++ resolved
@@ -2,11 +2,8 @@
 
 ## Next release
 
-<<<<<<< HEAD
 - test: added tests for declare and deploy transactions
-=======
 - fix: fixed the starting block arg with an ignore_block_order argument
->>>>>>> f31bf57d
 - docs: fixed Docker Compose instructions
 - fix: removed unused dependencies with udeps and machete
 - feat: add devnet via `--devnet` cli argument
