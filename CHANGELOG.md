# Madara Changelog

## Next release

<<<<<<< HEAD
- feat: add integration tests for block production
=======
- test: tests added for verify and apply task in l2 sync
- fix: UDC cairo 0 migration & events logic fix
- fix: response of spec version rpc call fixed
- tests: integration test for l2 fetch task added
- refactor: calculate class hashes in devnet
- feat: add config file and preset configure chain
- refactor: change default chain id and add custom flag to override
- fix: generate a fixed set of public and private keys for devnet
- fix: defaulted l1 gas price in devnet mode
- fix: fixed anvil port value in tests
- fix: flaky tests in gas price worker fixed
>>>>>>> b599f605
- ci: add coveralls report
- test: added tests for declare and deploy transactions
- fix: pending block must always be returned in rpc even if none is in db
- fix: fixed the starting block arg with an ignore_block_order argument
- docs: fixed Docker Compose instructions
- fix: removed unused dependencies with udeps and machete
- feat: add devnet via `--devnet` cli argument
- refactor: class import from FGW
- code docs: documented how get_storage_at is implemented
- fix: L1 rpc <=> network mismatch
- feat: rpc versioning
- feat: bumping Starknet version from v0.13.2 to Starknet v0.13.2.1
- fix: replaced old namings with adapted namings
- refactor: block import is now centrally done in a single crate
- tests: add e2e tests for rpc read methods
- tests: add e2e tests for the node
- fix: fixed some readme stuff
- feat: gas price provider added for block production
- feat: l1 sync service
- feat: gas price worker for l1
- test: tests added for eth client and event subscription
- feat: Added l1->l2 messaging
- test: add unitests primitives
- tests: add e2e tests for the node
- tests: add tests for the rpcs endpoints
- fix: pending contract storage not stored properly
- test: add tests crate `db`
- fix: --sync-l1-disabled cli option (#225)
- feat: experimental block production and mempool
- refactor: L1BlockMetric is intialized inside the EthereumClient new function
- refactor: BlockMetrics divided in L1BlockMetrics and BlockMetrics
- test: tests added for eth client and event subscription
- feat: add support for Starknet version 0.13.2
- fix(l1): removed free l1 endpoint list
- removed l1.rs from the sync crate and refactored it with alloy inside eth crate
- refactor: removed l1.rs from the sync crate and refactored it with alloy inside eth crate
- refactor: eth client (l1 crate) refactored with alloy
- feat: added l1 crate (eth crate)
- fix(metrics): removed influx and added l2_state_size data
- fix: command to start the Madara client
- refactor: database error unification
- feat: raise file-descriptor limit
- fix: docker
- fix: pending storage & sequencer_provider
- refactor: support pending blocks & db crate
- refactor: new crate exec
- fix(issue): Removed unrelated link from issue template
- feat: adding new readme and github issue templates for codebase reorg
- fix: trace, execution state_diff
- refactor: store compiled contract class
- fix: rate limit on classes
- refactor: use Felt in DB
- fix: fix sepolia by updating bonsai-trie
- feat(class): change class definition storage
- fix: pending block sync
- fix: transaction traces
- feat: store tx receipts
- refactor: new type StarknetVersion
- refactor: update starknet-rs with Felt
- fix(rpc): fixed block not found error on get_class method
- fix (rpc): get_transaction_status
- fix(cleanup): clean up around the Cargo.toml files, error handling and cli arguments
- fix(db): fault tolerance (database is not corrupted when the node is unexpectedly shut down / killed)
- fix(rpc): fixed state update deserialization
- fix(hashes): fixed tx by hash retrieval
- fix(logs): fixed logs and get_state_update
- refactor: remove primitives/felt
- refactor: move convert.rs to felt_wrapper.rs
- fix(decode): fix mapping db decoding
- feat: store reverted txs hashes
- feat(l1): added l1 free rpc url if none is provided
- cleanup: clean DB statics
- refactor: improve compatibility without forks
- fix(metrics): fixed some metrics endpoints
- fix(metrics): fix prometheus endpoint port
- fix(hashes): Fix invoke tx hashes for version v3
- fix: re-add prometheus, doc cli args, log format
- fix(program): Changed visibility of program serializer + archived
- fix(classes): remove the classes ordenation to allow fork rebasements
- fix(felt): enforce Felt type as much as possible into compute_hash.rs
- fix(logs): fixed some logs and others
- fix(rpc): fixed block storage column
- chore: update dependencies
- fix(hashers): cleaned hashers using types core hashers and Felt
- refactor: remove substrate block storage
- feat(infra): Added boilerplate to deploy a grafana/prometheus dashboard
- refacor: use db hash
- refactor: l2-sync
- refactor: remove crate mp-mapping-sync
- fix(rpc): get_nonce
- fix(rpc): get_class
- refactor: mapping db
- perf(db): contract key history now using rocksdb iterators for history
- fix(root): Cleaned state root commitments crate
- fix(hash): declare tx v0 hash computation
- perf(db): db contract history parallel fetching and batching
- remove RuntimeApi on RPC
- feat(metrics): Added sync time metrics
- refactor: using const and OnceCell instead of lazy_static
- refactor: remove crate mp-storage
- feat(infra): corrected dockerfile + docker-compose
- fix(rpc): error handling
- fix(lib): updated core libs to match oss
- fix: state root - replaced_classes commit
- feat: fetch block and state update in only one request
- feat: added madara launcher script
- fix: creation of the block context
- fix: is_missing_class
- fix: state root - replaced_classes
- feat(db): backups
- fix: state root for nonce
- fix: store the first history in storage ket
- perf: improved perfs with parallelized iteration over tx hashes cache
- fix: graceful shutdown of rocksdb on ctrl+c
- fix: better error handling around l1 and l2 sync
- perf: compile with target_cpu=skylake by default
- perf: storage key with encode
- fix: bloc context blockifier
- feat: up blockifier to v0.6.0-rc.2
- fix: change bonsai-trie fork location
- refactor: remove L1HandlerTxFee
- feat: up blockifier to v0.6.0-rc.2
- refactor: remove L1HandlerTxFee
- refactor: remove blockifier dependencie
- perf: convert blocks in parallel
- feat(commitments): Joined hash computation in event and tx commitments
- feat(l2 sync): polling to get new blocks once sync has caught up with the chain
- perf: store key
- fix: sync, remove `unwrap` in storage
- fix(classes): Fixed classes on the RPC level by adding ordering and complete deserialisation
- fix: class update
- feat: store key/value in `--disble-root` mode
- fix: storage nonce and key/value
- fix: class and store updates and block desync after ctrl+c
- fix: compile without libm
- fix: genesis state_update
- refactor: optimize get_class_at
- fix: crash build genesis on restart
- fix(classes): Fixed sierra exception on block 31625 and added --starting-block arg
- fix(db): with new implementation ContractStorage
- fix: fee_type for `simulate_transactions` rpc call
- feat(rocksdb): replaced most async database operations iwth multigets and batched inserts
- fix: get_state_update with new storage
- up: starknet-rs
- fix: exec on receipt
- feat(RPC): refacto `trace_transaction` and `trace_block_transaction`
- fix(proposer_factory): Removed and clean a lot of stuff on Client side, mostly node crate
- feat(storage): removed the use of `BonsaiStorage` logs
- feat(storage): removed dependance on `StateUpdateWrapper`
- feat(storage): state diff are now stored for each block
- CI: fix toolchain
- CI: add `cargo test` on PR
- refactor: remove dead code on `Struct Starknet<..>`
- fix: verify_l2
- feat(rpc): remove duplicated code, add mod 'utils'
- feat(storage): started migrating storage to the bonsai-lib
- fix: fix crashing cases on `get_block_with_receipts`
- fix: fix get_events minor issues
- fix: l1HandlerTx computed for commit
- refactor: optimise get_events RPC
- fix(root): fixed state commitments broken due to genesis loader
- feat(docker): add dockerfile and docker-compose
- fix: fix implementation `get_storage_at()` for `BlockifierStateAdapter`
- fix(sync): Fix end condition of the l2 sync
- fix(rpc): fix chain id method for mainnet
- fix(class): Fix Sierra classes conversion (missing abis)
- fix(compute): Fixed prepare_data_availability_modes computation
- feat(rpc): add pending block to `get_block_with_receipts` rpc call
- chore: update bonsai-trie (benefit from perf boost)
- feat(rpc): add `get_block_with_receipts` rpc call
- refactor: remove crate mp-state, mp-fee, mp-messages
- fix(class): Fix class conversions to support legacy Sierra versions
- feat: rebase blockifier
- feat(check): Added a state root check to ensure synced compatibility
- feat(metrics): Add prometheus metrics for mapping worker
- feat(storage): finished migrating contract storage to our backend bonsai trie dbs
- feat(storage): set up type-safe bonsai storage abstractions for usage in RPC
- fix(root): fix state root computation
- refactor: refactor mc-db crate
- feat(api_key): api key passed to FetchConfig correctly
- feat(api_key): Added support for --gateway-api to avoid rate limit from the gateway
- fix(latest): Retrieve latest synced block via internal client
- perf(l2 sync): parallelize commitment computation and refactor part of l2 io sync
- refactor: rpc methods and removed rpc-core
- feat: add an optional TUI dashboard
- feat(bonsai): Bumped bonsai lib to latest opti
- refactor(generic): reduced runtime dependence on generics
- fix(sync): Cleaned mc-sync isolating fetch process + added shared SyncStatus
- feat(self-hosted): host our own runner
- fix(deps): Removed unused dependencies
- feat(multi-trie): Added support for persistent storage tries
- feat(pending): added support for pending blocks in RPC requests
- perf(l2 sync): parallel fetching of blocks, classes, state updates
- fix l1 thread to reflect correct state_root, block_number, block_hash
- fix: remove gas_price and update starknet-rs from fork (temporary fix)
- fix(root): got state root to work (does not support class root yet)
- refactor(substrate_hash): Substrate hash is now retrieved via rpc client in
  `l2.rs`
- fix(worflows): fix toolchain and cache issue
- feat: Removal of the hardcoded mainnet configuration
- refactor: pass new CI
- fix(workflows): Fix madara CI
- feat(rpc): add_invoke_tx, add_deploy_account_tx, add_declare_tx
- feat(rpc): tx_receipt, re-execute tx
- feat(script): added CI scripts for starting Madara and comparing JSON RPC
  calls
- perf(verify_l2): parallelized l2 state root update
- perf(state_commitment): parallelized state commitment hash computations
- fix(L1): fix l1 thread with battle tested implementation + removed l1-l2
- fix: update and store ConfigFetch in l2 sync(), chainId rpc call
- fix: get_events paging with continuation_token
- fix(class): #125
- fix(getStorageAt): #28
- fix(genesis): #107
- fix(class): #32 #33 #34
- fix(class): #116
- feat(class): download classes from sequencer
- feat: update and store highest block hash and number from sequencer
- feat: store events in block, return events in call get_transaction_receipt
- fix: updating outdated links to external resources in documentation
- feat(client/data-availability): implement custom error handling
- fix: get_block_by_block_hash then default rather than error
- feat(rpc): added `get_state_update` real values from DA db
- feat: add transparent representation to `Felt252Wrapper`
- feat(rpc/trace_api): add `trace_block_transaction`
- chore(db): changed the way hashes are encoded
- feat(rpc/trace_api): add `trace_transaction`

## v0.7.0

- chore: release v0.7.0
- refacto: remove abusive `TryInto` impl
- dev: optimize tx trace creation
- dev: make Madara std compatible
- CI: fix taplo version
- chore: add cache usage for `getEvents` and `getTransactionReceipt`
- fix: cairo1 contracts should be identified by their sierra class hash
- fix(cli): repair broken cli for da conf
- feat(client): on `add_declare_transaction` store sierra contract classes in
  the madara backend
- chore: use struct error in client/db
- fix: don't ignore Sierra to CASM mapping in genesis config
- refacto: early exit txs fee estimation when one fails
- dev: fix linter warning in README.md
- fix: remove waiting loop from `getTxReceipt`
- feat: types in `mp-transactions` impl a method to get their version
- feat: make L1 gas price a `const` of the `RuntimeConfig`
- fix: broken class hashes and contracts in genesis
- refactor: rename LAST_SYNCED_L1_BLOCK to be more clear
- chore: add headers to da calldata, fix eth da in sovereign mode
- refacto(simulate_tx): move logic to the client
- chore: added ca-certificate in DockerFile for SSL related issues
- chore(primitives/commitment): remove crate
- chore(primitives/block/header): remove starknet-trie dependent fields
- refacto(primitives/db): add a temporary way to get a fake global state root
- feat(rpc): add starknet_version and eth_l1_gas_fee on block header
- fix(spec_version): spec version now returning 0.5.1
- chore: feature flags for avail and celestia DA
- feat(rpc): added support for v0.5.1 JSON-RPC specs
- feat(rpc): added ordered messages/events in trace fields
- feat(rpc): support for starknet.rs v0.5.1 version
- feat(rpc): added execution resources in trace fields
- feat(rpc): added state diff field in trace fields
- refactor: removed benchmarking folder and traces of CI pipeline
- fix: decouple is_query into is_query and offset_version
- feat: add sierra to casm class hash mapping to genesis assets
- chore: remove ArgentMulticall from genesis assets
- feat: remove `seq_addr_updated` from `GenesisData`
- chore: added prometheus metrics for da layer
- chore: bump celestia rpc crate version
- fix(DA): run the proof first then the state update
- fix: `prove_current_block` is called after `update_state`
- ci: add foundry ci task to push workflow
- fix: first tx for non deployed account is valid
- fix: incorrect base url for fetching config
- feat: add predeployed accounts to genesis state
- feat(rpc): Added starknet_simulateTransactions
- fix: Change serialization of bitvec to &[u8] in merkle tree to avoid memory
  uninitialized
- chore: change SCARB config version for foundry CI
- feat(da): update da calldata encoding to v0.11.0 spec, da conf examples, da
  conf flag, da-tests in CI
- refactor: use `map` in `estimate_fee` to stop computation on error
- fix(node/commands): md5 are also checked when running setup --from-local
- feat(data-availability): extend eth config with poll interval
- fix(snos-output): expose snos codec, remove unused `get_starknet_messages`
  runtime method, and unnecessary mp-snos-output dependencies
- feat(program-hash): add new pallet constant for Starknet OS progam hash;
  expose runtime getter method; add dedicated crate to manage versions
- feat(runtime): expose fee token address getter method
- feat(settlement): run client thread responsible for pushing state updates and
  messaging on Ethereum
- feat(settlement): starknet core contract tests with anvil sandbox
- fix(rpc-test): incorrect node url
- feat(settlement): e2e test with Madara node settling on Ethereum contract
- refactor: use `map` in `estimate_fee` to stop computation on error
- fix: `tempdir` crate has been deprecated; use `tempfile` instead
- dev: add avail and celestia crates behind a feature flag
- dev: replace md5 with sha3_256 hash function
- feat: fixing getNonce Rpc Call and adding a new test
- refactor: use Zaun crate for Starknet core contract bindings
- refactor: use Anvil sandbox from Zaun crate
- feat(rpc): estimateMessageFee RPC call implementation

## v0.6.0

- chore: release v0.6.0
- refacto: substrate/starknet names in rpc library
- feat(rpc): Added starknet_getTransactionStatus and removed
  starknet_pendingTransactions
- feat(rpc): add starknet_specVersion rpc + added test for future support
- docs: Added v0.6.0-rc5 documentation above the rpc method functions
- dev(deps): bump starknet rs, use Eq for EmmitedEvents comparaison
- test(rust-rpc-test): use undeclared contracts for declare transactions testing
- build: update blockifier, fix divergent substrat block hash
- chore: remove tests that run in wasm and native, only wasm from now
- chore: split StarknetRpcApi trait in two, like in openRPC specs
- refacto: move starknet runtime api in it's own crate
- chore: update README.md and getting-started.md
- chore: remove crates that have been copy-pasted from plkdtSDK
- feat(rpc): return deployed contract address and actual fee in transaction
  receipt
- fix: Wait for 1 minute for transaction to be processed in
  get_transaction_receipt rpc
- ci: Fix starknet foundry sncast not found
- fix: Ensure transaction checks are compatible with starknet-rs
- ci: Run Starknet Foundry tests against Madara RPC
- fix: add name, symbol and decimals to fee token storage
- fix: dependencies for dockerfile and binaries
- docs: add translation of madara beast article to spanish
- chore: update starknet-js version in faucet-setup docs
- dev(compilation): add incremental compilation
- feat(rpc): add support for bulk estimate fee
- feat: add argent multicall contract to genesis
- chore(data-availability): update avail-subxt to version 0.4.0
- fix(ci): setup should fetch files from local config
- chore: deprecate `madara-app` and `madara-dev-explorer` modules
- chore(data-availability-avail): implement fire and forget, and add ws
  reconnection logic
- chore: update `polkadot-sdk` to `release-polkadot-v1.3.0`
- feat: fallback default file for DA and Settlement configuration files

## v0.5.0

- chore: release v0.5.0
- test: add transaction pool logic unit tests
- feat(client): spawn a task that listen to storage changes and build the
  resulting commiment state diff for each block
- dev(StarknetRPC): log error received from node before mapping to
  InternalServerError
- fix: change 'nonce too high' to log in debug instead of info
- chore: update deps, vm ressource fee cost are now FixedU128, and stored in an
  hashmap
- ci: change jobs order in the workflow
- ci: run integrations tests in the same runner as build
- ci: replace ci cache with rust-cache
- fix(transactions): remove `nonce` field from InvokeV0 tx
- feat(transactions): don't enforce ordering in validate_unsigned for invokeV0
- test(pallet): add function to get braavos hash
- fix: event commitment documentation typo
- ci: added testing key generation in the ci
- fix(starknet-rpc-test): init one request client per runtime
- test: validate Nonce for unsigned user txs
- fix: fixed declare V0 placeholder with the hash of an empty list of felts
- feat(cli): `run` is the by default command when running the `madara` bin
- refacto(cli): `run` and `setup` commands are defined in their own files
- refacto(cli): `run.testnet` argument removed in favor of the substrate native
  `chain` arg
- feat(cli): `run.fetch_chain_spec` argument removed in favor of the substrate
  native `chain` arg
- feat(cli): `setup` require a source file, either from an url or a path on the
  local filesystem
- chore(cli): use `Url`, `Path` and `PathBuf` types rather than `String`
- refacto(cli): moved the pallet/chain_spec/utils methods to the node crate
- feat(cli): `madara_path` arg has been remove, we use the substrate native
  `base_path` arg instead
- feat(cli): sharingan chain specs are loaded during the compilation, not
  downloaded from github
- refacto(pallet/starknet): `GenesisLoader` refactored as `GenesisData` + a
  `base_path` field
- feat(cli): for `run` param `--dev` now imply `--tmp`, as it is in substrate
- test(starknet-rpc-test): run all tests against a single madara node
- fix(service): confusing message when node starts (output the actual sealing
  method being used)
- refactor(sealing): how the sealing mode is passed into runtime
- feat(sealing): finalization for instant sealing
- test(starknet-js-test): run basic starknetjs compatibility tests again the
  madara node
- feat(cache-option): add an option to enable aggressive caching in command-line
  parameters

## v0.4.0

- chore: release v0.4.0
- feat: better management of custom configurations for genesis assets
- feat: use actual vm resource costs
- fix: add setup and run for rpc tests
- fix: fix clap for run command
- fix: add `madara_path` flag for setup command
- fix: add official references to configs files
- fix: cargo update and `main` branch prettier fix
- fix: fix sharingan chain spec
- fix: update madara infra to main branch
- fix: update `Cargo.lock`
- fix: rpc test failing
- refactor: exported chain id constant in mp-chain-id crate and added one for
  SN_MAIN
- ci: disable pr close workflow
- ci: add ci verification for detecting genesis changes and config hashes
- test: add e2e test for `estimate_fee`

## v0.3.0

- chore: release v0.3.0
- chore: big transaction type refactoring
- chore: split `primitives` crates into multiple smaller crates
- chore: improve logging about transaction when nonce is too high
- chore: add real class hash values for genesis config
- fix: use specific commit for avail and celestia
- fix: change dep of rustdoc on push
- fix: initial_gas set to max_fee and fixed fee not being charged when max_fee=0
- fix: correct value of compiled_class_hash in RPCTransaction
- fix: std feature import in transactions crate
- fix: replace all calls to `transmute` by calls `from_raw_parts`
- fix: estimate_fee should make sure all transaction have a version being
  2^128 + 1 or 2^128+2 depending on the tx type
- feat: modify the hash_bytes functions in `poseidon` and `pedersen` for dynamic
  data length
- feat: print development accounts at node startup
- feat: unification of the DA interface
- feat: bump starknet-core to 0.6.0 and remove InvokeV0
- feat: use resolver 2 for cargo in the workspace
- feat: impl tx execution and verification as traits
- perf: reduce the amount of data stored in the runtime and use the Substrate
  block to as source of data in the client
- perf: use perfect hash function in calculate_l1_gas_by_vm_usage
- build: restructure code for rust latest version
- build: bump rustc nightly version to 1.74 date
- buid: add rust-analyzer to toolchain components
- ci: scope cache by branch and add cache cleanup
- ci: increase threshold for codecov to 1%
- test: add `starknet-rpc-test` crate to the workspace
- test: add test to check tx signed by OZ account can be signed with Argent pk
- buid: add rust-analyzer to toolchain components
- ci: increase threshold for codecov to 1%
- replace all calls to `transmute` by calls `from_raw_parts`
- big transaction type refactoring
- impl tx execution and verification as traits
- reduce the amount of data stored in the runtime and use the Substrate block to
  as source of data in the client
- perf: use perfect hash function in calculate_l1_gas_by_vm_usage
- chore: add tests for tx hashing
- split `primitives` crates into multiple smaller crates
- fix: std feature import in transactions crate
- chore: improve logging about transaction when nonce is too high
- fix: rpc tests and background node run
- test: add tests for simulate tx offset
- test: add tests for tx hashing
- fix: bring back messages in transaction receipts
- feat: starknet os program output primitive

## v0.2.0

- add-contributors: `0xAsten`, `m-kus`, `joaopereira12`, `kasteph`
- ci: add verification if build-spec is working
- ci: added wasm to test
- ci: disable benchmark for pushes and pr's
- ci: fix docker and binaries build
- ci: don't enforce changelog on PR's with label `dependencies`
- doc: added translation of madara beast article.md to portuguese and russian
- doc: app chain template added in README
- fix: RPC getClassAt cairo legacy program code encoding
- fix: build-spec not working by setting the madara-path always and fetching
  relevant files
- fix: events are emitted in correct sequential order
- fix: expected event idx in continuation tokens in test responses
- fix: update RPC URL to use localhost instead of 0.0.0.0 in hurl.config file
- fix: update the default port for running Madara locally in getting-started.md
  file from 9933 to 9944.
- fix: replace the 0 initial gas value with u128::MAX because view call
  entrypoints were failing
- chore: remove global state root
- chore: cairo-contracts compilation scripts & docs are updated, cairo_0
  contracts recompiled
- chore: rebase of core deps and 0.12.1

## v0.1.0

- ci: rm codespell task and rm .codespellignore
- feat: refactor flags on tests
- feat: fetch config files from gh repo
- refactor: remove config files from the code
- ci: stop closing stale issues
- ci: reactivate changelog enforcement
- cli: change dev flag behaviour and created alias for base and madara path
- configs: fix genesis.json refs to link the config folder
- ci: downgraded windows runner to windows-latest
- ci: added windows binaries build and upload the binaries to the release page
- ci: add `CHANGELOG.md` and enforce it is edited for each PR on `main`
- fix: removed `madara_runtime` as a dependency in the client crates and make
  errors more expressive
- fix: state root bug fix where the tree was stored in runtime _before_ being
  committed
- feat: add a `genesis_loader` for the node and mocking
- feat: add `madara_tsukuyomi` as a submodule
- branding: use new logo in the README
- dev: Get the block status from the actual block in get_block_with_tx_hashes
- fix: l1-l2 messaging
- dev : clean contracts and compiled files<|MERGE_RESOLUTION|>--- conflicted
+++ resolved
@@ -2,9 +2,7 @@
 
 ## Next release
 
-<<<<<<< HEAD
 - feat: add integration tests for block production
-=======
 - test: tests added for verify and apply task in l2 sync
 - fix: UDC cairo 0 migration & events logic fix
 - fix: response of spec version rpc call fixed
@@ -16,7 +14,6 @@
 - fix: defaulted l1 gas price in devnet mode
 - fix: fixed anvil port value in tests
 - fix: flaky tests in gas price worker fixed
->>>>>>> b599f605
 - ci: add coveralls report
 - test: added tests for declare and deploy transactions
 - fix: pending block must always be returned in rpc even if none is in db
