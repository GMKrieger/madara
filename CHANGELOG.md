# Madara Changelog

## Next release

<<<<<<< HEAD
- test: Starknet-js basic tests added
=======
- fix: cleaned cli settings for sequencer, devnet and full
>>>>>>> e2c92eb9
- feat: move to karnot runner
- fix: docker file fixes for devnet
- fix(block-production): fix bouncer calculation and declared classes
- fix: Fix pending block sync and add real FGW tests
- test: tests added for verify and apply task in l2 sync
- fix: UDC cairo 0 migration & events logic fix
- fix: response of spec version rpc call fixed
- tests: integration test for l2 fetch task added
- refactor: calculate class hashes in devnet
- feat: add config file and preset configure chain
- refactor: change default chain id and add custom flag to override
- fix: generate a fixed set of public and private keys for devnet
- fix: defaulted l1 gas price in devnet mode
- fix: fixed anvil port value in tests
- fix: flaky tests in gas price worker fixed
- ci: add coveralls report
- test: added tests for declare and deploy transactions
- fix: pending block must always be returned in rpc even if none is in db
- fix: fixed the starting block arg with an ignore_block_order argument
- docs: fixed Docker Compose instructions
- fix: removed unused dependencies with udeps and machete
- feat: add devnet via `--devnet` cli argument
- refactor: class import from FGW
- code docs: documented how get_storage_at is implemented
- fix: L1 rpc <=> network mismatch
- feat: rpc versioning
- feat: bumping Starknet version from v0.13.2 to Starknet v0.13.2.1
- fix: replaced old namings with adapted namings
- refactor: block import is now centrally done in a single crate
- tests: add e2e tests for rpc read methods
- tests: add e2e tests for the node
- fix: fixed some readme stuff
- feat: gas price provider added for block production
- feat: l1 sync service
- feat: gas price worker for l1
- test: tests added for eth client and event subscription
- feat: Added l1->l2 messaging
- test: add unitests primitives
- tests: add e2e tests for the node
- tests: add tests for the rpcs endpoints
- fix: pending contract storage not stored properly
- test: add tests crate `db`
- fix: --sync-l1-disabled cli option (#225)
- feat: experimental block production and mempool
- refactor: L1BlockMetric is intialized inside the EthereumClient new function
- refactor: BlockMetrics divided in L1BlockMetrics and BlockMetrics
- test: tests added for eth client and event subscription
- feat: add support for Starknet version 0.13.2
- fix(l1): removed free l1 endpoint list
- removed l1.rs from the sync crate and refactored it with alloy inside eth crate
- refactor: removed l1.rs from the sync crate and refactored it with alloy inside eth crate
- refactor: eth client (l1 crate) refactored with alloy
- feat: added l1 crate (eth crate)
- fix(metrics): removed influx and added l2_state_size data
- fix: command to start the Madara client
- refactor: database error unification
- feat: raise file-descriptor limit
- fix: docker
- fix: pending storage & sequencer_provider
- refactor: support pending blocks & db crate
- refactor: new crate exec
- fix(issue): Removed unrelated link from issue template
- feat: adding new readme and github issue templates for codebase reorg
- fix: trace, execution state_diff
- refactor: store compiled contract class
- fix: rate limit on classes
- refactor: use Felt in DB
- fix: fix sepolia by updating bonsai-trie
- feat(class): change class definition storage
- fix: pending block sync
- fix: transaction traces
- feat: store tx receipts
- refactor: new type StarknetVersion
- refactor: update starknet-rs with Felt
- fix(rpc): fixed block not found error on get_class method
- fix (rpc): get_transaction_status
- fix(cleanup): clean up around the Cargo.toml files, error handling and cli arguments
- fix(db): fault tolerance (database is not corrupted when the node is unexpectedly shut down / killed)
- fix(rpc): fixed state update deserialization
- fix(hashes): fixed tx by hash retrieval
- fix(logs): fixed logs and get_state_update
- refactor: remove primitives/felt
- refactor: move convert.rs to felt_wrapper.rs
- fix(decode): fix mapping db decoding
- feat: store reverted txs hashes
- feat(l1): added l1 free rpc url if none is provided
- cleanup: clean DB statics
- refactor: improve compatibility without forks
- fix(metrics): fixed some metrics endpoints
- fix(metrics): fix prometheus endpoint port
- fix(hashes): Fix invoke tx hashes for version v3
- fix: re-add prometheus, doc cli args, log format
- fix(program): Changed visibility of program serializer + archived
- fix(classes): remove the classes ordenation to allow fork rebasements
- fix(felt): enforce Felt type as much as possible into compute_hash.rs
- fix(logs): fixed some logs and others
- fix(rpc): fixed block storage column
- chore: update dependencies
- fix(hashers): cleaned hashers using types core hashers and Felt
- refactor: remove substrate block storage
- feat(infra): Added boilerplate to deploy a grafana/prometheus dashboard
- refacor: use db hash
- refactor: l2-sync
- refactor: remove crate mp-mapping-sync
- fix(rpc): get_nonce
- fix(rpc): get_class
- refactor: mapping db
- perf(db): contract key history now using rocksdb iterators for history
- fix(root): Cleaned state root commitments crate
- fix(hash): declare tx v0 hash computation
- perf(db): db contract history parallel fetching and batching
- remove RuntimeApi on RPC
- feat(metrics): Added sync time metrics
- refactor: using const and OnceCell instead of lazy_static
- refactor: remove crate mp-storage
- feat(infra): corrected dockerfile + docker-compose
- fix(rpc): error handling
- fix(lib): updated core libs to match oss
- fix: state root - replaced_classes commit
- feat: fetch block and state update in only one request
- feat: added madara launcher script
- fix: creation of the block context
- fix: is_missing_class
- fix: state root - replaced_classes
- feat(db): backups
- fix: state root for nonce
- fix: store the first history in storage ket
- perf: improved perfs with parallelized iteration over tx hashes cache
- fix: graceful shutdown of rocksdb on ctrl+c
- fix: better error handling around l1 and l2 sync
- perf: compile with target_cpu=skylake by default
- perf: storage key with encode
- fix: bloc context blockifier
- feat: up blockifier to v0.6.0-rc.2
- fix: change bonsai-trie fork location
- refactor: remove L1HandlerTxFee
- feat: up blockifier to v0.6.0-rc.2
- refactor: remove L1HandlerTxFee
- refactor: remove blockifier dependencie
- perf: convert blocks in parallel
- feat(commitments): Joined hash computation in event and tx commitments
- feat(l2 sync): polling to get new blocks once sync has caught up with the chain
- perf: store key
- fix: sync, remove `unwrap` in storage
- fix(classes): Fixed classes on the RPC level by adding ordering and complete deserialisation
- fix: class update
- feat: store key/value in `--disble-root` mode
- fix: storage nonce and key/value
- fix: class and store updates and block desync after ctrl+c
- fix: compile without libm
- fix: genesis state_update
- refactor: optimize get_class_at
- fix: crash build genesis on restart
- fix(classes): Fixed sierra exception on block 31625 and added --starting-block arg
- fix(db): with new implementation ContractStorage
- fix: fee_type for `simulate_transactions` rpc call
- feat(rocksdb): replaced most async database operations iwth multigets and batched inserts
- fix: get_state_update with new storage
- up: starknet-rs
- fix: exec on receipt
- feat(RPC): refacto `trace_transaction` and `trace_block_transaction`
- fix(proposer_factory): Removed and clean a lot of stuff on Client side, mostly node crate
- feat(storage): removed the use of `BonsaiStorage` logs
- feat(storage): removed dependance on `StateUpdateWrapper`
- feat(storage): state diff are now stored for each block
- CI: fix toolchain
- CI: add `cargo test` on PR
- refactor: remove dead code on `Struct Starknet<..>`
- fix: verify_l2
- feat(rpc): remove duplicated code, add mod 'utils'
- feat(storage): started migrating storage to the bonsai-lib
- fix: fix crashing cases on `get_block_with_receipts`
- fix: fix get_events minor issues
- fix: l1HandlerTx computed for commit
- refactor: optimise get_events RPC
- fix(root): fixed state commitments broken due to genesis loader
- feat(docker): add dockerfile and docker-compose
- fix: fix implementation `get_storage_at()` for `BlockifierStateAdapter`
- fix(sync): Fix end condition of the l2 sync
- fix(rpc): fix chain id method for mainnet
- fix(class): Fix Sierra classes conversion (missing abis)
- fix(compute): Fixed prepare_data_availability_modes computation
- feat(rpc): add pending block to `get_block_with_receipts` rpc call
- chore: update bonsai-trie (benefit from perf boost)
- feat(rpc): add `get_block_with_receipts` rpc call
- refactor: remove crate mp-state, mp-fee, mp-messages
- fix(class): Fix class conversions to support legacy Sierra versions
- feat: rebase blockifier
- feat(check): Added a state root check to ensure synced compatibility
- feat(metrics): Add prometheus metrics for mapping worker
- feat(storage): finished migrating contract storage to our backend bonsai trie dbs
- feat(storage): set up type-safe bonsai storage abstractions for usage in RPC
- fix(root): fix state root computation
- refactor: refactor mc-db crate
- feat(api_key): api key passed to FetchConfig correctly
- feat(api_key): Added support for --gateway-api to avoid rate limit from the gateway
- fix(latest): Retrieve latest synced block via internal client
- perf(l2 sync): parallelize commitment computation and refactor part of l2 io sync
- refactor: rpc methods and removed rpc-core
- feat: add an optional TUI dashboard
- feat(bonsai): Bumped bonsai lib to latest opti
- refactor(generic): reduced runtime dependence on generics
- fix(sync): Cleaned mc-sync isolating fetch process + added shared SyncStatus
- feat(self-hosted): host our own runner
- fix(deps): Removed unused dependencies
- feat(multi-trie): Added support for persistent storage tries
- feat(pending): added support for pending blocks in RPC requests
- perf(l2 sync): parallel fetching of blocks, classes, state updates
- fix l1 thread to reflect correct state_root, block_number, block_hash
- fix: remove gas_price and update starknet-rs from fork (temporary fix)
- fix(root): got state root to work (does not support class root yet)
- refactor(substrate_hash): Substrate hash is now retrieved via rpc client in
  `l2.rs`
- fix(worflows): fix toolchain and cache issue
- feat: Removal of the hardcoded mainnet configuration
- refactor: pass new CI
- fix(workflows): Fix madara CI
- feat(rpc): add_invoke_tx, add_deploy_account_tx, add_declare_tx
- feat(rpc): tx_receipt, re-execute tx
- feat(script): added CI scripts for starting Madara and comparing JSON RPC
  calls
- perf(verify_l2): parallelized l2 state root update
- perf(state_commitment): parallelized state commitment hash computations
- fix(L1): fix l1 thread with battle tested implementation + removed l1-l2
- fix: update and store ConfigFetch in l2 sync(), chainId rpc call
- fix: get_events paging with continuation_token
- fix(class): #125
- fix(getStorageAt): #28
- fix(genesis): #107
- fix(class): #32 #33 #34
- fix(class): #116
- feat(class): download classes from sequencer
- feat: update and store highest block hash and number from sequencer
- feat: store events in block, return events in call get_transaction_receipt
- fix: updating outdated links to external resources in documentation
- feat(client/data-availability): implement custom error handling
- fix: get_block_by_block_hash then default rather than error
- feat(rpc): added `get_state_update` real values from DA db
- feat: add transparent representation to `Felt252Wrapper`
- feat(rpc/trace_api): add `trace_block_transaction`
- chore(db): changed the way hashes are encoded
- feat(rpc/trace_api): add `trace_transaction`

## v0.7.0

- chore: release v0.7.0
- refacto: remove abusive `TryInto` impl
- dev: optimize tx trace creation
- dev: make Madara std compatible
- CI: fix taplo version
- chore: add cache usage for `getEvents` and `getTransactionReceipt`
- fix: cairo1 contracts should be identified by their sierra class hash
- fix(cli): repair broken cli for da conf
- feat(client): on `add_declare_transaction` store sierra contract classes in
  the madara backend
- chore: use struct error in client/db
- fix: don't ignore Sierra to CASM mapping in genesis config
- refacto: early exit txs fee estimation when one fails
- dev: fix linter warning in README.md
- fix: remove waiting loop from `getTxReceipt`
- feat: types in `mp-transactions` impl a method to get their version
- feat: make L1 gas price a `const` of the `RuntimeConfig`
- fix: broken class hashes and contracts in genesis
- refactor: rename LAST_SYNCED_L1_BLOCK to be more clear
- chore: add headers to da calldata, fix eth da in sovereign mode
- refacto(simulate_tx): move logic to the client
- chore: added ca-certificate in DockerFile for SSL related issues
- chore(primitives/commitment): remove crate
- chore(primitives/block/header): remove starknet-trie dependent fields
- refacto(primitives/db): add a temporary way to get a fake global state root
- feat(rpc): add starknet_version and eth_l1_gas_fee on block header
- fix(spec_version): spec version now returning 0.5.1
- chore: feature flags for avail and celestia DA
- feat(rpc): added support for v0.5.1 JSON-RPC specs
- feat(rpc): added ordered messages/events in trace fields
- feat(rpc): support for starknet.rs v0.5.1 version
- feat(rpc): added execution resources in trace fields
- feat(rpc): added state diff field in trace fields
- refactor: removed benchmarking folder and traces of CI pipeline
- fix: decouple is_query into is_query and offset_version
- feat: add sierra to casm class hash mapping to genesis assets
- chore: remove ArgentMulticall from genesis assets
- feat: remove `seq_addr_updated` from `GenesisData`
- chore: added prometheus metrics for da layer
- chore: bump celestia rpc crate version
- fix(DA): run the proof first then the state update
- fix: `prove_current_block` is called after `update_state`
- ci: add foundry ci task to push workflow
- fix: first tx for non deployed account is valid
- fix: incorrect base url for fetching config
- feat: add predeployed accounts to genesis state
- feat(rpc): Added starknet_simulateTransactions
- fix: Change serialization of bitvec to &[u8] in merkle tree to avoid memory
  uninitialized
- chore: change SCARB config version for foundry CI
- feat(da): update da calldata encoding to v0.11.0 spec, da conf examples, da
  conf flag, da-tests in CI
- refactor: use `map` in `estimate_fee` to stop computation on error
- fix(node/commands): md5 are also checked when running setup --from-local
- feat(data-availability): extend eth config with poll interval
- fix(snos-output): expose snos codec, remove unused `get_starknet_messages`
  runtime method, and unnecessary mp-snos-output dependencies
- feat(program-hash): add new pallet constant for Starknet OS progam hash;
  expose runtime getter method; add dedicated crate to manage versions
- feat(runtime): expose fee token address getter method
- feat(settlement): run client thread responsible for pushing state updates and
  messaging on Ethereum
- feat(settlement): starknet core contract tests with anvil sandbox
- fix(rpc-test): incorrect node url
- feat(settlement): e2e test with Madara node settling on Ethereum contract
- refactor: use `map` in `estimate_fee` to stop computation on error
- fix: `tempdir` crate has been deprecated; use `tempfile` instead
- dev: add avail and celestia crates behind a feature flag
- dev: replace md5 with sha3_256 hash function
- feat: fixing getNonce Rpc Call and adding a new test
- refactor: use Zaun crate for Starknet core contract bindings
- refactor: use Anvil sandbox from Zaun crate
- feat(rpc): estimateMessageFee RPC call implementation

## v0.6.0

- chore: release v0.6.0
- refacto: substrate/starknet names in rpc library
- feat(rpc): Added starknet_getTransactionStatus and removed
  starknet_pendingTransactions
- feat(rpc): add starknet_specVersion rpc + added test for future support
- docs: Added v0.6.0-rc5 documentation above the rpc method functions
- dev(deps): bump starknet rs, use Eq for EmmitedEvents comparaison
- test(rust-rpc-test): use undeclared contracts for declare transactions testing
- build: update blockifier, fix divergent substrat block hash
- chore: remove tests that run in wasm and native, only wasm from now
- chore: split StarknetRpcApi trait in two, like in openRPC specs
- refacto: move starknet runtime api in it's own crate
- chore: update README.md and getting-started.md
- chore: remove crates that have been copy-pasted from plkdtSDK
- feat(rpc): return deployed contract address and actual fee in transaction
  receipt
- fix: Wait for 1 minute for transaction to be processed in
  get_transaction_receipt rpc
- ci: Fix starknet foundry sncast not found
- fix: Ensure transaction checks are compatible with starknet-rs
- ci: Run Starknet Foundry tests against Madara RPC
- fix: add name, symbol and decimals to fee token storage
- fix: dependencies for dockerfile and binaries
- docs: add translation of madara beast article to spanish
- chore: update starknet-js version in faucet-setup docs
- dev(compilation): add incremental compilation
- feat(rpc): add support for bulk estimate fee
- feat: add argent multicall contract to genesis
- chore(data-availability): update avail-subxt to version 0.4.0
- fix(ci): setup should fetch files from local config
- chore: deprecate `madara-app` and `madara-dev-explorer` modules
- chore(data-availability-avail): implement fire and forget, and add ws
  reconnection logic
- chore: update `polkadot-sdk` to `release-polkadot-v1.3.0`
- feat: fallback default file for DA and Settlement configuration files

## v0.5.0

- chore: release v0.5.0
- test: add transaction pool logic unit tests
- feat(client): spawn a task that listen to storage changes and build the
  resulting commiment state diff for each block
- dev(StarknetRPC): log error received from node before mapping to
  InternalServerError
- fix: change 'nonce too high' to log in debug instead of info
- chore: update deps, vm ressource fee cost are now FixedU128, and stored in an
  hashmap
- ci: change jobs order in the workflow
- ci: run integrations tests in the same runner as build
- ci: replace ci cache with rust-cache
- fix(transactions): remove `nonce` field from InvokeV0 tx
- feat(transactions): don't enforce ordering in validate_unsigned for invokeV0
- test(pallet): add function to get braavos hash
- fix: event commitment documentation typo
- ci: added testing key generation in the ci
- fix(starknet-rpc-test): init one request client per runtime
- test: validate Nonce for unsigned user txs
- fix: fixed declare V0 placeholder with the hash of an empty list of felts
- feat(cli): `run` is the by default command when running the `madara` bin
- refacto(cli): `run` and `setup` commands are defined in their own files
- refacto(cli): `run.testnet` argument removed in favor of the substrate native
  `chain` arg
- feat(cli): `run.fetch_chain_spec` argument removed in favor of the substrate
  native `chain` arg
- feat(cli): `setup` require a source file, either from an url or a path on the
  local filesystem
- chore(cli): use `Url`, `Path` and `PathBuf` types rather than `String`
- refacto(cli): moved the pallet/chain_spec/utils methods to the node crate
- feat(cli): `madara_path` arg has been remove, we use the substrate native
  `base_path` arg instead
- feat(cli): sharingan chain specs are loaded during the compilation, not
  downloaded from github
- refacto(pallet/starknet): `GenesisLoader` refactored as `GenesisData` + a
  `base_path` field
- feat(cli): for `run` param `--dev` now imply `--tmp`, as it is in substrate
- test(starknet-rpc-test): run all tests against a single madara node
- fix(service): confusing message when node starts (output the actual sealing
  method being used)
- refactor(sealing): how the sealing mode is passed into runtime
- feat(sealing): finalization for instant sealing
- test(starknet-js-test): run basic starknetjs compatibility tests again the
  madara node
- feat(cache-option): add an option to enable aggressive caching in command-line
  parameters

## v0.4.0

- chore: release v0.4.0
- feat: better management of custom configurations for genesis assets
- feat: use actual vm resource costs
- fix: add setup and run for rpc tests
- fix: fix clap for run command
- fix: add `madara_path` flag for setup command
- fix: add official references to configs files
- fix: cargo update and `main` branch prettier fix
- fix: fix sharingan chain spec
- fix: update madara infra to main branch
- fix: update `Cargo.lock`
- fix: rpc test failing
- refactor: exported chain id constant in mp-chain-id crate and added one for
  SN_MAIN
- ci: disable pr close workflow
- ci: add ci verification for detecting genesis changes and config hashes
- test: add e2e test for `estimate_fee`

## v0.3.0

- chore: release v0.3.0
- chore: big transaction type refactoring
- chore: split `primitives` crates into multiple smaller crates
- chore: improve logging about transaction when nonce is too high
- chore: add real class hash values for genesis config
- fix: use specific commit for avail and celestia
- fix: change dep of rustdoc on push
- fix: initial_gas set to max_fee and fixed fee not being charged when max_fee=0
- fix: correct value of compiled_class_hash in RPCTransaction
- fix: std feature import in transactions crate
- fix: replace all calls to `transmute` by calls `from_raw_parts`
- fix: estimate_fee should make sure all transaction have a version being
  2^128 + 1 or 2^128+2 depending on the tx type
- feat: modify the hash_bytes functions in `poseidon` and `pedersen` for dynamic
  data length
- feat: print development accounts at node startup
- feat: unification of the DA interface
- feat: bump starknet-core to 0.6.0 and remove InvokeV0
- feat: use resolver 2 for cargo in the workspace
- feat: impl tx execution and verification as traits
- perf: reduce the amount of data stored in the runtime and use the Substrate
  block to as source of data in the client
- perf: use perfect hash function in calculate_l1_gas_by_vm_usage
- build: restructure code for rust latest version
- build: bump rustc nightly version to 1.74 date
- buid: add rust-analyzer to toolchain components
- ci: scope cache by branch and add cache cleanup
- ci: increase threshold for codecov to 1%
- test: add `starknet-rpc-test` crate to the workspace
- test: add test to check tx signed by OZ account can be signed with Argent pk
- buid: add rust-analyzer to toolchain components
- ci: increase threshold for codecov to 1%
- replace all calls to `transmute` by calls `from_raw_parts`
- big transaction type refactoring
- impl tx execution and verification as traits
- reduce the amount of data stored in the runtime and use the Substrate block to
  as source of data in the client
- perf: use perfect hash function in calculate_l1_gas_by_vm_usage
- chore: add tests for tx hashing
- split `primitives` crates into multiple smaller crates
- fix: std feature import in transactions crate
- chore: improve logging about transaction when nonce is too high
- fix: rpc tests and background node run
- test: add tests for simulate tx offset
- test: add tests for tx hashing
- fix: bring back messages in transaction receipts
- feat: starknet os program output primitive

## v0.2.0

- add-contributors: `0xAsten`, `m-kus`, `joaopereira12`, `kasteph`
- ci: add verification if build-spec is working
- ci: added wasm to test
- ci: disable benchmark for pushes and pr's
- ci: fix docker and binaries build
- ci: don't enforce changelog on PR's with label `dependencies`
- doc: added translation of madara beast article.md to portuguese and russian
- doc: app chain template added in README
- fix: RPC getClassAt cairo legacy program code encoding
- fix: build-spec not working by setting the madara-path always and fetching
  relevant files
- fix: events are emitted in correct sequential order
- fix: expected event idx in continuation tokens in test responses
- fix: update RPC URL to use localhost instead of 0.0.0.0 in hurl.config file
- fix: update the default port for running Madara locally in getting-started.md
  file from 9933 to 9944.
- fix: replace the 0 initial gas value with u128::MAX because view call
  entrypoints were failing
- chore: remove global state root
- chore: cairo-contracts compilation scripts & docs are updated, cairo_0
  contracts recompiled
- chore: rebase of core deps and 0.12.1

## v0.1.0

- ci: rm codespell task and rm .codespellignore
- feat: refactor flags on tests
- feat: fetch config files from gh repo
- refactor: remove config files from the code
- ci: stop closing stale issues
- ci: reactivate changelog enforcement
- cli: change dev flag behaviour and created alias for base and madara path
- configs: fix genesis.json refs to link the config folder
- ci: downgraded windows runner to windows-latest
- ci: added windows binaries build and upload the binaries to the release page
- ci: add `CHANGELOG.md` and enforce it is edited for each PR on `main`
- fix: removed `madara_runtime` as a dependency in the client crates and make
  errors more expressive
- fix: state root bug fix where the tree was stored in runtime _before_ being
  committed
- feat: add a `genesis_loader` for the node and mocking
- feat: add `madara_tsukuyomi` as a submodule
- branding: use new logo in the README
- dev: Get the block status from the actual block in get_block_with_tx_hashes
- fix: l1-l2 messaging
- dev : clean contracts and compiled files<|MERGE_RESOLUTION|>--- conflicted
+++ resolved
@@ -2,11 +2,8 @@
 
 ## Next release
 
-<<<<<<< HEAD
 - test: Starknet-js basic tests added
-=======
 - fix: cleaned cli settings for sequencer, devnet and full
->>>>>>> e2c92eb9
 - feat: move to karnot runner
 - fix: docker file fixes for devnet
 - fix(block-production): fix bouncer calculation and declared classes
