# Madara Changelog

## Next release

<<<<<<< HEAD
- fix(block_production): dynamic block closing now adds special address with prev block hash
=======
- fix(rpc): call, simulate, estimate rpcs executed on top of the block, not at the start of it
>>>>>>> b609ee99
- fix(compilation): crate-level compilation
- chore: Move crates under a madara subdir
- chore(nix): resolve flake and direnv compatibility issues
- fix: Gateway path fix
- fix: instrumentation code
- feat: block resource cap removed from the pending tick
- fix: replace class hash issue resolved + gas fees issue resolved
- fix: trim hash of eth state was failing with 0x0
- fix: devnet accounts getting deployed in sequencer mode
- fix(rpc): fix BroadcastedDeclareTxn V3 in starknet-types-rpc
- fix: oracle need condition
- fix(block_production): continue pending block now reexecutes the previous transactions
- feat(services): reworked Madara services for better cancellation control
- feat: fetch eth/strk price and sync strk gas price
- feat(block_production): continue pending block on restart
- feat(mempool): mempool transaction saving on db
- feat(mempool): mempool transaction limits
- feat(cli): madaraup quickfix
- feat(cli): added madaraup for v0.7.0
- refactor(rpc): replace starknet-rs by starknet-types-rpc
- fix(fgw): include `l1_to_l2_consumed_message` in L1 handler receipt
- feat(v0.8.0-rc0): storage proofs for rpc version v0.8.0
- feat(warp): added warp update to madara
- docs(readme): updated README.md docs and added Docker Compose support
- fix(log): define RUST_LOG=info by default
- fix(tracing): RUST_LOG filtering support
- fix(fgw): fetch class
- feat: possibility of starting madara & kakarot-rpc in docker
- feat(debug): service cancelling and profiling build
- feat(endpoint): added extra admin rpc endpoint for sensitive rpc calls
- fix(db): fix number of files in db, startup hang, ram issues and flushing issues
- fix: FeePayment conversion
- fix(block_production): get l2-to-l1 messages recursively from the call tree
- refactor: replace starknet-rs BlockId with types-rs BlockId and remove redundant mp_block::BlockId
- feat(fgw): added `add_transaction` for gateway client
- fix(fgw): include `l1_to_l2_consumed_message` in L1 handler receipt
- build: up starknet-rs, starknet-types, blockifier(v0.8.0), cairo
- feat(rpc): added `getCompiledCasm` method
- fix(error): Added a comment for non archive node L1 keys
- feat(confg): added chain config template and fgw example
- feat(v0.8.0-rc0): starknet_subscribeNewHeads
- fix(rocksdb): update max open files opt
- code: refactor to use otel tracing instead of prometheus (removed mc-metrics, added mc-analytics)
- fix(version constants): 0.13.2 was mapped to wrong constants
- fix(compilation): devnet contract artifacts are not compiled by `cargo build` anymore
- feat: add fgw get_block_traces
- refactor: use `hyper` & `tower` instead of `reqwest` for feeder client
- fix(namespace): versioning now works for methods without `starknet` namesapce
- fix(compile): wrong struct field being used in state map conversion
- fix: contract 0 state diff fixed
- refactor(rpc): re-worked rpc tower server and added proper websocket support
- fix(network): added the FGW and gateway url to the chain config
- fix(block_hash): block hash mismatch on transaction with an empty signature
- feat: declare v0, l1 handler support added
- feat: strk gas price cli param added
- fix(snos): added special address while closing block for SNOS
- fix(mempool): validator errors were ignored in `mempool/rsc/lib.rs`
- fix(primitives): fixed storage entries not being sorted in state commitment
- fix(devnet): devnet predeployed contracts stable address across systems (re)
- chore: Fixed README table format
- fix(cli): fixed devnet cli arguments
- fix(db): max rocksdb LOG files count and size and add more memory metrics
- fix(devnet): devnet predeployed contracts stable address across systems
- feat: gas fee flag added
- fix(mempool): fixed proptesting of the inner mempool
- fix(clippy): disallow printlns in workspace
- fix(db): storing a block needs to clear the current pending block
- fix(sync): Fixed pipeline stalling on machines with few cpu cores
- fix(rpc): handle batched requests in middleware
- chore: padded devnet address display with 64 chars
- feat(script): added more capabilities to the launcher script
- fix(fgw): sync from other nodes and block signature
- fix: added more launcher capabilities
- fix(cleanup): Updated EditorConfig to 4-space indents
- fix(tests): Fixed local testing scripts
- fix: override chain config
- fix: estimate_fee should through an error if any txn fails
- fix: rejected transaction block production panic
- fix(sync): pending block retrying mechanism
- feat(clean): dc_db: rename `DbBlockId::BlockN` to `DbBlockId::Number`
- feat(cli): Environment variables can be used to specify Madara parameters
- fix:(tests): Add testing feature to mc-db dev dependency (#294)
- feat: new crate gateway client & server
- test: Starknet-js basic tests added
- test: add block conversion task test
- fix(docs): updated readme and fixed launcher
- fix(ci): added gateway key to fix rate limit on tests
- feat(cli): launcher script and release workflows
- fix: cleaned cli settings for sequencer, devnet and full
- feat: move to karnot runner
- fix: docker file fixes for devnet
- fix(block-production): fix bouncer calculation and declared classes
- fix: Fix pending block sync and add real FGW tests
- test: tests added for verify and apply task in l2 sync
- fix: UDC cairo 0 migration & events logic fix
- fix: response of spec version rpc call fixed
- tests: integration test for l2 fetch task added
- refactor: calculate class hashes in devnet
- feat: add config file and preset configure chain
- refactor: change default chain id and add custom flag to override
- fix: generate a fixed set of public and private keys for devnet
- fix: defaulted l1 gas price in devnet mode
- fix: fixed anvil port value in tests
- fix: flaky tests in gas price worker fixed
- ci: add coveralls report
- test: added tests for declare and deploy transactions
- fix: pending block must always be returned in rpc even if none is in db
- fix: fixed the starting block arg with an ignore_block_order argument
- docs: fixed Docker Compose instructions
- fix: removed unused dependencies with udeps and machete
- feat: add devnet via `--devnet` cli argument
- refactor: class import from FGW
- code docs: documented how get_storage_at is implemented
- fix: L1 rpc <=> network mismatch
- feat: rpc versioning
- feat: bumping Starknet version from v0.13.2 to Starknet v0.13.2.1
- fix: replaced old namings with adapted namings
- refactor: block import is now centrally done in a single crate
- tests: add e2e tests for rpc read methods
- tests: add e2e tests for the node
- fix: fixed some readme stuff
- feat: gas price provider added for block production
- feat: l1 sync service
- feat: gas price worker for l1
- test: tests added for eth client and event subscription
- feat: Added l1->l2 messaging
- test: add unitests primitives
- tests: add e2e tests for the node
- tests: add tests for the rpcs endpoints
- fix: pending contract storage not stored properly
- test: add tests crate `db`
- fix: --sync-l1-disabled cli option (#225)
- feat: experimental block production and mempool
- refactor: L1BlockMetric is intialized inside the EthereumClient new function
- refactor: BlockMetrics divided in L1BlockMetrics and BlockMetrics
- test: tests added for eth client and event subscription
- feat: add support for Starknet version 0.13.2
- fix(l1): removed free l1 endpoint list
- removed l1.rs from the sync crate and refactored it with alloy inside eth crate
- refactor: removed l1.rs from the sync crate and refactored it with alloy inside eth crate
- refactor: eth client (l1 crate) refactored with alloy
- feat: added l1 crate (eth crate)
- fix(metrics): removed influx and added l2_state_size data
- fix: command to start the Madara client
- refactor: database error unification
- feat: raise file-descriptor limit
- fix: docker
- fix: pending storage & sequencer_provider
- refactor: support pending blocks & db crate
- refactor: new crate exec
- fix(issue): Removed unrelated link from issue template
- feat: adding new readme and github issue templates for codebase reorg
- fix: trace, execution state_diff
- refactor: store compiled contract class
- fix: rate limit on classes
- refactor: use Felt in DB
- fix: fix sepolia by updating bonsai-trie
- feat(class): change class definition storage
- fix: pending block sync
- fix: transaction traces
- feat: store tx receipts
- refactor: new type StarknetVersion
- refactor: update starknet-rs with Felt
- fix(rpc): fixed block not found error on get_class method
- fix (rpc): get_transaction_status
- fix(cleanup): clean up around the Cargo.toml files, error handling and cli arguments
- fix(db): fault tolerance (database is not corrupted when the node is unexpectedly shut down / killed)
- fix(rpc): fixed state update deserialization
- fix(hashes): fixed tx by hash retrieval
- fix(logs): fixed logs and get_state_update
- refactor: remove primitives/felt
- refactor: move convert.rs to felt_wrapper.rs
- fix(decode): fix mapping db decoding
- feat: store reverted txs hashes
- feat(l1): added l1 free rpc url if none is provided
- cleanup: clean DB statics
- refactor: improve compatibility without forks
- fix(metrics): fixed some metrics endpoints
- fix(metrics): fix prometheus endpoint port
- fix(hashes): Fix invoke tx hashes for version v3
- fix: re-add prometheus, doc cli args, log format
- fix(program): Changed visibility of program serializer + archived
- fix(classes): remove the classes ordenation to allow fork rebasements
- fix(felt): enforce Felt type as much as possible into compute_hash.rs
- fix(logs): fixed some logs and others
- fix(rpc): fixed block storage column
- chore: update dependencies
- fix(hashers): cleaned hashers using types core hashers and Felt
- refactor: remove substrate block storage
- feat(infra): Added boilerplate to deploy a grafana/prometheus dashboard
- refacor: use db hash
- refactor: l2-sync
- refactor: remove crate mp-mapping-sync
- fix(rpc): get_nonce
- fix(rpc): get_class
- refactor: mapping db
- perf(db): contract key history now using rocksdb iterators for history
- fix(root): Cleaned state root commitments crate
- fix(hash): declare tx v0 hash computation
- perf(db): db contract history parallel fetching and batching
- remove RuntimeApi on RPC
- feat(metrics): Added sync time metrics
- refactor: using const and OnceCell instead of lazy_static
- refactor: remove crate mp-storage
- feat(infra): corrected dockerfile + docker-compose
- fix(rpc): error handling
- fix(lib): updated core libs to match oss
- fix: state root - replaced_classes commit
- feat: fetch block and state update in only one request
- feat: added madara launcher script
- fix: creation of the block context
- fix: is_missing_class
- fix: state root - replaced_classes
- feat(db): backups
- fix: state root for nonce
- fix: store the first history in storage ket
- perf: improved perfs with parallelized iteration over tx hashes cache
- fix: graceful shutdown of rocksdb on ctrl+c
- fix: better error handling around l1 and l2 sync
- perf: compile with target_cpu=skylake by default
- perf: storage key with encode
- fix: bloc context blockifier
- feat: up blockifier to v0.6.0-rc.2
- fix: change bonsai-trie fork location
- refactor: remove L1HandlerTxFee
- feat: up blockifier to v0.6.0-rc.2
- refactor: remove L1HandlerTxFee
- refactor: remove blockifier dependencie
- perf: convert blocks in parallel
- feat(commitments): Joined hash computation in event and tx commitments
- feat(l2 sync): polling to get new blocks once sync has caught up with the chain
- perf: store key
- fix: sync, remove `unwrap` in storage
- fix(classes): Fixed classes on the RPC level by adding ordering and complete deserialisation
- fix: class update
- feat: store key/value in `--disble-root` mode
- fix: storage nonce and key/value
- fix: class and store updates and block desync after ctrl+c
- fix: compile without libm
- fix: genesis state_update
- refactor: optimize get_class_at
- fix: crash build genesis on restart
- fix(classes): Fixed sierra exception on block 31625 and added --starting-block arg
- fix(db): with new implementation ContractStorage
- fix: fee_type for `simulate_transactions` rpc call
- feat(rocksdb): replaced most async database operations iwth multigets and batched inserts
- fix: get_state_update with new storage
- up: starknet-rs
- fix: exec on receipt
- feat(RPC): refacto `trace_transaction` and `trace_block_transaction`
- fix(proposer_factory): Removed and clean a lot of stuff on Client side, mostly node crate
- feat(storage): removed the use of `BonsaiStorage` logs
- feat(storage): removed dependance on `StateUpdateWrapper`
- feat(storage): state diff are now stored for each block
- CI: fix toolchain
- CI: add `cargo test` on PR
- refactor: remove dead code on `Struct Starknet<..>`
- fix: verify_l2
- feat(rpc): remove duplicated code, add mod 'utils'
- feat(storage): started migrating storage to the bonsai-lib
- fix: fix crashing cases on `get_block_with_receipts`
- fix: fix get_events minor issues
- fix: l1HandlerTx computed for commit
- refactor: optimise get_events RPC
- fix(root): fixed state commitments broken due to genesis loader
- feat(docker): add dockerfile and docker-compose
- fix: fix implementation `get_storage_at()` for `BlockifierStateAdapter`
- fix(sync): Fix end condition of the l2 sync
- fix(rpc): fix chain id method for mainnet
- fix(class): Fix Sierra classes conversion (missing abis)
- fix(compute): Fixed prepare_data_availability_modes computation
- feat(rpc): add pending block to `get_block_with_receipts` rpc call
- chore: update bonsai-trie (benefit from perf boost)
- feat(rpc): add `get_block_with_receipts` rpc call
- refactor: remove crate mp-state, mp-fee, mp-messages
- fix(class): Fix class conversions to support legacy Sierra versions
- feat: rebase blockifier
- feat(check): Added a state root check to ensure synced compatibility
- feat(metrics): Add prometheus metrics for mapping worker
- feat(storage): finished migrating contract storage to our backend bonsai trie dbs
- feat(storage): set up type-safe bonsai storage abstractions for usage in RPC
- fix(root): fix state root computation
- refactor: refactor mc-db crate
- feat(api_key): api key passed to FetchConfig correctly
- feat(api_key): Added support for --gateway-api to avoid rate limit from the gateway
- fix(latest): Retrieve latest synced block via internal client
- perf(l2 sync): parallelize commitment computation and refactor part of l2 io sync
- refactor: rpc methods and removed rpc-core
- feat: add an optional TUI dashboard
- feat(bonsai): Bumped bonsai lib to latest opti
- refactor(generic): reduced runtime dependence on generics
- fix(sync): Cleaned mc-sync isolating fetch process + added shared SyncStatus
- feat(self-hosted): host our own runner
- fix(deps): Removed unused dependencies
- feat(multi-trie): Added support for persistent storage tries
- feat(pending): added support for pending blocks in RPC requests
- perf(l2 sync): parallel fetching of blocks, classes, state updates
- fix l1 thread to reflect correct state_root, block_number, block_hash
- fix: remove gas_price and update starknet-rs from fork (temporary fix)
- fix(root): got state root to work (does not support class root yet)
- refactor(substrate_hash): Substrate hash is now retrieved via rpc client in
  `l2.rs`
- fix(worflows): fix toolchain and cache issue
- feat: Removal of the hardcoded mainnet configuration
- refactor: pass new CI
- fix(workflows): Fix madara CI
- feat(rpc): add_invoke_tx, add_deploy_account_tx, add_declare_tx
- feat(rpc): tx_receipt, re-execute tx
- feat(script): added CI scripts for starting Madara and comparing JSON RPC
  calls
- perf(verify_l2): parallelized l2 state root update
- perf(state_commitment): parallelized state commitment hash computations
- fix(L1): fix l1 thread with battle tested implementation + removed l1-l2
- fix: update and store ConfigFetch in l2 sync(), chainId rpc call
- fix: get_events paging with continuation_token
- fix(class): #125
- fix(getStorageAt): #28
- fix(genesis): #107
- fix(class): #32 #33 #34
- fix(class): #116
- feat(class): download classes from sequencer
- feat: update and store highest block hash and number from sequencer
- feat: store events in block, return events in call get_transaction_receipt
- fix: updating outdated links to external resources in documentation
- feat(client/data-availability): implement custom error handling
- fix: get_block_by_block_hash then default rather than error
- feat(rpc): added `get_state_update` real values from DA db
- feat: add transparent representation to `Felt252Wrapper`
- feat(rpc/trace_api): add `trace_block_transaction`
- chore(db): changed the way hashes are encoded
- feat(rpc/trace_api): add `trace_transaction`

## v0.7.0

- chore: release v0.7.0
- refacto: remove abusive `TryInto` impl
- dev: optimize tx trace creation
- dev: make Madara std compatible
- CI: fix taplo version
- chore: add cache usage for `getEvents` and `getTransactionReceipt`
- fix: cairo1 contracts should be identified by their sierra class hash
- fix(cli): repair broken cli for da conf
- feat(client): on `add_declare_transaction` store sierra contract classes in
  the madara backend
- chore: use struct error in client/db
- fix: don't ignore Sierra to CASM mapping in genesis config
- refacto: early exit txs fee estimation when one fails
- dev: fix linter warning in README.md
- fix: remove waiting loop from `getTxReceipt`
- feat: types in `mp-transactions` impl a method to get their version
- feat: make L1 gas price a `const` of the `RuntimeConfig`
- fix: broken class hashes and contracts in genesis
- refactor: rename LAST_SYNCED_L1_BLOCK to be more clear
- chore: add headers to da calldata, fix eth da in sovereign mode
- refacto(simulate_tx): move logic to the client
- chore: added ca-certificate in DockerFile for SSL related issues
- chore(primitives/commitment): remove crate
- chore(primitives/block/header): remove starknet-trie dependent fields
- refacto(primitives/db): add a temporary way to get a fake global state root
- feat(rpc): add starknet_version and eth_l1_gas_fee on block header
- fix(spec_version): spec version now returning 0.5.1
- chore: feature flags for avail and celestia DA
- feat(rpc): added support for v0.5.1 JSON-RPC specs
- feat(rpc): added ordered messages/events in trace fields
- feat(rpc): support for starknet.rs v0.5.1 version
- feat(rpc): added execution resources in trace fields
- feat(rpc): added state diff field in trace fields
- refactor: removed benchmarking folder and traces of CI pipeline
- fix: decouple is_query into is_query and offset_version
- feat: add sierra to casm class hash mapping to genesis assets
- chore: remove ArgentMulticall from genesis assets
- feat: remove `seq_addr_updated` from `GenesisData`
- chore: added prometheus metrics for da layer
- chore: bump celestia rpc crate version
- fix(DA): run the proof first then the state update
- fix: `prove_current_block` is called after `update_state`
- ci: add foundry ci task to push workflow
- fix: first tx for non deployed account is valid
- fix: incorrect base url for fetching config
- feat: add predeployed accounts to genesis state
- feat(rpc): Added starknet_simulateTransactions
- fix: Change serialization of bitvec to &[u8] in merkle tree to avoid memory
  uninitialized
- chore: change SCARB config version for foundry CI
- feat(da): update da calldata encoding to v0.11.0 spec, da conf examples, da
  conf flag, da-tests in CI
- refactor: use `map` in `estimate_fee` to stop computation on error
- fix(node/commands): md5 are also checked when running setup --from-local
- feat(data-availability): extend eth config with poll interval
- fix(snos-output): expose snos codec, remove unused `get_starknet_messages`
  runtime method, and unnecessary mp-snos-output dependencies
- feat(program-hash): add new pallet constant for Starknet OS progam hash;
  expose runtime getter method; add dedicated crate to manage versions
- feat(runtime): expose fee token address getter method
- feat(settlement): run client thread responsible for pushing state updates and
  messaging on Ethereum
- feat(settlement): starknet core contract tests with anvil sandbox
- fix(rpc-test): incorrect node url
- feat(settlement): e2e test with Madara node settling on Ethereum contract
- refactor: use `map` in `estimate_fee` to stop computation on error
- fix: `tempdir` crate has been deprecated; use `tempfile` instead
- dev: add avail and celestia crates behind a feature flag
- dev: replace md5 with sha3_256 hash function
- feat: fixing getNonce Rpc Call and adding a new test
- refactor: use Zaun crate for Starknet core contract bindings
- refactor: use Anvil sandbox from Zaun crate
- feat(rpc): estimateMessageFee RPC call implementation

## v0.6.0

- chore: release v0.6.0
- refacto: substrate/starknet names in rpc library
- feat(rpc): Added starknet_getTransactionStatus and removed
  starknet_pendingTransactions
- feat(rpc): add starknet_specVersion rpc + added test for future support
- docs: Added v0.6.0-rc5 documentation above the rpc method functions
- dev(deps): bump starknet rs, use Eq for EmmitedEvents comparaison
- test(rust-rpc-test): use undeclared contracts for declare transactions testing
- build: update blockifier, fix divergent substrat block hash
- chore: remove tests that run in wasm and native, only wasm from now
- chore: split StarknetRpcApi trait in two, like in openRPC specs
- refacto: move starknet runtime api in it's own crate
- chore: update README.md and getting-started.md
- chore: remove crates that have been copy-pasted from plkdtSDK
- feat(rpc): return deployed contract address and actual fee in transaction
  receipt
- fix: Wait for 1 minute for transaction to be processed in
  get_transaction_receipt rpc
- ci: Fix starknet foundry sncast not found
- fix: Ensure transaction checks are compatible with starknet-rs
- ci: Run Starknet Foundry tests against Madara RPC
- fix: add name, symbol and decimals to fee token storage
- fix: dependencies for dockerfile and binaries
- docs: add translation of madara beast article to spanish
- chore: update starknet-js version in faucet-setup docs
- dev(compilation): add incremental compilation
- feat(rpc): add support for bulk estimate fee
- feat: add argent multicall contract to genesis
- chore(data-availability): update avail-subxt to version 0.4.0
- fix(ci): setup should fetch files from local config
- chore: deprecate `madara-app` and `madara-dev-explorer` modules
- chore(data-availability-avail): implement fire and forget, and add ws
  reconnection logic
- chore: update `polkadot-sdk` to `release-polkadot-v1.3.0`
- feat: fallback default file for DA and Settlement configuration files

## v0.5.0

- chore: release v0.5.0
- test: add transaction pool logic unit tests
- feat(client): spawn a task that listen to storage changes and build the
  resulting commiment state diff for each block
- dev(StarknetRPC): log error received from node before mapping to
  InternalServerError
- fix: change 'nonce too high' to log in debug instead of info
- chore: update deps, vm ressource fee cost are now FixedU128, and stored in an
  hashmap
- ci: change jobs order in the workflow
- ci: run integrations tests in the same runner as build
- ci: replace ci cache with rust-cache
- fix(transactions): remove `nonce` field from InvokeV0 tx
- feat(transactions): don't enforce ordering in validate_unsigned for invokeV0
- test(pallet): add function to get braavos hash
- fix: event commitment documentation typo
- ci: added testing key generation in the ci
- fix(starknet-rpc-test): init one request client per runtime
- test: validate Nonce for unsigned user txs
- fix: fixed declare V0 placeholder with the hash of an empty list of felts
- feat(cli): `run` is the by default command when running the `madara` bin
- refacto(cli): `run` and `setup` commands are defined in their own files
- refacto(cli): `run.testnet` argument removed in favor of the substrate native
  `chain` arg
- feat(cli): `run.fetch_chain_spec` argument removed in favor of the substrate
  native `chain` arg
- feat(cli): `setup` require a source file, either from an url or a path on the
  local filesystem
- chore(cli): use `Url`, `Path` and `PathBuf` types rather than `String`
- refacto(cli): moved the pallet/chain_spec/utils methods to the node crate
- feat(cli): `madara_path` arg has been remove, we use the substrate native
  `base_path` arg instead
- feat(cli): sharingan chain specs are loaded during the compilation, not
  downloaded from github
- refacto(pallet/starknet): `GenesisLoader` refactored as `GenesisData` + a
  `base_path` field
- feat(cli): for `run` param `--dev` now imply `--tmp`, as it is in substrate
- test(starknet-rpc-test): run all tests against a single madara node
- fix(service): confusing message when node starts (output the actual sealing
  method being used)
- refactor(sealing): how the sealing mode is passed into runtime
- feat(sealing): finalization for instant sealing
- test(starknet-js-test): run basic starknetjs compatibility tests again the
  madara node
- feat(cache-option): add an option to enable aggressive caching in command-line
  parameters

## v0.4.0

- chore: release v0.4.0
- feat: better management of custom configurations for genesis assets
- feat: use actual vm resource costs
- fix: add setup and run for rpc tests
- fix: fix clap for run command
- fix: add `madara_path` flag for setup command
- fix: add official references to configs files
- fix: cargo update and `main` branch prettier fix
- fix: fix sharingan chain spec
- fix: update madara infra to main branch
- fix: update `Cargo.lock`
- fix: rpc test failing
- refactor: exported chain id constant in mp-chain-id crate and added one for
  SN_MAIN
- ci: disable pr close workflow
- ci: add ci verification for detecting genesis changes and config hashes
- test: add e2e test for `estimate_fee`

## v0.3.0

- chore: release v0.3.0
- chore: big transaction type refactoring
- chore: split `primitives` crates into multiple smaller crates
- chore: improve logging about transaction when nonce is too high
- chore: add real class hash values for genesis config
- fix: use specific commit for avail and celestia
- fix: change dep of rustdoc on push
- fix: initial_gas set to max_fee and fixed fee not being charged when max_fee=0
- fix: correct value of compiled_class_hash in RPCTransaction
- fix: std feature import in transactions crate
- fix: replace all calls to `transmute` by calls `from_raw_parts`
- fix: estimate_fee should make sure all transaction have a version being
  2^128 + 1 or 2^128+2 depending on the tx type
- feat: modify the hash_bytes functions in `poseidon` and `pedersen` for dynamic
  data length
- feat: print development accounts at node startup
- feat: unification of the DA interface
- feat: bump starknet-core to 0.6.0 and remove InvokeV0
- feat: use resolver 2 for cargo in the workspace
- feat: impl tx execution and verification as traits
- perf: reduce the amount of data stored in the runtime and use the Substrate
  block to as source of data in the client
- perf: use perfect hash function in calculate_l1_gas_by_vm_usage
- build: restructure code for rust latest version
- build: bump rustc nightly version to 1.74 date
- buid: add rust-analyzer to toolchain components
- ci: scope cache by branch and add cache cleanup
- ci: increase threshold for codecov to 1%
- test: add `starknet-rpc-test` crate to the workspace
- test: add test to check tx signed by OZ account can be signed with Argent pk
- buid: add rust-analyzer to toolchain components
- ci: increase threshold for codecov to 1%
- replace all calls to `transmute` by calls `from_raw_parts`
- big transaction type refactoring
- impl tx execution and verification as traits
- reduce the amount of data stored in the runtime and use the Substrate block to
  as source of data in the client
- perf: use perfect hash function in calculate_l1_gas_by_vm_usage
- chore: add tests for tx hashing
- split `primitives` crates into multiple smaller crates
- fix: std feature import in transactions crate
- chore: improve logging about transaction when nonce is too high
- fix: rpc tests and background node run
- test: add tests for simulate tx offset
- test: add tests for tx hashing
- fix: bring back messages in transaction receipts
- feat: starknet os program output primitive

## v0.2.0

- add-contributors: `0xAsten`, `m-kus`, `joaopereira12`, `kasteph`
- ci: add verification if build-spec is working
- ci: added wasm to test
- ci: disable benchmark for pushes and pr's
- ci: fix docker and binaries build
- ci: don't enforce changelog on PR's with label `dependencies`
- doc: added translation of madara beast article.md to portuguese and russian
- doc: app chain template added in README
- fix: RPC getClassAt cairo legacy program code encoding
- fix: build-spec not working by setting the madara-path always and fetching
  relevant files
- fix: events are emitted in correct sequential order
- fix: expected event idx in continuation tokens in test responses
- fix: update RPC URL to use localhost instead of 0.0.0.0 in hurl.config file
- fix: update the default port for running Madara locally in getting-started.md
  file from 9933 to 9944.
- fix: replace the 0 initial gas value with u128::MAX because view call
  entrypoints were failing
- chore: remove global state root
- chore: cairo-contracts compilation scripts & docs are updated, cairo_0
  contracts recompiled
- chore: rebase of core deps and 0.12.1

## v0.1.0

- ci: rm codespell task and rm .codespellignore
- feat: refactor flags on tests
- feat: fetch config files from gh repo
- refactor: remove config files from the code
- ci: stop closing stale issues
- ci: reactivate changelog enforcement
- cli: change dev flag behaviour and created alias for base and madara path
- configs: fix genesis.json refs to link the config folder
- ci: downgraded windows runner to windows-latest
- ci: added windows binaries build and upload the binaries to the release page
- ci: add `CHANGELOG.md` and enforce it is edited for each PR on `main`
- fix: removed `madara_runtime` as a dependency in the client crates and make
  errors more expressive
- fix: state root bug fix where the tree was stored in runtime _before_ being
  committed
- feat: add a `genesis_loader` for the node and mocking
- feat: add `madara_tsukuyomi` as a submodule
- branding: use new logo in the README
- dev: Get the block status from the actual block in get_block_with_tx_hashes
- fix: l1-l2 messaging
- dev : clean contracts and compiled files<|MERGE_RESOLUTION|>--- conflicted
+++ resolved
@@ -2,11 +2,8 @@
 
 ## Next release
 
-<<<<<<< HEAD
 - fix(block_production): dynamic block closing now adds special address with prev block hash
-=======
 - fix(rpc): call, simulate, estimate rpcs executed on top of the block, not at the start of it
->>>>>>> b609ee99
 - fix(compilation): crate-level compilation
 - chore: Move crates under a madara subdir
 - chore(nix): resolve flake and direnv compatibility issues
