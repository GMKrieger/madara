--- conflicted
+++ resolved
@@ -2,12 +2,9 @@
 
 ## Next release
 
-<<<<<<< HEAD
 - fix: estimate_fee should through an error if any txn fails
-=======
 - fix:(tests): Add testing feature to mc-db dev dependency (#294)
 - feat: new crate gateway client & server
->>>>>>> bd185a24
 - test: Starknet-js basic tests added
 - test: add block conversion task test
 - fix(docs): updated readme and fixed launcher
