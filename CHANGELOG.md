# Madara Changelog

## Next release

<<<<<<< HEAD
- fix: generate a fixed set of public and private keys for devnet
=======
- fix: defaulted l1 gas price in devnet mode
>>>>>>> 0ac1f62b
- fix: fixed anvil port value in tests
- ci: add coveralls report
- test: added tests for declare and deploy transactions
- fix: pending block must always be returned in rpc even if none is in db
- fix: fixed the starting block arg with an ignore_block_order argument
- docs: fixed Docker Compose instructions
- fix: removed unused dependencies with udeps and machete
- feat: add devnet via `--devnet` cli argument
- refactor: class import from FGW
- code docs: documented how get_storage_at is implemented
- fix: L1 rpc <=> network mismatch
- feat: rpc versioning
- feat: bumping Starknet version from v0.13.2 to Starknet v0.13.2.1
- fix: replaced old namings with adapted namings
- refactor: block import is now centrally done in a single crate
- tests: add e2e tests for rpc read methods
- tests: add e2e tests for the node
- fix: fixed some readme stuff
- feat: gas price provider added for block production
- feat: l1 sync service
- feat: gas price worker for l1
- test: tests added for eth client and event subscription
- feat: Added l1->l2 messaging
- test: add unitests primitives
- tests: add e2e tests for the node
- tests: add tests for the rpcs endpoints
- fix: pending contract storage not stored properly
- test: add tests crate `db`
- fix: --sync-l1-disabled cli option (#225)
- feat: experimental block production and mempool
- refactor: L1BlockMetric is intialized inside the EthereumClient new function
- refactor: BlockMetrics divided in L1BlockMetrics and BlockMetrics
- test: tests added for eth client and event subscription
- feat: add support for Starknet version 0.13.2
- fix(l1): removed free l1 endpoint list
- removed l1.rs from the sync crate and refactored it with alloy inside eth crate
- refactor: removed l1.rs from the sync crate and refactored it with alloy inside eth crate
- refactor: eth client (l1 crate) refactored with alloy
- feat: added l1 crate (eth crate)
- fix(metrics): removed influx and added l2_state_size data
- fix: command to start the Madara client
- refactor: database error unification
- feat: raise file-descriptor limit
- fix: docker
- fix: pending storage & sequencer_provider
- refactor: support pending blocks & db crate
- refactor: new crate exec
- fix(issue): Removed unrelated link from issue template
- feat: adding new readme and github issue templates for codebase reorg
- fix: trace, execution state_diff
- refactor: store compiled contract class
- fix: rate limit on classes
- refactor: use Felt in DB
- fix: fix sepolia by updating bonsai-trie
- feat(class): change class definition storage
- fix: pending block sync
- fix: transaction traces
- feat: store tx receipts
- refactor: new type StarknetVersion
- refactor: update starknet-rs with Felt
- fix(rpc): fixed block not found error on get_class method
- fix (rpc): get_transaction_status
- fix(cleanup): clean up around the Cargo.toml files, error handling and cli arguments
- fix(db): fault tolerance (database is not corrupted when the node is unexpectedly shut down / killed)
- fix(rpc): fixed state update deserialization
- fix(hashes): fixed tx by hash retrieval
- fix(logs): fixed logs and get_state_update
- refactor: remove primitives/felt
- refactor: move convert.rs to felt_wrapper.rs
- fix(decode): fix mapping db decoding
- feat: store reverted txs hashes
- feat(l1): added l1 free rpc url if none is provided
- cleanup: clean DB statics
- refactor: improve compatibility without forks
- fix(metrics): fixed some metrics endpoints
- fix(metrics): fix prometheus endpoint port
- fix(hashes): Fix invoke tx hashes for version v3
- fix: re-add prometheus, doc cli args, log format
- fix(program): Changed visibility of program serializer + archived
- fix(classes): remove the classes ordenation to allow fork rebasements
- fix(felt): enforce Felt type as much as possible into compute_hash.rs
- fix(logs): fixed some logs and others
- fix(rpc): fixed block storage column
- chore: update dependencies
- fix(hashers): cleaned hashers using types core hashers and Felt
- refactor: remove substrate block storage
- feat(infra): Added boilerplate to deploy a grafana/prometheus dashboard
- refacor: use db hash
- refactor: l2-sync
- refactor: remove crate mp-mapping-sync
- fix(rpc): get_nonce
- fix(rpc): get_class
- refactor: mapping db
- perf(db): contract key history now using rocksdb iterators for history
- fix(root): Cleaned state root commitments crate
- fix(hash): declare tx v0 hash computation
- perf(db): db contract history parallel fetching and batching
- remove RuntimeApi on RPC
- feat(metrics): Added sync time metrics
- refactor: using const and OnceCell instead of lazy_static
- refactor: remove crate mp-storage
- feat(infra): corrected dockerfile + docker-compose
- fix(rpc): error handling
- fix(lib): updated core libs to match oss
- fix: state root - replaced_classes commit
- feat: fetch block and state update in only one request
- feat: added madara launcher script
- fix: creation of the block context
- fix: is_missing_class
- fix: state root - replaced_classes
- feat(db): backups
- fix: state root for nonce
- fix: store the first history in storage ket
- perf: improved perfs with parallelized iteration over tx hashes cache
- fix: graceful shutdown of rocksdb on ctrl+c
- fix: better error handling around l1 and l2 sync
- perf: compile with target_cpu=skylake by default
- perf: storage key with encode
- fix: bloc context blockifier
- feat: up blockifier to v0.6.0-rc.2
- fix: change bonsai-trie fork location
- refactor: remove L1HandlerTxFee
- feat: up blockifier to v0.6.0-rc.2
- refactor: remove L1HandlerTxFee
- refactor: remove blockifier dependencie
- perf: convert blocks in parallel
- feat(commitments): Joined hash computation in event and tx commitments
- feat(l2 sync): polling to get new blocks once sync has caught up with the chain
- perf: store key
- fix: sync, remove `unwrap` in storage
- fix(classes): Fixed classes on the RPC level by adding ordering and complete deserialisation
- fix: class update
- feat: store key/value in `--disble-root` mode
- fix: storage nonce and key/value
- fix: class and store updates and block desync after ctrl+c
- fix: compile without libm
- fix: genesis state_update
- refactor: optimize get_class_at
- fix: crash build genesis on restart
- fix(classes): Fixed sierra exception on block 31625 and added --starting-block arg
- fix(db): with new implementation ContractStorage
- fix: fee_type for `simulate_transactions` rpc call
- feat(rocksdb): replaced most async database operations iwth multigets and batched inserts
- fix: get_state_update with new storage
- up: starknet-rs
- fix: exec on receipt
- feat(RPC): refacto `trace_transaction` and `trace_block_transaction`
- fix(proposer_factory): Removed and clean a lot of stuff on Client side, mostly node crate
- feat(storage): removed the use of `BonsaiStorage` logs
- feat(storage): removed dependance on `StateUpdateWrapper`
- feat(storage): state diff are now stored for each block
- CI: fix toolchain
- CI: add `cargo test` on PR
- refactor: remove dead code on `Struct Starknet<..>`
- fix: verify_l2
- feat(rpc): remove duplicated code, add mod 'utils'
- feat(storage): started migrating storage to the bonsai-lib
- fix: fix crashing cases on `get_block_with_receipts`
- fix: fix get_events minor issues
- fix: l1HandlerTx computed for commit
- refactor: optimise get_events RPC
- fix(root): fixed state commitments broken due to genesis loader
- feat(docker): add dockerfile and docker-compose
- fix: fix implementation `get_storage_at()` for `BlockifierStateAdapter`
- fix(sync): Fix end condition of the l2 sync
- fix(rpc): fix chain id method for mainnet
- fix(class): Fix Sierra classes conversion (missing abis)
- fix(compute): Fixed prepare_data_availability_modes computation
- feat(rpc): add pending block to `get_block_with_receipts` rpc call
- chore: update bonsai-trie (benefit from perf boost)
- feat(rpc): add `get_block_with_receipts` rpc call
- refactor: remove crate mp-state, mp-fee, mp-messages
- fix(class): Fix class conversions to support legacy Sierra versions
- feat: rebase blockifier
- feat(check): Added a state root check to ensure synced compatibility
- feat(metrics): Add prometheus metrics for mapping worker
- feat(storage): finished migrating contract storage to our backend bonsai trie dbs
- feat(storage): set up type-safe bonsai storage abstractions for usage in RPC
- fix(root): fix state root computation
- refactor: refactor mc-db crate
- feat(api_key): api key passed to FetchConfig correctly
- feat(api_key): Added support for --gateway-api to avoid rate limit from the gateway
- fix(latest): Retrieve latest synced block via internal client
- perf(l2 sync): parallelize commitment computation and refactor part of l2 io sync
- refactor: rpc methods and removed rpc-core
- feat: add an optional TUI dashboard
- feat(bonsai): Bumped bonsai lib to latest opti
- refactor(generic): reduced runtime dependence on generics
- fix(sync): Cleaned mc-sync isolating fetch process + added shared SyncStatus
- feat(self-hosted): host our own runner
- fix(deps): Removed unused dependencies
- feat(multi-trie): Added support for persistent storage tries
- feat(pending): added support for pending blocks in RPC requests
- perf(l2 sync): parallel fetching of blocks, classes, state updates
- fix l1 thread to reflect correct state_root, block_number, block_hash
- fix: remove gas_price and update starknet-rs from fork (temporary fix)
- fix(root): got state root to work (does not support class root yet)
- refactor(substrate_hash): Substrate hash is now retrieved via rpc client in
  `l2.rs`
- fix(worflows): fix toolchain and cache issue
- feat: Removal of the hardcoded mainnet configuration
- refactor: pass new CI
- fix(workflows): Fix madara CI
- feat(rpc): add_invoke_tx, add_deploy_account_tx, add_declare_tx
- feat(rpc): tx_receipt, re-execute tx
- feat(script): added CI scripts for starting Madara and comparing JSON RPC
  calls
- perf(verify_l2): parallelized l2 state root update
- perf(state_commitment): parallelized state commitment hash computations
- fix(L1): fix l1 thread with battle tested implementation + removed l1-l2
- fix: update and store ConfigFetch in l2 sync(), chainId rpc call
- fix: get_events paging with continuation_token
- fix(class): #125
- fix(getStorageAt): #28
- fix(genesis): #107
- fix(class): #32 #33 #34
- fix(class): #116
- feat(class): download classes from sequencer
- feat: update and store highest block hash and number from sequencer
- feat: store events in block, return events in call get_transaction_receipt
- fix: updating outdated links to external resources in documentation
- feat(client/data-availability): implement custom error handling
- fix: get_block_by_block_hash then default rather than error
- feat(rpc): added `get_state_update` real values from DA db
- feat: add transparent representation to `Felt252Wrapper`
- feat(rpc/trace_api): add `trace_block_transaction`
- chore(db): changed the way hashes are encoded
- feat(rpc/trace_api): add `trace_transaction`

## v0.7.0

- chore: release v0.7.0
- refacto: remove abusive `TryInto` impl
- dev: optimize tx trace creation
- dev: make Madara std compatible
- CI: fix taplo version
- chore: add cache usage for `getEvents` and `getTransactionReceipt`
- fix: cairo1 contracts should be identified by their sierra class hash
- fix(cli): repair broken cli for da conf
- feat(client): on `add_declare_transaction` store sierra contract classes in
  the madara backend
- chore: use struct error in client/db
- fix: don't ignore Sierra to CASM mapping in genesis config
- refacto: early exit txs fee estimation when one fails
- dev: fix linter warning in README.md
- fix: remove waiting loop from `getTxReceipt`
- feat: types in `mp-transactions` impl a method to get their version
- feat: make L1 gas price a `const` of the `RuntimeConfig`
- fix: broken class hashes and contracts in genesis
- refactor: rename LAST_SYNCED_L1_BLOCK to be more clear
- chore: add headers to da calldata, fix eth da in sovereign mode
- refacto(simulate_tx): move logic to the client
- chore: added ca-certificate in DockerFile for SSL related issues
- chore(primitives/commitment): remove crate
- chore(primitives/block/header): remove starknet-trie dependent fields
- refacto(primitives/db): add a temporary way to get a fake global state root
- feat(rpc): add starknet_version and eth_l1_gas_fee on block header
- fix(spec_version): spec version now returning 0.5.1
- chore: feature flags for avail and celestia DA
- feat(rpc): added support for v0.5.1 JSON-RPC specs
- feat(rpc): added ordered messages/events in trace fields
- feat(rpc): support for starknet.rs v0.5.1 version
- feat(rpc): added execution resources in trace fields
- feat(rpc): added state diff field in trace fields
- refactor: removed benchmarking folder and traces of CI pipeline
- fix: decouple is_query into is_query and offset_version
- feat: add sierra to casm class hash mapping to genesis assets
- chore: remove ArgentMulticall from genesis assets
- feat: remove `seq_addr_updated` from `GenesisData`
- chore: added prometheus metrics for da layer
- chore: bump celestia rpc crate version
- fix(DA): run the proof first then the state update
- fix: `prove_current_block` is called after `update_state`
- ci: add foundry ci task to push workflow
- fix: first tx for non deployed account is valid
- fix: incorrect base url for fetching config
- feat: add predeployed accounts to genesis state
- feat(rpc): Added starknet_simulateTransactions
- fix: Change serialization of bitvec to &[u8] in merkle tree to avoid memory
  uninitialized
- chore: change SCARB config version for foundry CI
- feat(da): update da calldata encoding to v0.11.0 spec, da conf examples, da
  conf flag, da-tests in CI
- refactor: use `map` in `estimate_fee` to stop computation on error
- fix(node/commands): md5 are also checked when running setup --from-local
- feat(data-availability): extend eth config with poll interval
- fix(snos-output): expose snos codec, remove unused `get_starknet_messages`
  runtime method, and unnecessary mp-snos-output dependencies
- feat(program-hash): add new pallet constant for Starknet OS progam hash;
  expose runtime getter method; add dedicated crate to manage versions
- feat(runtime): expose fee token address getter method
- feat(settlement): run client thread responsible for pushing state updates and
  messaging on Ethereum
- feat(settlement): starknet core contract tests with anvil sandbox
- fix(rpc-test): incorrect node url
- feat(settlement): e2e test with Madara node settling on Ethereum contract
- refactor: use `map` in `estimate_fee` to stop computation on error
- fix: `tempdir` crate has been deprecated; use `tempfile` instead
- dev: add avail and celestia crates behind a feature flag
- dev: replace md5 with sha3_256 hash function
- feat: fixing getNonce Rpc Call and adding a new test
- refactor: use Zaun crate for Starknet core contract bindings
- refactor: use Anvil sandbox from Zaun crate
- feat(rpc): estimateMessageFee RPC call implementation

## v0.6.0

- chore: release v0.6.0
- refacto: substrate/starknet names in rpc library
- feat(rpc): Added starknet_getTransactionStatus and removed
  starknet_pendingTransactions
- feat(rpc): add starknet_specVersion rpc + added test for future support
- docs: Added v0.6.0-rc5 documentation above the rpc method functions
- dev(deps): bump starknet rs, use Eq for EmmitedEvents comparaison
- test(rust-rpc-test): use undeclared contracts for declare transactions testing
- build: update blockifier, fix divergent substrat block hash
- chore: remove tests that run in wasm and native, only wasm from now
- chore: split StarknetRpcApi trait in two, like in openRPC specs
- refacto: move starknet runtime api in it's own crate
- chore: update README.md and getting-started.md
- chore: remove crates that have been copy-pasted from plkdtSDK
- feat(rpc): return deployed contract address and actual fee in transaction
  receipt
- fix: Wait for 1 minute for transaction to be processed in
  get_transaction_receipt rpc
- ci: Fix starknet foundry sncast not found
- fix: Ensure transaction checks are compatible with starknet-rs
- ci: Run Starknet Foundry tests against Madara RPC
- fix: add name, symbol and decimals to fee token storage
- fix: dependencies for dockerfile and binaries
- docs: add translation of madara beast article to spanish
- chore: update starknet-js version in faucet-setup docs
- dev(compilation): add incremental compilation
- feat(rpc): add support for bulk estimate fee
- feat: add argent multicall contract to genesis
- chore(data-availability): update avail-subxt to version 0.4.0
- fix(ci): setup should fetch files from local config
- chore: deprecate `madara-app` and `madara-dev-explorer` modules
- chore(data-availability-avail): implement fire and forget, and add ws
  reconnection logic
- chore: update `polkadot-sdk` to `release-polkadot-v1.3.0`
- feat: fallback default file for DA and Settlement configuration files

## v0.5.0

- chore: release v0.5.0
- test: add transaction pool logic unit tests
- feat(client): spawn a task that listen to storage changes and build the
  resulting commiment state diff for each block
- dev(StarknetRPC): log error received from node before mapping to
  InternalServerError
- fix: change 'nonce too high' to log in debug instead of info
- chore: update deps, vm ressource fee cost are now FixedU128, and stored in an
  hashmap
- ci: change jobs order in the workflow
- ci: run integrations tests in the same runner as build
- ci: replace ci cache with rust-cache
- fix(transactions): remove `nonce` field from InvokeV0 tx
- feat(transactions): don't enforce ordering in validate_unsigned for invokeV0
- test(pallet): add function to get braavos hash
- fix: event commitment documentation typo
- ci: added testing key generation in the ci
- fix(starknet-rpc-test): init one request client per runtime
- test: validate Nonce for unsigned user txs
- fix: fixed declare V0 placeholder with the hash of an empty list of felts
- feat(cli): `run` is the by default command when running the `madara` bin
- refacto(cli): `run` and `setup` commands are defined in their own files
- refacto(cli): `run.testnet` argument removed in favor of the substrate native
  `chain` arg
- feat(cli): `run.fetch_chain_spec` argument removed in favor of the substrate
  native `chain` arg
- feat(cli): `setup` require a source file, either from an url or a path on the
  local filesystem
- chore(cli): use `Url`, `Path` and `PathBuf` types rather than `String`
- refacto(cli): moved the pallet/chain_spec/utils methods to the node crate
- feat(cli): `madara_path` arg has been remove, we use the substrate native
  `base_path` arg instead
- feat(cli): sharingan chain specs are loaded during the compilation, not
  downloaded from github
- refacto(pallet/starknet): `GenesisLoader` refactored as `GenesisData` + a
  `base_path` field
- feat(cli): for `run` param `--dev` now imply `--tmp`, as it is in substrate
- test(starknet-rpc-test): run all tests against a single madara node
- fix(service): confusing message when node starts (output the actual sealing
  method being used)
- refactor(sealing): how the sealing mode is passed into runtime
- feat(sealing): finalization for instant sealing
- test(starknet-js-test): run basic starknetjs compatibility tests again the
  madara node
- feat(cache-option): add an option to enable aggressive caching in command-line
  parameters

## v0.4.0

- chore: release v0.4.0
- feat: better management of custom configurations for genesis assets
- feat: use actual vm resource costs
- fix: add setup and run for rpc tests
- fix: fix clap for run command
- fix: add `madara_path` flag for setup command
- fix: add official references to configs files
- fix: cargo update and `main` branch prettier fix
- fix: fix sharingan chain spec
- fix: update madara infra to main branch
- fix: update `Cargo.lock`
- fix: rpc test failing
- refactor: exported chain id constant in mp-chain-id crate and added one for
  SN_MAIN
- ci: disable pr close workflow
- ci: add ci verification for detecting genesis changes and config hashes
- test: add e2e test for `estimate_fee`

## v0.3.0

- chore: release v0.3.0
- chore: big transaction type refactoring
- chore: split `primitives` crates into multiple smaller crates
- chore: improve logging about transaction when nonce is too high
- chore: add real class hash values for genesis config
- fix: use specific commit for avail and celestia
- fix: change dep of rustdoc on push
- fix: initial_gas set to max_fee and fixed fee not being charged when max_fee=0
- fix: correct value of compiled_class_hash in RPCTransaction
- fix: std feature import in transactions crate
- fix: replace all calls to `transmute` by calls `from_raw_parts`
- fix: estimate_fee should make sure all transaction have a version being
  2^128 + 1 or 2^128+2 depending on the tx type
- feat: modify the hash_bytes functions in `poseidon` and `pedersen` for dynamic
  data length
- feat: print development accounts at node startup
- feat: unification of the DA interface
- feat: bump starknet-core to 0.6.0 and remove InvokeV0
- feat: use resolver 2 for cargo in the workspace
- feat: impl tx execution and verification as traits
- perf: reduce the amount of data stored in the runtime and use the Substrate
  block to as source of data in the client
- perf: use perfect hash function in calculate_l1_gas_by_vm_usage
- build: restructure code for rust latest version
- build: bump rustc nightly version to 1.74 date
- buid: add rust-analyzer to toolchain components
- ci: scope cache by branch and add cache cleanup
- ci: increase threshold for codecov to 1%
- test: add `starknet-rpc-test` crate to the workspace
- test: add test to check tx signed by OZ account can be signed with Argent pk
- buid: add rust-analyzer to toolchain components
- ci: increase threshold for codecov to 1%
- replace all calls to `transmute` by calls `from_raw_parts`
- big transaction type refactoring
- impl tx execution and verification as traits
- reduce the amount of data stored in the runtime and use the Substrate block to
  as source of data in the client
- perf: use perfect hash function in calculate_l1_gas_by_vm_usage
- chore: add tests for tx hashing
- split `primitives` crates into multiple smaller crates
- fix: std feature import in transactions crate
- chore: improve logging about transaction when nonce is too high
- fix: rpc tests and background node run
- test: add tests for simulate tx offset
- test: add tests for tx hashing
- fix: bring back messages in transaction receipts
- feat: starknet os program output primitive

## v0.2.0

- add-contributors: `0xAsten`, `m-kus`, `joaopereira12`, `kasteph`
- ci: add verification if build-spec is working
- ci: added wasm to test
- ci: disable benchmark for pushes and pr's
- ci: fix docker and binaries build
- ci: don't enforce changelog on PR's with label `dependencies`
- doc: added translation of madara beast article.md to portuguese and russian
- doc: app chain template added in README
- fix: RPC getClassAt cairo legacy program code encoding
- fix: build-spec not working by setting the madara-path always and fetching
  relevant files
- fix: events are emitted in correct sequential order
- fix: expected event idx in continuation tokens in test responses
- fix: update RPC URL to use localhost instead of 0.0.0.0 in hurl.config file
- fix: update the default port for running Madara locally in getting-started.md
  file from 9933 to 9944.
- fix: replace the 0 initial gas value with u128::MAX because view call
  entrypoints were failing
- chore: remove global state root
- chore: cairo-contracts compilation scripts & docs are updated, cairo_0
  contracts recompiled
- chore: rebase of core deps and 0.12.1

## v0.1.0

- ci: rm codespell task and rm .codespellignore
- feat: refactor flags on tests
- feat: fetch config files from gh repo
- refactor: remove config files from the code
- ci: stop closing stale issues
- ci: reactivate changelog enforcement
- cli: change dev flag behaviour and created alias for base and madara path
- configs: fix genesis.json refs to link the config folder
- ci: downgraded windows runner to windows-latest
- ci: added windows binaries build and upload the binaries to the release page
- ci: add `CHANGELOG.md` and enforce it is edited for each PR on `main`
- fix: removed `madara_runtime` as a dependency in the client crates and make
  errors more expressive
- fix: state root bug fix where the tree was stored in runtime _before_ being
  committed
- feat: add a `genesis_loader` for the node and mocking
- feat: add `madara_tsukuyomi` as a submodule
- branding: use new logo in the README
- dev: Get the block status from the actual block in get_block_with_tx_hashes
- fix: l1-l2 messaging
- dev : clean contracts and compiled files<|MERGE_RESOLUTION|>--- conflicted
+++ resolved
@@ -2,11 +2,8 @@
 
 ## Next release
 
-<<<<<<< HEAD
 - fix: generate a fixed set of public and private keys for devnet
-=======
 - fix: defaulted l1 gas price in devnet mode
->>>>>>> 0ac1f62b
 - fix: fixed anvil port value in tests
 - ci: add coveralls report
 - test: added tests for declare and deploy transactions
