--- conflicted
+++ resolved
@@ -2,16 +2,13 @@
 
 ## Next release
 
-<<<<<<< HEAD
 - refactor(rpc): re-worked rpc tower server and added proper websocket support
-=======
 - fix(snos): added special address while closing block for SNOS
 - fix(mempool): validator errors were ignored in `mempool/rsc/lib.rs`
 - fix(primitives): fixed storage entries not being sorted in state commitment
 - fix(devnet): devnet predeployed contracts stable address across systems (re)
 - chore: Fixed README table format
 - fix(cli): fixed devnet cli arguments
->>>>>>> ab98e514
 - fix(db): max rocksdb LOG files count and size and add more memory metrics
 - fix(devnet): devnet predeployed contracts stable address across systems
 - feat: gas fee flag added
