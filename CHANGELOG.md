# Madara Changelog

## Next release

<<<<<<< HEAD
- feat: fetch eth/strk price and sync strk gas price
=======
- fix(error): Added a comment for non archive node L1 keys
>>>>>>> 6e13ec2e
- feat(confg): added chain config template and fgw example
- feat(v0.8.0-rc0): starknet_subscribeNewHeads
- fix(rocksdb): update max open files opt
- code: refactor to use otel tracing instead of prometheus (removed mc-metrics, added mc-analytics)
- fix(version constants): 0.13.2 was mapped to wrong constants
- fix(compilation): devnet contract artifacts are not compiled by `cargo build` anymore
- feat: add fgw get_block_traces
- refactor: use `hyper` & `tower` instead of `reqwest` for feeder client
- fix(namespace): versioning now works for methods without `starknet` namesapce
- fix(compile): wrong struct field being used in state map conversion
- fix: contract 0 state diff fixed
- refactor(rpc): re-worked rpc tower server and added proper websocket support
- fix(network): added the FGW and gateway url to the chain config
- fix(block_hash): block hash mismatch on transaction with an empty signature
- feat: declare v0, l1 handler support added
- feat: strk gas price cli param added
- fix(snos): added special address while closing block for SNOS
- fix(mempool): validator errors were ignored in `mempool/rsc/lib.rs`
- fix(primitives): fixed storage entries not being sorted in state commitment
- fix(devnet): devnet predeployed contracts stable address across systems (re)
- chore: Fixed README table format
- fix(cli): fixed devnet cli arguments
- fix(db): max rocksdb LOG files count and size and add more memory metrics
- fix(devnet): devnet predeployed contracts stable address across systems
- feat: gas fee flag added
- fix(mempool): fixed proptesting of the inner mempool
- fix(clippy): disallow printlns in workspace
- fix(db): storing a block needs to clear the current pending block
- fix(sync): Fixed pipeline stalling on machines with few cpu cores
- fix(rpc): handle batched requests in middleware
- chore: padded devnet address display with 64 chars
- feat(script): added more capabilities to the launcher script
- fix(fgw): sync from other nodes and block signature
- fix: added more launcher capabilities
- fix(cleanup): Updated EditorConfig to 4-space indents
- fix(tests): Fixed local testing scripts
- fix: override chain config
- fix: estimate_fee should through an error if any txn fails
- fix: rejected transaction block production panic
- fix(sync): pending block retrying mechanism
- feat(clean): dc_db: rename `DbBlockId::BlockN` to `DbBlockId::Number`
- feat(cli): Environment variables can be used to specify Madara parameters
- fix:(tests): Add testing feature to mc-db dev dependency (#294)
- feat: new crate gateway client & server
- test: Starknet-js basic tests added
- test: add block conversion task test
- fix(docs): updated readme and fixed launcher
- fix(ci): added gateway key to fix rate limit on tests
- feat(cli): launcher script and release workflows
- fix: cleaned cli settings for sequencer, devnet and full
- feat: move to karnot runner
- fix: docker file fixes for devnet
- fix(block-production): fix bouncer calculation and declared classes
- fix: Fix pending block sync and add real FGW tests
- test: tests added for verify and apply task in l2 sync
- fix: UDC cairo 0 migration & events logic fix
- fix: response of spec version rpc call fixed
- tests: integration test for l2 fetch task added
- refactor: calculate class hashes in devnet
- feat: add config file and preset configure chain
- refactor: change default chain id and add custom flag to override
- fix: generate a fixed set of public and private keys for devnet
- fix: defaulted l1 gas price in devnet mode
- fix: fixed anvil port value in tests
- fix: flaky tests in gas price worker fixed
- ci: add coveralls report
- test: added tests for declare and deploy transactions
- fix: pending block must always be returned in rpc even if none is in db
- fix: fixed the starting block arg with an ignore_block_order argument
- docs: fixed Docker Compose instructions
- fix: removed unused dependencies with udeps and machete
- feat: add devnet via `--devnet` cli argument
- refactor: class import from FGW
- code docs: documented how get_storage_at is implemented
- fix: L1 rpc <=> network mismatch
- feat: rpc versioning
- feat: bumping Starknet version from v0.13.2 to Starknet v0.13.2.1
- fix: replaced old namings with adapted namings
- refactor: block import is now centrally done in a single crate
- tests: add e2e tests for rpc read methods
- tests: add e2e tests for the node
- fix: fixed some readme stuff
- feat: gas price provider added for block production
- feat: l1 sync service
- feat: gas price worker for l1
- test: tests added for eth client and event subscription
- feat: Added l1->l2 messaging
- test: add unitests primitives
- tests: add e2e tests for the node
- tests: add tests for the rpcs endpoints
- fix: pending contract storage not stored properly
- test: add tests crate `db`
- fix: --sync-l1-disabled cli option (#225)
- feat: experimental block production and mempool
- refactor: L1BlockMetric is intialized inside the EthereumClient new function
- refactor: BlockMetrics divided in L1BlockMetrics and BlockMetrics
- test: tests added for eth client and event subscription
- feat: add support for Starknet version 0.13.2
- fix(l1): removed free l1 endpoint list
- removed l1.rs from the sync crate and refactored it with alloy inside eth crate
- refactor: removed l1.rs from the sync crate and refactored it with alloy inside eth crate
- refactor: eth client (l1 crate) refactored with alloy
- feat: added l1 crate (eth crate)
- fix(metrics): removed influx and added l2_state_size data
- fix: command to start the Madara client
- refactor: database error unification
- feat: raise file-descriptor limit
- fix: docker
- fix: pending storage & sequencer_provider
- refactor: support pending blocks & db crate
- refactor: new crate exec
- fix(issue): Removed unrelated link from issue template
- feat: adding new readme and github issue templates for codebase reorg
- fix: trace, execution state_diff
- refactor: store compiled contract class
- fix: rate limit on classes
- refactor: use Felt in DB
- fix: fix sepolia by updating bonsai-trie
- feat(class): change class definition storage
- fix: pending block sync
- fix: transaction traces
- feat: store tx receipts
- refactor: new type StarknetVersion
- refactor: update starknet-rs with Felt
- fix(rpc): fixed block not found error on get_class method
- fix (rpc): get_transaction_status
- fix(cleanup): clean up around the Cargo.toml files, error handling and cli arguments
- fix(db): fault tolerance (database is not corrupted when the node is unexpectedly shut down / killed)
- fix(rpc): fixed state update deserialization
- fix(hashes): fixed tx by hash retrieval
- fix(logs): fixed logs and get_state_update
- refactor: remove primitives/felt
- refactor: move convert.rs to felt_wrapper.rs
- fix(decode): fix mapping db decoding
- feat: store reverted txs hashes
- feat(l1): added l1 free rpc url if none is provided
- cleanup: clean DB statics
- refactor: improve compatibility without forks
- fix(metrics): fixed some metrics endpoints
- fix(metrics): fix prometheus endpoint port
- fix(hashes): Fix invoke tx hashes for version v3
- fix: re-add prometheus, doc cli args, log format
- fix(program): Changed visibility of program serializer + archived
- fix(classes): remove the classes ordenation to allow fork rebasements
- fix(felt): enforce Felt type as much as possible into compute_hash.rs
- fix(logs): fixed some logs and others
- fix(rpc): fixed block storage column
- chore: update dependencies
- fix(hashers): cleaned hashers using types core hashers and Felt
- refactor: remove substrate block storage
- feat(infra): Added boilerplate to deploy a grafana/prometheus dashboard
- refacor: use db hash
- refactor: l2-sync
- refactor: remove crate mp-mapping-sync
- fix(rpc): get_nonce
- fix(rpc): get_class
- refactor: mapping db
- perf(db): contract key history now using rocksdb iterators for history
- fix(root): Cleaned state root commitments crate
- fix(hash): declare tx v0 hash computation
- perf(db): db contract history parallel fetching and batching
- remove RuntimeApi on RPC
- feat(metrics): Added sync time metrics
- refactor: using const and OnceCell instead of lazy_static
- refactor: remove crate mp-storage
- feat(infra): corrected dockerfile + docker-compose
- fix(rpc): error handling
- fix(lib): updated core libs to match oss
- fix: state root - replaced_classes commit
- feat: fetch block and state update in only one request
- feat: added madara launcher script
- fix: creation of the block context
- fix: is_missing_class
- fix: state root - replaced_classes
- feat(db): backups
- fix: state root for nonce
- fix: store the first history in storage ket
- perf: improved perfs with parallelized iteration over tx hashes cache
- fix: graceful shutdown of rocksdb on ctrl+c
- fix: better error handling around l1 and l2 sync
- perf: compile with target_cpu=skylake by default
- perf: storage key with encode
- fix: bloc context blockifier
- feat: up blockifier to v0.6.0-rc.2
- fix: change bonsai-trie fork location
- refactor: remove L1HandlerTxFee
- feat: up blockifier to v0.6.0-rc.2
- refactor: remove L1HandlerTxFee
- refactor: remove blockifier dependencie
- perf: convert blocks in parallel
- feat(commitments): Joined hash computation in event and tx commitments
- feat(l2 sync): polling to get new blocks once sync has caught up with the chain
- perf: store key
- fix: sync, remove `unwrap` in storage
- fix(classes): Fixed classes on the RPC level by adding ordering and complete deserialisation
- fix: class update
- feat: store key/value in `--disble-root` mode
- fix: storage nonce and key/value
- fix: class and store updates and block desync after ctrl+c
- fix: compile without libm
- fix: genesis state_update
- refactor: optimize get_class_at
- fix: crash build genesis on restart
- fix(classes): Fixed sierra exception on block 31625 and added --starting-block arg
- fix(db): with new implementation ContractStorage
- fix: fee_type for `simulate_transactions` rpc call
- feat(rocksdb): replaced most async database operations iwth multigets and batched inserts
- fix: get_state_update with new storage
- up: starknet-rs
- fix: exec on receipt
- feat(RPC): refacto `trace_transaction` and `trace_block_transaction`
- fix(proposer_factory): Removed and clean a lot of stuff on Client side, mostly node crate
- feat(storage): removed the use of `BonsaiStorage` logs
- feat(storage): removed dependance on `StateUpdateWrapper`
- feat(storage): state diff are now stored for each block
- CI: fix toolchain
- CI: add `cargo test` on PR
- refactor: remove dead code on `Struct Starknet<..>`
- fix: verify_l2
- feat(rpc): remove duplicated code, add mod 'utils'
- feat(storage): started migrating storage to the bonsai-lib
- fix: fix crashing cases on `get_block_with_receipts`
- fix: fix get_events minor issues
- fix: l1HandlerTx computed for commit
- refactor: optimise get_events RPC
- fix(root): fixed state commitments broken due to genesis loader
- feat(docker): add dockerfile and docker-compose
- fix: fix implementation `get_storage_at()` for `BlockifierStateAdapter`
- fix(sync): Fix end condition of the l2 sync
- fix(rpc): fix chain id method for mainnet
- fix(class): Fix Sierra classes conversion (missing abis)
- fix(compute): Fixed prepare_data_availability_modes computation
- feat(rpc): add pending block to `get_block_with_receipts` rpc call
- chore: update bonsai-trie (benefit from perf boost)
- feat(rpc): add `get_block_with_receipts` rpc call
- refactor: remove crate mp-state, mp-fee, mp-messages
- fix(class): Fix class conversions to support legacy Sierra versions
- feat: rebase blockifier
- feat(check): Added a state root check to ensure synced compatibility
- feat(metrics): Add prometheus metrics for mapping worker
- feat(storage): finished migrating contract storage to our backend bonsai trie dbs
- feat(storage): set up type-safe bonsai storage abstractions for usage in RPC
- fix(root): fix state root computation
- refactor: refactor mc-db crate
- feat(api_key): api key passed to FetchConfig correctly
- feat(api_key): Added support for --gateway-api to avoid rate limit from the gateway
- fix(latest): Retrieve latest synced block via internal client
- perf(l2 sync): parallelize commitment computation and refactor part of l2 io sync
- refactor: rpc methods and removed rpc-core
- feat: add an optional TUI dashboard
- feat(bonsai): Bumped bonsai lib to latest opti
- refactor(generic): reduced runtime dependence on generics
- fix(sync): Cleaned mc-sync isolating fetch process + added shared SyncStatus
- feat(self-hosted): host our own runner
- fix(deps): Removed unused dependencies
- feat(multi-trie): Added support for persistent storage tries
- feat(pending): added support for pending blocks in RPC requests
- perf(l2 sync): parallel fetching of blocks, classes, state updates
- fix l1 thread to reflect correct state_root, block_number, block_hash
- fix: remove gas_price and update starknet-rs from fork (temporary fix)
- fix(root): got state root to work (does not support class root yet)
- refactor(substrate_hash): Substrate hash is now retrieved via rpc client in
  `l2.rs`
- fix(worflows): fix toolchain and cache issue
- feat: Removal of the hardcoded mainnet configuration
- refactor: pass new CI
- fix(workflows): Fix madara CI
- feat(rpc): add_invoke_tx, add_deploy_account_tx, add_declare_tx
- feat(rpc): tx_receipt, re-execute tx
- feat(script): added CI scripts for starting Madara and comparing JSON RPC
  calls
- perf(verify_l2): parallelized l2 state root update
- perf(state_commitment): parallelized state commitment hash computations
- fix(L1): fix l1 thread with battle tested implementation + removed l1-l2
- fix: update and store ConfigFetch in l2 sync(), chainId rpc call
- fix: get_events paging with continuation_token
- fix(class): #125
- fix(getStorageAt): #28
- fix(genesis): #107
- fix(class): #32 #33 #34
- fix(class): #116
- feat(class): download classes from sequencer
- feat: update and store highest block hash and number from sequencer
- feat: store events in block, return events in call get_transaction_receipt
- fix: updating outdated links to external resources in documentation
- feat(client/data-availability): implement custom error handling
- fix: get_block_by_block_hash then default rather than error
- feat(rpc): added `get_state_update` real values from DA db
- feat: add transparent representation to `Felt252Wrapper`
- feat(rpc/trace_api): add `trace_block_transaction`
- chore(db): changed the way hashes are encoded
- feat(rpc/trace_api): add `trace_transaction`

## v0.7.0

- chore: release v0.7.0
- refacto: remove abusive `TryInto` impl
- dev: optimize tx trace creation
- dev: make Madara std compatible
- CI: fix taplo version
- chore: add cache usage for `getEvents` and `getTransactionReceipt`
- fix: cairo1 contracts should be identified by their sierra class hash
- fix(cli): repair broken cli for da conf
- feat(client): on `add_declare_transaction` store sierra contract classes in
  the madara backend
- chore: use struct error in client/db
- fix: don't ignore Sierra to CASM mapping in genesis config
- refacto: early exit txs fee estimation when one fails
- dev: fix linter warning in README.md
- fix: remove waiting loop from `getTxReceipt`
- feat: types in `mp-transactions` impl a method to get their version
- feat: make L1 gas price a `const` of the `RuntimeConfig`
- fix: broken class hashes and contracts in genesis
- refactor: rename LAST_SYNCED_L1_BLOCK to be more clear
- chore: add headers to da calldata, fix eth da in sovereign mode
- refacto(simulate_tx): move logic to the client
- chore: added ca-certificate in DockerFile for SSL related issues
- chore(primitives/commitment): remove crate
- chore(primitives/block/header): remove starknet-trie dependent fields
- refacto(primitives/db): add a temporary way to get a fake global state root
- feat(rpc): add starknet_version and eth_l1_gas_fee on block header
- fix(spec_version): spec version now returning 0.5.1
- chore: feature flags for avail and celestia DA
- feat(rpc): added support for v0.5.1 JSON-RPC specs
- feat(rpc): added ordered messages/events in trace fields
- feat(rpc): support for starknet.rs v0.5.1 version
- feat(rpc): added execution resources in trace fields
- feat(rpc): added state diff field in trace fields
- refactor: removed benchmarking folder and traces of CI pipeline
- fix: decouple is_query into is_query and offset_version
- feat: add sierra to casm class hash mapping to genesis assets
- chore: remove ArgentMulticall from genesis assets
- feat: remove `seq_addr_updated` from `GenesisData`
- chore: added prometheus metrics for da layer
- chore: bump celestia rpc crate version
- fix(DA): run the proof first then the state update
- fix: `prove_current_block` is called after `update_state`
- ci: add foundry ci task to push workflow
- fix: first tx for non deployed account is valid
- fix: incorrect base url for fetching config
- feat: add predeployed accounts to genesis state
- feat(rpc): Added starknet_simulateTransactions
- fix: Change serialization of bitvec to &[u8] in merkle tree to avoid memory
  uninitialized
- chore: change SCARB config version for foundry CI
- feat(da): update da calldata encoding to v0.11.0 spec, da conf examples, da
  conf flag, da-tests in CI
- refactor: use `map` in `estimate_fee` to stop computation on error
- fix(node/commands): md5 are also checked when running setup --from-local
- feat(data-availability): extend eth config with poll interval
- fix(snos-output): expose snos codec, remove unused `get_starknet_messages`
  runtime method, and unnecessary mp-snos-output dependencies
- feat(program-hash): add new pallet constant for Starknet OS progam hash;
  expose runtime getter method; add dedicated crate to manage versions
- feat(runtime): expose fee token address getter method
- feat(settlement): run client thread responsible for pushing state updates and
  messaging on Ethereum
- feat(settlement): starknet core contract tests with anvil sandbox
- fix(rpc-test): incorrect node url
- feat(settlement): e2e test with Madara node settling on Ethereum contract
- refactor: use `map` in `estimate_fee` to stop computation on error
- fix: `tempdir` crate has been deprecated; use `tempfile` instead
- dev: add avail and celestia crates behind a feature flag
- dev: replace md5 with sha3_256 hash function
- feat: fixing getNonce Rpc Call and adding a new test
- refactor: use Zaun crate for Starknet core contract bindings
- refactor: use Anvil sandbox from Zaun crate
- feat(rpc): estimateMessageFee RPC call implementation

## v0.6.0

- chore: release v0.6.0
- refacto: substrate/starknet names in rpc library
- feat(rpc): Added starknet_getTransactionStatus and removed
  starknet_pendingTransactions
- feat(rpc): add starknet_specVersion rpc + added test for future support
- docs: Added v0.6.0-rc5 documentation above the rpc method functions
- dev(deps): bump starknet rs, use Eq for EmmitedEvents comparaison
- test(rust-rpc-test): use undeclared contracts for declare transactions testing
- build: update blockifier, fix divergent substrat block hash
- chore: remove tests that run in wasm and native, only wasm from now
- chore: split StarknetRpcApi trait in two, like in openRPC specs
- refacto: move starknet runtime api in it's own crate
- chore: update README.md and getting-started.md
- chore: remove crates that have been copy-pasted from plkdtSDK
- feat(rpc): return deployed contract address and actual fee in transaction
  receipt
- fix: Wait for 1 minute for transaction to be processed in
  get_transaction_receipt rpc
- ci: Fix starknet foundry sncast not found
- fix: Ensure transaction checks are compatible with starknet-rs
- ci: Run Starknet Foundry tests against Madara RPC
- fix: add name, symbol and decimals to fee token storage
- fix: dependencies for dockerfile and binaries
- docs: add translation of madara beast article to spanish
- chore: update starknet-js version in faucet-setup docs
- dev(compilation): add incremental compilation
- feat(rpc): add support for bulk estimate fee
- feat: add argent multicall contract to genesis
- chore(data-availability): update avail-subxt to version 0.4.0
- fix(ci): setup should fetch files from local config
- chore: deprecate `madara-app` and `madara-dev-explorer` modules
- chore(data-availability-avail): implement fire and forget, and add ws
  reconnection logic
- chore: update `polkadot-sdk` to `release-polkadot-v1.3.0`
- feat: fallback default file for DA and Settlement configuration files

## v0.5.0

- chore: release v0.5.0
- test: add transaction pool logic unit tests
- feat(client): spawn a task that listen to storage changes and build the
  resulting commiment state diff for each block
- dev(StarknetRPC): log error received from node before mapping to
  InternalServerError
- fix: change 'nonce too high' to log in debug instead of info
- chore: update deps, vm ressource fee cost are now FixedU128, and stored in an
  hashmap
- ci: change jobs order in the workflow
- ci: run integrations tests in the same runner as build
- ci: replace ci cache with rust-cache
- fix(transactions): remove `nonce` field from InvokeV0 tx
- feat(transactions): don't enforce ordering in validate_unsigned for invokeV0
- test(pallet): add function to get braavos hash
- fix: event commitment documentation typo
- ci: added testing key generation in the ci
- fix(starknet-rpc-test): init one request client per runtime
- test: validate Nonce for unsigned user txs
- fix: fixed declare V0 placeholder with the hash of an empty list of felts
- feat(cli): `run` is the by default command when running the `madara` bin
- refacto(cli): `run` and `setup` commands are defined in their own files
- refacto(cli): `run.testnet` argument removed in favor of the substrate native
  `chain` arg
- feat(cli): `run.fetch_chain_spec` argument removed in favor of the substrate
  native `chain` arg
- feat(cli): `setup` require a source file, either from an url or a path on the
  local filesystem
- chore(cli): use `Url`, `Path` and `PathBuf` types rather than `String`
- refacto(cli): moved the pallet/chain_spec/utils methods to the node crate
- feat(cli): `madara_path` arg has been remove, we use the substrate native
  `base_path` arg instead
- feat(cli): sharingan chain specs are loaded during the compilation, not
  downloaded from github
- refacto(pallet/starknet): `GenesisLoader` refactored as `GenesisData` + a
  `base_path` field
- feat(cli): for `run` param `--dev` now imply `--tmp`, as it is in substrate
- test(starknet-rpc-test): run all tests against a single madara node
- fix(service): confusing message when node starts (output the actual sealing
  method being used)
- refactor(sealing): how the sealing mode is passed into runtime
- feat(sealing): finalization for instant sealing
- test(starknet-js-test): run basic starknetjs compatibility tests again the
  madara node
- feat(cache-option): add an option to enable aggressive caching in command-line
  parameters

## v0.4.0

- chore: release v0.4.0
- feat: better management of custom configurations for genesis assets
- feat: use actual vm resource costs
- fix: add setup and run for rpc tests
- fix: fix clap for run command
- fix: add `madara_path` flag for setup command
- fix: add official references to configs files
- fix: cargo update and `main` branch prettier fix
- fix: fix sharingan chain spec
- fix: update madara infra to main branch
- fix: update `Cargo.lock`
- fix: rpc test failing
- refactor: exported chain id constant in mp-chain-id crate and added one for
  SN_MAIN
- ci: disable pr close workflow
- ci: add ci verification for detecting genesis changes and config hashes
- test: add e2e test for `estimate_fee`

## v0.3.0

- chore: release v0.3.0
- chore: big transaction type refactoring
- chore: split `primitives` crates into multiple smaller crates
- chore: improve logging about transaction when nonce is too high
- chore: add real class hash values for genesis config
- fix: use specific commit for avail and celestia
- fix: change dep of rustdoc on push
- fix: initial_gas set to max_fee and fixed fee not being charged when max_fee=0
- fix: correct value of compiled_class_hash in RPCTransaction
- fix: std feature import in transactions crate
- fix: replace all calls to `transmute` by calls `from_raw_parts`
- fix: estimate_fee should make sure all transaction have a version being
  2^128 + 1 or 2^128+2 depending on the tx type
- feat: modify the hash_bytes functions in `poseidon` and `pedersen` for dynamic
  data length
- feat: print development accounts at node startup
- feat: unification of the DA interface
- feat: bump starknet-core to 0.6.0 and remove InvokeV0
- feat: use resolver 2 for cargo in the workspace
- feat: impl tx execution and verification as traits
- perf: reduce the amount of data stored in the runtime and use the Substrate
  block to as source of data in the client
- perf: use perfect hash function in calculate_l1_gas_by_vm_usage
- build: restructure code for rust latest version
- build: bump rustc nightly version to 1.74 date
- buid: add rust-analyzer to toolchain components
- ci: scope cache by branch and add cache cleanup
- ci: increase threshold for codecov to 1%
- test: add `starknet-rpc-test` crate to the workspace
- test: add test to check tx signed by OZ account can be signed with Argent pk
- buid: add rust-analyzer to toolchain components
- ci: increase threshold for codecov to 1%
- replace all calls to `transmute` by calls `from_raw_parts`
- big transaction type refactoring
- impl tx execution and verification as traits
- reduce the amount of data stored in the runtime and use the Substrate block to
  as source of data in the client
- perf: use perfect hash function in calculate_l1_gas_by_vm_usage
- chore: add tests for tx hashing
- split `primitives` crates into multiple smaller crates
- fix: std feature import in transactions crate
- chore: improve logging about transaction when nonce is too high
- fix: rpc tests and background node run
- test: add tests for simulate tx offset
- test: add tests for tx hashing
- fix: bring back messages in transaction receipts
- feat: starknet os program output primitive

## v0.2.0

- add-contributors: `0xAsten`, `m-kus`, `joaopereira12`, `kasteph`
- ci: add verification if build-spec is working
- ci: added wasm to test
- ci: disable benchmark for pushes and pr's
- ci: fix docker and binaries build
- ci: don't enforce changelog on PR's with label `dependencies`
- doc: added translation of madara beast article.md to portuguese and russian
- doc: app chain template added in README
- fix: RPC getClassAt cairo legacy program code encoding
- fix: build-spec not working by setting the madara-path always and fetching
  relevant files
- fix: events are emitted in correct sequential order
- fix: expected event idx in continuation tokens in test responses
- fix: update RPC URL to use localhost instead of 0.0.0.0 in hurl.config file
- fix: update the default port for running Madara locally in getting-started.md
  file from 9933 to 9944.
- fix: replace the 0 initial gas value with u128::MAX because view call
  entrypoints were failing
- chore: remove global state root
- chore: cairo-contracts compilation scripts & docs are updated, cairo_0
  contracts recompiled
- chore: rebase of core deps and 0.12.1

## v0.1.0

- ci: rm codespell task and rm .codespellignore
- feat: refactor flags on tests
- feat: fetch config files from gh repo
- refactor: remove config files from the code
- ci: stop closing stale issues
- ci: reactivate changelog enforcement
- cli: change dev flag behaviour and created alias for base and madara path
- configs: fix genesis.json refs to link the config folder
- ci: downgraded windows runner to windows-latest
- ci: added windows binaries build and upload the binaries to the release page
- ci: add `CHANGELOG.md` and enforce it is edited for each PR on `main`
- fix: removed `madara_runtime` as a dependency in the client crates and make
  errors more expressive
- fix: state root bug fix where the tree was stored in runtime _before_ being
  committed
- feat: add a `genesis_loader` for the node and mocking
- feat: add `madara_tsukuyomi` as a submodule
- branding: use new logo in the README
- dev: Get the block status from the actual block in get_block_with_tx_hashes
- fix: l1-l2 messaging
- dev : clean contracts and compiled files<|MERGE_RESOLUTION|>--- conflicted
+++ resolved
@@ -2,11 +2,8 @@
 
 ## Next release
 
-<<<<<<< HEAD
 - feat: fetch eth/strk price and sync strk gas price
-=======
 - fix(error): Added a comment for non archive node L1 keys
->>>>>>> 6e13ec2e
 - feat(confg): added chain config template and fgw example
 - feat(v0.8.0-rc0): starknet_subscribeNewHeads
 - fix(rocksdb): update max open files opt
