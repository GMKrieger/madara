[workspace]
members = [
  "crates/client/db",
  "crates/client/exec",
  "crates/client/sync",
  "crates/client/eth",
  "crates/client/rpc",
  "crates/client/gateway",
  "crates/client/telemetry",
  "crates/client/metrics",
  "crates/client/devnet",
  "crates/client/mempool",
  "crates/client/block_import",
  "crates/node",
  "crates/primitives/block",
  "crates/primitives/convert",
  "crates/primitives/transactions",
  "crates/primitives/class",
  "crates/primitives/gateway",
  "crates/primitives/receipt",
  "crates/primitives/state_update",
  "crates/primitives/chain_config",
  "crates/primitives/utils",
  "crates/primitives/exex",
  "crates/primitives/rpc_provider",
  "crates/proc-macros",
  "crates/tests",
]
resolver = "2"
default-members = [
  "crates/client/db",
  "crates/client/exec",
  "crates/client/sync",
  "crates/client/eth",
  "crates/client/gateway",
  "crates/client/rpc",
  "crates/client/telemetry",
  "crates/client/metrics",
  "crates/client/devnet",
  "crates/client/mempool",
  "crates/client/block_import",
  "crates/node",
  "crates/primitives/block",
  "crates/primitives/convert",
  "crates/primitives/transactions",
  "crates/primitives/class",
  "crates/primitives/gateway",
  "crates/primitives/receipt",
  "crates/primitives/state_update",
  "crates/primitives/chain_config",
  "crates/primitives/utils",
  "crates/primitives/exex",
  "crates/primitives/rpc_provider",
  "crates/proc-macros",
  "crates/tests",
]

[profile.dev]
incremental = true
panic = "abort"

[profile.release]
panic = "unwind"

[profile.production]
codegen-units = 1    # Setting this to 1 allows for more optimizations at the cost of slower compile time
inherits = "release"
lto = "fat"          # Enables Link Time Optimization, enabling more aggressive optimizations across the entire codebase
opt-level = 3        # Optimize for speed regardless of binary size or compile time
rpath = false        # Disables adding rpath to the binary
strip = "symbols"    # Removes debug info and symbold from final binary

[workspace.package]
authors = ["Madara <https://github.com/madara-alliance>"]
homepage = "https://madara.build"
edition = "2021"
repository = "https://github.com/madara-alliance/madara/"
version = "0.7.0"
license = "Apache-2.0"

[workspace.dependencies]
rocksdb = { version = "0.22", features = [
  # "multi-threaded-cf",
] }

# Bonsai trie dependencies
bonsai-trie = { default-features = false, git = "https://github.com/cchudant/bonsai-trie.git", branch = "fix_inserts_remove_leaks", features = [
  "std",
] }

# Madara proc macros
m-proc-macros = { path = "crates/proc-macros", default-features = false }

# Madara primtitives
mp-block = { path = "crates/primitives/block", default-features = false }
mp-convert = { path = "crates/primitives/convert", default-features = false }
mp-transactions = { path = "crates/primitives/transactions", default-features = false }
mp-class = { path = "crates/primitives/class", default-features = false }
mp-gateway = { path = "crates/primitives/gateway", default-features = false }
mp-receipt = { path = "crates/primitives/receipt", default-features = false }
mp-state-update = { path = "crates/primitives/state_update", default-features = false }
mp-utils = { path = "crates/primitives/utils", default-features = false }
mp-chain-config = { path = "crates/primitives/chain_config", default-features = false }
mp-exex = { path = "crates/primitives/exex", default-features = false }
mp-rpc = { path = "crates/primitives/rpc_provider", default-features = false }

# Madara client
mc-telemetry = { path = "crates/client/telemetry" }
mc-db = { path = "crates/client/db" }
mc-exec = { path = "crates/client/exec" }
mc-rpc = { path = "crates/client/rpc" }
mc-gateway = { path = "crates/client/gateway" }
mc-sync = { path = "crates/client/sync" }
mc-eth = { path = "crates/client/eth" }
mc-metrics = { path = "crates/client/metrics" }
mc-mempool = { path = "crates/client/mempool" }
mc-block-import = { path = "crates/client/block_import" }
mc-devnet = { path = "crates/client/devnet" }

# Starknet dependencies
cairo-vm = "=1.0.1"
starknet-core = "0.11"
starknet-crypto = "0.7"
starknet-providers = "0.11"
starknet-signers = "0.9"
starknet = "0.11.0"

starknet-types-core = { version = "0.1.5", default-features = false, features = [
  "hash",
] }

blockifier = "=0.8.0-rc.3"
starknet_api = "=0.13.0-rc.1"
cairo-lang-starknet-classes = "=2.7.0"
cairo-lang-utils = "=2.7.0"

alloy = { version = "0.2.0", features = [
  "node-bindings",
  "rpc-types",
  "provider-http",
  "contract",
  "node-bindings",
] }

# Other third party dependencies
paste = "1.0.15"
anyhow = "1.0"
assert_matches = "1.5"
async-trait = "0.1"
sha3 = "0.10"
bitvec = { version = "1.0", default-features = false, features = ["std"] }
clap = { version = "4.4" }
flate2 = "1.0"
futures = { version = "0.3", default-features = false, features = ["std"] }
jsonrpsee = { version = "0.22", default-features = false, features = [
  "server",
] }
tower = { version = "0.4", features = ["util"] }
tower-http = { version = "0.4", features = ["cors"] }
governor = "0.6"
hyper = { version = "0.14", features = ["server"] }
ip_network = "0.4"
lazy_static = { version = "1.4", default-features = false }
once_cell = "1.19"
log = { version = "0.4", features = ["std", "kv_std"] }
num-traits = "0.2"
num-bigint = "0.4"
primitive-types = "0.12"
rand = "0.8"
reqwest = { version = "0.12", features = ["blocking", "json"] }
rstest = "0.18"
serde = { version = "1.0", default-features = false, features = ["std"] }
serde_with = "3.9"
serde_json = { version = "1.0", default-features = false, features = ["std"] }
serde_yaml = { version = "0.9.34" }
thiserror = "1.0"
tokio = { version = "1.34", features = ["signal", "rt"] }
url = "2.4"
rayon = "1.10"
bincode = "1.3"
prometheus = "0.13.4"
fdlimit = "0.3.0"
proptest = "1.5.0"
proptest-derive = "0.5.0"
dotenv = "0.15.0"
httpmock = "0.7.0"
tempfile = "3.10.1"
env_logger = "0.11.3"
mockall = "0.13.0"
serial_test = "3.1.1"
itertools = "0.13.0"
regex = "1.10.5"
bytes = "1.6.0"
<<<<<<< HEAD
tokio-stream = "0.1.16"
tokio-util = "0.7.12"
=======
crypto-bigint = "0.5.5"
>>>>>>> 6efc4d62

[patch.crates-io]
starknet-core = { git = "https://github.com/kasarlabs/starknet-rs.git", branch = "fork" }
starknet-providers = { git = "https://github.com/kasarlabs/starknet-rs.git", branch = "fork" }

# wait for PR https://github.com/starknet-io/types-rs/pull/76 to be merged
starknet-types-core = { git = "https://github.com/kasarlabs/types-rs.git", branch = "feat-deserialize-v0.1.5" }<|MERGE_RESOLUTION|>--- conflicted
+++ resolved
@@ -191,12 +191,9 @@
 itertools = "0.13.0"
 regex = "1.10.5"
 bytes = "1.6.0"
-<<<<<<< HEAD
 tokio-stream = "0.1.16"
 tokio-util = "0.7.12"
-=======
 crypto-bigint = "0.5.5"
->>>>>>> 6efc4d62
 
 [patch.crates-io]
 starknet-core = { git = "https://github.com/kasarlabs/starknet-rs.git", branch = "fork" }
