--- conflicted
+++ resolved
@@ -245,16 +245,9 @@
 tempfile = "3.10.1"
 httpmock = "0.7.0"
 mockall = "0.13.0"
-<<<<<<< HEAD
 serial_test = "3.1.1"
-itertools = "0.13.0"
-regex = "1.10.5"
-bytes = "1.6.0"
-crypto-bigint = "0.5.5"
-=======
 fdlimit = "0.3.0"
 assert_matches = "1.5"
->>>>>>> 4f9054c6
 
 # Macros
 indoc = "2"
