[workspace]
members = [
  # madara
  "madara/crates/client/db",
  "madara/crates/client/exec",
  "madara/crates/client/sync",
  "madara/crates/client/eth",
  "madara/crates/client/rpc",
  "madara/crates/client/gateway/client",
  "madara/crates/client/gateway/server",
  "madara/crates/client/analytics",
  "madara/crates/client/telemetry",
  "madara/crates/client/devnet",
  "madara/crates/client/mempool",
<<<<<<< HEAD
  "madara/crates/client/block_production",
=======
  "madara/crates/client/block_import",
>>>>>>> 00b432d0
  "madara/crates/node",
  "madara/crates/primitives/block",
  "madara/crates/primitives/convert",
  "madara/crates/primitives/transactions",
  "madara/crates/primitives/class",
  "madara/crates/primitives/gateway",
<<<<<<< HEAD
=======
  "madara/crates/primitives/rpc",
>>>>>>> 00b432d0
  "madara/crates/primitives/receipt",
  "madara/crates/primitives/state_update",
  "madara/crates/primitives/chain_config",
  "madara/crates/primitives/utils",
  "madara/crates/proc-macros",
  "madara/crates/tests",
  "madara/crates/cairo-test-contracts",
<<<<<<< HEAD
=======
  "madara/crates/client/block_production",

  # orchestrator
  "orchestrator/crates/orchestrator",
  "orchestrator/crates/da-clients/da-client-interface",
  "orchestrator/crates/da-clients/ethereum",
  "orchestrator/crates/prover-clients/prover-client-interface",
  "orchestrator/crates/prover-clients/gps-fact-checker",
  "orchestrator/crates/prover-clients/sharp-service",
  "orchestrator/crates/prover-clients/atlantic-service",
  "orchestrator/crates/utils",
  "orchestrator/crates/settlement-clients/settlement-client-interface",
  "orchestrator/crates/settlement-clients/ethereum",
  "orchestrator/crates/settlement-clients/starknet",
  "e2e-tests",
>>>>>>> 00b432d0
]
resolver = "2"
# Everything except test-related packages, so that they are not compiled when doing `cargo build`.
default-members = [
<<<<<<< HEAD
=======
  # madara
>>>>>>> 00b432d0
  "madara/crates/client/db",
  "madara/crates/client/exec",
  "madara/crates/client/sync",
  "madara/crates/client/eth",
<<<<<<< HEAD
  "madara/crates/client/rpc",
  "madara/crates/client/gateway/client",
  "madara/crates/client/gateway/server",
  "madara/crates/client/analytics",
  "madara/crates/client/telemetry",
  "madara/crates/client/devnet",
  "madara/crates/client/mempool",
  "madara/crates/client/block_production",
=======
  "madara/crates/client/gateway/client",
  "madara/crates/client/gateway/server",
  "madara/crates/client/rpc",
  "madara/crates/client/telemetry",
  "madara/crates/client/devnet",
  "madara/crates/client/mempool",
  "madara/crates/client/block_import",
  "madara/crates/client/analytics",
>>>>>>> 00b432d0
  "madara/crates/node",
  "madara/crates/primitives/block",
  "madara/crates/primitives/convert",
  "madara/crates/primitives/transactions",
  "madara/crates/primitives/class",
  "madara/crates/primitives/gateway",
<<<<<<< HEAD
=======
  "madara/crates/primitives/rpc",
>>>>>>> 00b432d0
  "madara/crates/primitives/receipt",
  "madara/crates/primitives/state_update",
  "madara/crates/primitives/chain_config",
  "madara/crates/primitives/utils",
  "madara/crates/proc-macros",
<<<<<<< HEAD
=======

  "orchestrator/crates/orchestrator",                                   # TODO: rename
  "orchestrator/crates/da-clients/da-client-interface",
  "orchestrator/crates/da-clients/ethereum",
  "orchestrator/crates/prover-clients/prover-client-interface",
  "orchestrator/crates/prover-clients/gps-fact-checker",
  "orchestrator/crates/prover-clients/sharp-service",
  "orchestrator/crates/prover-clients/atlantic-service",
  "orchestrator/crates/utils",                                          # TODO: rename
  "orchestrator/crates/settlement-clients/settlement-client-interface",
  "orchestrator/crates/settlement-clients/ethereum",
  "orchestrator/crates/settlement-clients/starknet",
>>>>>>> 00b432d0
]

[workspace.lints.rust]
unsafe_code = "forbid"

[workspace.lints.clippy]
print_stdout = "warn"
print_stderr = "warn"
# todo: uncomment these & fix them
# unwrap_used = "warn"
# missing_docs = "warn"

[workspace.metadata.build]
rustflags = ["-C", "symbol-mangling-version=v0"]

[profile.dev]
incremental = true

[profile.release]
panic = "unwind"

[profile.profiling]
inherits = "release"
debug = 1

[profile.production]
codegen-units = 1    # Setting this to 1 allows for more optimizations at the cost of slower compile time
inherits = "release"
lto = "fat"          # Enables Link Time Optimization, enabling more aggressive optimizations across the entire codebase
opt-level = 3        # Optimize for speed regardless of binary size or compile time
rpath = false        # Disables adding rpath to the binary
strip = "symbols"    # Removes debug info and symbold from final binary

[workspace.package]
authors = ["Madara <https://github.com/madara-alliance>"]
homepage = "https://madara.build"
edition = "2021"
repository = "https://github.com/madara-alliance/madara/"
version = "0.8.0"
license = "Apache-2.0"

[workspace.dependencies]
rocksdb = "0.22"
librocksdb-sys = "0.17.0"

# Bonsai trie dependencies
bonsai-trie = { default-features = false, git = "https://github.com/madara-alliance/bonsai-trie", branch = "oss", features = [
  "std",
] }

# Madara proc macros
m-proc-macros = { path = "madara/crates/proc-macros", default-features = false }

# Madara primtitives
mp-block = { path = "madara/crates/primitives/block", default-features = false }
mp-convert = { path = "madara/crates/primitives/convert", default-features = false }
mp-transactions = { path = "madara/crates/primitives/transactions", default-features = false }
mp-class = { path = "madara/crates/primitives/class", default-features = false }
mp-gateway = { path = "madara/crates/primitives/gateway", default-features = false }
<<<<<<< HEAD
=======
mp-rpc = { path = "madara/crates/primitives/rpc", default-features = false }
>>>>>>> 00b432d0
mp-receipt = { path = "madara/crates/primitives/receipt", default-features = false }
mp-state-update = { path = "madara/crates/primitives/state_update", default-features = false }
mp-utils = { path = "madara/crates/primitives/utils", default-features = false }
mp-chain-config = { path = "madara/crates/primitives/chain_config", default-features = false }
mp-oracle = { path = "madara/crates/primitives/oracle", default-features = false }

# Madara client
mc-analytics = { path = "madara/crates/client/analytics" }
mc-telemetry = { path = "madara/crates/client/telemetry" }
mc-db = { path = "madara/crates/client/db" }
mc-exec = { path = "madara/crates/client/exec" }
mc-rpc = { path = "madara/crates/client/rpc" }
mc-gateway-client = { path = "madara/crates/client/gateway/client" }
mc-gateway-server = { path = "madara/crates/client/gateway/server" }
mc-sync = { path = "madara/crates/client/sync" }
mc-eth = { path = "madara/crates/client/eth" }
mc-mempool = { path = "madara/crates/client/mempool" }
mc-block-production = { path = "madara/crates/client/block_production" }
<<<<<<< HEAD
=======
mc-block-import = { path = "madara/crates/client/block_import" }
>>>>>>> 00b432d0
mc-devnet = { path = "madara/crates/client/devnet" }

# Madara misc
m-cairo-test-contracts = { path = "madara/crates/cairo-test-contracts" }

# Starknet dependencies
cairo-vm = { git = "https://github.com/Moonsong-Labs/cairo-vm", branch = "madara-monorepo" }
starknet-core = "0.12"
starknet-crypto = "0.7"
starknet-providers = "0.12"
starknet-signers = "0.10"
starknet = "0.12.0"

starknet-types-core = { version = "0.1.7", default-features = false, features = [
  "hash",
] }

blockifier = { git = "https://github.com/Moonsong-Labs/sequencer", branch = "madara-monorepo", features = [
  "testing",
] }
starknet_api = "=0.13.0-rc.1"
cairo-lang-starknet-classes = "=2.8.4"
cairo-lang-utils = "=2.8.4"

# alloy = { version = "0.8.3", features = [
alloy = { version = "0.8.3", features = [
  "node-bindings",
  "rpc-types",
  "provider-http",
  "contract",
  "node-bindings",
] }

# Instrumentation
opentelemetry = { version = "0.25.0", features = ["metrics", "logs"] }
opentelemetry_sdk = { version = "0.25.0", features = ["rt-tokio", "logs"] }
opentelemetry-stdout = { version = "0.25.0" }
opentelemetry-otlp = { version = "0.25.0", features = [
  "tonic",
  "metrics",
  "logs",
] }
opentelemetry-semantic-conventions = { version = "0.25.0" }
opentelemetry-appender-tracing = { version = "0.25.0", default-features = false }
tracing = { version = "0.1.40", default-features = false }
tracing-core = { version = "0.1.32", default-features = false }
tracing-subscriber = { version = "0.3.18", features = [
  "env-filter",
  "registry",
  "std",
] }
tracing-test = "0.2.5"
tracing-opentelemetry = "0.26.0"
tokio-stream = "0.1"

# Networking
jsonrpsee = { version = "0.22", default-features = false, features = [
  "server",
  "client",
] }
tower = { version = "0.4", features = ["util"] }
tower-http = { version = "0.4", features = ["cors"] }
governor = "0.6"
hyper = { version = "1.5.0", features = ["full"] }
hyper-tls = "0.6"
hyper-util = "0.1.9"
http = "1.1.0"
http-body-util = "0.1.2"
ip_network = "0.4"
reqwest = { version = "0.12.7", features = [
  "blocking",
  "rustls-tls",
  "native-tls",
  "json",
  "multipart",
  "stream",
] }
url = { version = "2.4", features = ["serde"] }

# Async
tokio = { version = "1.34", features = ["signal", "rt"] }
tokio-util = "0.7.12"
rayon = "1.10"
futures = { version = "0.3", default-features = false, features = ["std"] }
async-trait = "0.1"

# Serialization
serde = { version = "1.0", default-features = false, features = ["std"] }
serde_with = { version = "3.11", default-features = false, features = [
  "alloc",
  "macros",
] }
serde_json = { version = "1.0", default-features = false, features = ["std"] }
serde_yaml = { version = "0.9.34" }
bincode = "1.3"

# Numbers
base64 = "0.22"
bigdecimal = "0.4.5"
num-traits = "0.2"
num-bigint = "0.4"
primitive-types = "0.12"
rand = "0.8"
crypto-bigint = "0.5.5"

# Std extensions
lazy_static = { version = "1.4", default-features = false }
once_cell = "1.19"
itertools = "0.13.0"
bitvec = { version = "1.0", default-features = false, features = ["std"] }
bytes = "1.6.0"

# Error handling
thiserror = "2.0"
anyhow = "1.0"

# Testing
rstest = "0.18"
proptest = "1.5.0"
proptest-derive = "0.5.0"
proptest-state-machine = "0.3.1"
tempfile = "3.10.1"
httpmock = "0.7.0"
mockall = "0.13.0"
fdlimit = "0.3.0"
assert_matches = "1.5"

# Macros
indoc = "2"
proc-macro2 = "1.0.86"
quote = "1.0.26"
syn = { version = "2.0.39", features = ["full"] }
paste = "1.0.15"

# Setup
clap = { version = "4.4", features = ["derive", "env"] }
dotenv = "0.15.0"

# Misc
flate2 = "1.0"
regex = "1.10.5"
sha3 = "0.10"

# Orchestrator
num = { version = "0.4.1" }
alloy-primitives = { version = "0.8.3", default-features = false }
alloy-sol-types = "0.8.3"
aws-config = { version = "1.1.7", features = ["behavior-version-latest"] }
aws-sdk-s3 = { version = "1.38.0", features = ["behavior-version-latest"] }
aws-sdk-eventbridge = { version = "1.41.0", features = [
  "behavior-version-latest",
] }
aws-sdk-iam = "1.52.0"
aws-sdk-scheduler = "1.49.0"
aws-sdk-sns = { version = "1.40.0", features = ["behavior-version-latest"] }
aws-credential-types = { version = "1.2.1", features = [
  "hardcoded-credentials",
] }
aws-sdk-sqs = "1.36.0"
axum = { version = "0.7.4" }
axum-macros = "0.4.1"
color-eyre = "0.6.2"
chrono = "0.4.0"
c-kzg = "1.0.3"
dotenvy = "0.15.7"
log = "0.4.21"
mongodb = { version = "2.8.1", features = ["bson-chrono-0_4"] }
omniqueue = { version = "0.2.0" }
tokio-stream = "0.1.15"
uuid = { version = "1.7.0", features = ["v4", "serde"] }
stark_evm_adapter = "0.1.1"
hex = "0.4"
mockall_double = "0.3.1"
testcontainers = "0.18.0"
appchain-core-contract-client = { git = "https://github.com/notlesh/zaun", branch = "madara-monorepo" }
env_logger = "0.11.5"
strum_macros = "0.26.4"
strum = "0.26.3"
async-std = { version = "1.13.0", features = ["attributes"] }
majin-blob-core = { git = "https://github.com/AbdelStark/majin-blob", branch = "main" }
majin-blob-types = { git = "https://github.com/AbdelStark/majin-blob", branch = "main" }
starknet-os = { git = "https://github.com/keep-starknet-strange/snos", branch = "madara-monorepo" }
prove_block = { git = "https://github.com/keep-starknet-strange/snos", branch = "madara-monorepo" }

orchestrator-da-client-interface = { path = "orchestrator/crates/da-clients/da-client-interface" }
orchestrator-ethereum-da-client = { path = "orchestrator/crates/da-clients/ethereum" }
orchestrator-settlement-client-interface = { path = "orchestrator/crates/settlement-clients/settlement-client-interface" }
orchestrator-ethereum-settlement-client = { path = "orchestrator/crates/settlement-clients/ethereum" }
orchestrator-starknet-settlement-client = { path = "orchestrator/crates/settlement-clients/starknet" }
orchestrator-utils = { path = "orchestrator/crates/utils" }
orchestrator-prover-client-interface = { path = "orchestrator/crates/prover-clients/prover-client-interface" }
orchestrator-gps-fact-checker = { path = "orchestrator/crates/prover-clients/gps-fact-checker" }
orchestrator-sharp-service = { path = "orchestrator/crates/prover-clients/sharp-service" }
orchestrator-atlantic-service = { path = "orchestrator/crates/prover-clients/atlantic-service" }
orchestrator-core = { path = "orchestrator/crates/orchestrator" }

[patch.crates-io]
rocksdb = { git = "https://github.com/madara-alliance/rust-rocksdb", branch = "read-options-set-raw-snapshot" }
librocksdb-sys = { git = "https://github.com/madara-alliance/rust-rocksdb", branch = "read-options-set-raw-snapshot" }

starknet-types-core = { git = "https://github.com/kasarlabs/types-rs.git", branch = "feat-deserialize-v0.1.7" }

<<<<<<< HEAD
# starknet-core = { git = "https://github.com/kasarlabs/starknet-rs.git", branch = "fork" }
=======
starknet_api = { git = "https://github.com/Moonsong-Labs/sequencer", branch = "madara-monorepo", features = [
  "testing",
] }
starknet-core = { git = "https://github.com/kasarlabs/starknet-rs.git", branch = "fork" }

cairo-vm = { git = "https://github.com/Moonsong-Labs/cairo-vm", branch = "madara-monorepo" }
>>>>>>> 00b432d0
<|MERGE_RESOLUTION|>--- conflicted
+++ resolved
@@ -12,21 +12,14 @@
   "madara/crates/client/telemetry",
   "madara/crates/client/devnet",
   "madara/crates/client/mempool",
-<<<<<<< HEAD
   "madara/crates/client/block_production",
-=======
-  "madara/crates/client/block_import",
->>>>>>> 00b432d0
   "madara/crates/node",
   "madara/crates/primitives/block",
   "madara/crates/primitives/convert",
   "madara/crates/primitives/transactions",
   "madara/crates/primitives/class",
   "madara/crates/primitives/gateway",
-<<<<<<< HEAD
-=======
   "madara/crates/primitives/rpc",
->>>>>>> 00b432d0
   "madara/crates/primitives/receipt",
   "madara/crates/primitives/state_update",
   "madara/crates/primitives/chain_config",
@@ -34,37 +27,29 @@
   "madara/crates/proc-macros",
   "madara/crates/tests",
   "madara/crates/cairo-test-contracts",
-<<<<<<< HEAD
-=======
-  "madara/crates/client/block_production",
-
-  # orchestrator
-  "orchestrator/crates/orchestrator",
-  "orchestrator/crates/da-clients/da-client-interface",
-  "orchestrator/crates/da-clients/ethereum",
-  "orchestrator/crates/prover-clients/prover-client-interface",
-  "orchestrator/crates/prover-clients/gps-fact-checker",
-  "orchestrator/crates/prover-clients/sharp-service",
-  "orchestrator/crates/prover-clients/atlantic-service",
-  "orchestrator/crates/utils",
-  "orchestrator/crates/settlement-clients/settlement-client-interface",
-  "orchestrator/crates/settlement-clients/ethereum",
-  "orchestrator/crates/settlement-clients/starknet",
+
+  # # orchestrator
+  # "orchestrator/crates/orchestrator",
+  # "orchestrator/crates/da-clients/da-client-interface",
+  # "orchestrator/crates/da-clients/ethereum",
+  # "orchestrator/crates/prover-clients/prover-client-interface",
+  # "orchestrator/crates/prover-clients/gps-fact-checker",
+  # "orchestrator/crates/prover-clients/sharp-service",
+  # "orchestrator/crates/prover-clients/atlantic-service",
+  # "orchestrator/crates/utils",
+  # "orchestrator/crates/settlement-clients/settlement-client-interface",
+  # "orchestrator/crates/settlement-clients/ethereum",
+  # "orchestrator/crates/settlement-clients/starknet",
   "e2e-tests",
->>>>>>> 00b432d0
 ]
 resolver = "2"
 # Everything except test-related packages, so that they are not compiled when doing `cargo build`.
 default-members = [
-<<<<<<< HEAD
-=======
   # madara
->>>>>>> 00b432d0
   "madara/crates/client/db",
   "madara/crates/client/exec",
   "madara/crates/client/sync",
   "madara/crates/client/eth",
-<<<<<<< HEAD
   "madara/crates/client/rpc",
   "madara/crates/client/gateway/client",
   "madara/crates/client/gateway/server",
@@ -73,46 +58,35 @@
   "madara/crates/client/devnet",
   "madara/crates/client/mempool",
   "madara/crates/client/block_production",
-=======
-  "madara/crates/client/gateway/client",
-  "madara/crates/client/gateway/server",
   "madara/crates/client/rpc",
   "madara/crates/client/telemetry",
   "madara/crates/client/devnet",
   "madara/crates/client/mempool",
-  "madara/crates/client/block_import",
   "madara/crates/client/analytics",
->>>>>>> 00b432d0
   "madara/crates/node",
   "madara/crates/primitives/block",
   "madara/crates/primitives/convert",
   "madara/crates/primitives/transactions",
   "madara/crates/primitives/class",
   "madara/crates/primitives/gateway",
-<<<<<<< HEAD
-=======
   "madara/crates/primitives/rpc",
->>>>>>> 00b432d0
   "madara/crates/primitives/receipt",
   "madara/crates/primitives/state_update",
   "madara/crates/primitives/chain_config",
   "madara/crates/primitives/utils",
   "madara/crates/proc-macros",
-<<<<<<< HEAD
-=======
-
-  "orchestrator/crates/orchestrator",                                   # TODO: rename
-  "orchestrator/crates/da-clients/da-client-interface",
-  "orchestrator/crates/da-clients/ethereum",
-  "orchestrator/crates/prover-clients/prover-client-interface",
-  "orchestrator/crates/prover-clients/gps-fact-checker",
-  "orchestrator/crates/prover-clients/sharp-service",
-  "orchestrator/crates/prover-clients/atlantic-service",
-  "orchestrator/crates/utils",                                          # TODO: rename
-  "orchestrator/crates/settlement-clients/settlement-client-interface",
-  "orchestrator/crates/settlement-clients/ethereum",
-  "orchestrator/crates/settlement-clients/starknet",
->>>>>>> 00b432d0
+
+  # "orchestrator/crates/orchestrator",                                   # TODO: rename
+  # "orchestrator/crates/da-clients/da-client-interface",
+  # "orchestrator/crates/da-clients/ethereum",
+  # "orchestrator/crates/prover-clients/prover-client-interface",
+  # "orchestrator/crates/prover-clients/gps-fact-checker",
+  # "orchestrator/crates/prover-clients/sharp-service",
+  # "orchestrator/crates/prover-clients/atlantic-service",
+  # "orchestrator/crates/utils",                                          # TODO: rename
+  # "orchestrator/crates/settlement-clients/settlement-client-interface",
+  # "orchestrator/crates/settlement-clients/ethereum",
+  # "orchestrator/crates/settlement-clients/starknet",
 ]
 
 [workspace.lints.rust]
@@ -172,10 +146,7 @@
 mp-transactions = { path = "madara/crates/primitives/transactions", default-features = false }
 mp-class = { path = "madara/crates/primitives/class", default-features = false }
 mp-gateway = { path = "madara/crates/primitives/gateway", default-features = false }
-<<<<<<< HEAD
-=======
 mp-rpc = { path = "madara/crates/primitives/rpc", default-features = false }
->>>>>>> 00b432d0
 mp-receipt = { path = "madara/crates/primitives/receipt", default-features = false }
 mp-state-update = { path = "madara/crates/primitives/state_update", default-features = false }
 mp-utils = { path = "madara/crates/primitives/utils", default-features = false }
@@ -194,17 +165,14 @@
 mc-eth = { path = "madara/crates/client/eth" }
 mc-mempool = { path = "madara/crates/client/mempool" }
 mc-block-production = { path = "madara/crates/client/block_production" }
-<<<<<<< HEAD
-=======
-mc-block-import = { path = "madara/crates/client/block_import" }
->>>>>>> 00b432d0
 mc-devnet = { path = "madara/crates/client/devnet" }
 
 # Madara misc
 m-cairo-test-contracts = { path = "madara/crates/cairo-test-contracts" }
 
 # Starknet dependencies
-cairo-vm = { git = "https://github.com/Moonsong-Labs/cairo-vm", branch = "madara-monorepo" }
+cairo-vm = "=1.0.1"
+# cairo-vm = { git = "https://github.com/Moonsong-Labs/cairo-vm", branch = "madara-monorepo" }
 starknet-core = "0.12"
 starknet-crypto = "0.7"
 starknet-providers = "0.12"
@@ -215,15 +183,17 @@
   "hash",
 ] }
 
-blockifier = { git = "https://github.com/Moonsong-Labs/sequencer", branch = "madara-monorepo", features = [
-  "testing",
-] }
+blockifier = "=0.8.0"
+# blockifier = { git = "https://github.com/Moonsong-Labs/sequencer", branch = "madara-monorepo", features = [
+#   "testing",
+# ] }
 starknet_api = "=0.13.0-rc.1"
 cairo-lang-starknet-classes = "=2.8.4"
 cairo-lang-utils = "=2.8.4"
 
 # alloy = { version = "0.8.3", features = [
-alloy = { version = "0.8.3", features = [
+alloy = { version = "0.4.0", features = [
+  # alloy = { version = "0.8.3", features = [
   "node-bindings",
   "rpc-types",
   "provider-http",
@@ -251,7 +221,6 @@
 ] }
 tracing-test = "0.2.5"
 tracing-opentelemetry = "0.26.0"
-tokio-stream = "0.1"
 
 # Networking
 jsonrpsee = { version = "0.22", default-features = false, features = [
@@ -342,57 +311,57 @@
 sha3 = "0.10"
 
 # Orchestrator
-num = { version = "0.4.1" }
-alloy-primitives = { version = "0.8.3", default-features = false }
-alloy-sol-types = "0.8.3"
-aws-config = { version = "1.1.7", features = ["behavior-version-latest"] }
-aws-sdk-s3 = { version = "1.38.0", features = ["behavior-version-latest"] }
-aws-sdk-eventbridge = { version = "1.41.0", features = [
-  "behavior-version-latest",
-] }
-aws-sdk-iam = "1.52.0"
-aws-sdk-scheduler = "1.49.0"
-aws-sdk-sns = { version = "1.40.0", features = ["behavior-version-latest"] }
-aws-credential-types = { version = "1.2.1", features = [
-  "hardcoded-credentials",
-] }
-aws-sdk-sqs = "1.36.0"
-axum = { version = "0.7.4" }
-axum-macros = "0.4.1"
+# num = { version = "0.4.1" }
+# alloy-primitives = { version = "0.8.3", default-features = false }
+# alloy-sol-types = "0.8.3"
+# aws-config = { version = "1.1.7", features = ["behavior-version-latest"] }
+# aws-sdk-s3 = { version = "1.38.0", features = ["behavior-version-latest"] }
+# aws-sdk-eventbridge = { version = "1.41.0", features = [
+#   "behavior-version-latest",
+# ] }
+# aws-sdk-iam = "1.52.0"
+# aws-sdk-scheduler = "1.49.0"
+# aws-sdk-sns = { version = "1.40.0", features = ["behavior-version-latest"] }
+# aws-credential-types = { version = "1.2.1", features = [
+#   "hardcoded-credentials",
+# ] }
+# aws-sdk-sqs = "1.36.0"
+# axum = { version = "0.7.4" }
+# axum-macros = "0.4.1"
 color-eyre = "0.6.2"
 chrono = "0.4.0"
-c-kzg = "1.0.3"
-dotenvy = "0.15.7"
-log = "0.4.21"
-mongodb = { version = "2.8.1", features = ["bson-chrono-0_4"] }
-omniqueue = { version = "0.2.0" }
+# c-kzg = "1.0.3"
+# dotenvy = "0.15.7"
+# log = "0.4.21"
+# mongodb = { version = "2.8.1", features = ["bson-chrono-0_4"] }
+# omniqueue = { version = "0.2.0" }
 tokio-stream = "0.1.15"
 uuid = { version = "1.7.0", features = ["v4", "serde"] }
-stark_evm_adapter = "0.1.1"
-hex = "0.4"
-mockall_double = "0.3.1"
-testcontainers = "0.18.0"
-appchain-core-contract-client = { git = "https://github.com/notlesh/zaun", branch = "madara-monorepo" }
-env_logger = "0.11.5"
-strum_macros = "0.26.4"
-strum = "0.26.3"
-async-std = { version = "1.13.0", features = ["attributes"] }
-majin-blob-core = { git = "https://github.com/AbdelStark/majin-blob", branch = "main" }
-majin-blob-types = { git = "https://github.com/AbdelStark/majin-blob", branch = "main" }
-starknet-os = { git = "https://github.com/keep-starknet-strange/snos", branch = "madara-monorepo" }
-prove_block = { git = "https://github.com/keep-starknet-strange/snos", branch = "madara-monorepo" }
-
-orchestrator-da-client-interface = { path = "orchestrator/crates/da-clients/da-client-interface" }
-orchestrator-ethereum-da-client = { path = "orchestrator/crates/da-clients/ethereum" }
-orchestrator-settlement-client-interface = { path = "orchestrator/crates/settlement-clients/settlement-client-interface" }
-orchestrator-ethereum-settlement-client = { path = "orchestrator/crates/settlement-clients/ethereum" }
-orchestrator-starknet-settlement-client = { path = "orchestrator/crates/settlement-clients/starknet" }
-orchestrator-utils = { path = "orchestrator/crates/utils" }
-orchestrator-prover-client-interface = { path = "orchestrator/crates/prover-clients/prover-client-interface" }
-orchestrator-gps-fact-checker = { path = "orchestrator/crates/prover-clients/gps-fact-checker" }
-orchestrator-sharp-service = { path = "orchestrator/crates/prover-clients/sharp-service" }
-orchestrator-atlantic-service = { path = "orchestrator/crates/prover-clients/atlantic-service" }
-orchestrator-core = { path = "orchestrator/crates/orchestrator" }
+# stark_evm_adapter = "0.1.1"
+# hex = "0.4"
+# mockall_double = "0.3.1"
+# testcontainers = "0.18.0"
+# appchain-core-contract-client = { git = "https://github.com/notlesh/zaun", branch = "madara-monorepo" }
+# env_logger = "0.11.5"
+# strum_macros = "0.26.4"
+# strum = "0.26.3"
+# async-std = { version = "1.13.0", features = ["attributes"] }
+# majin-blob-core = { git = "https://github.com/AbdelStark/majin-blob", branch = "main" }
+# majin-blob-types = { git = "https://github.com/AbdelStark/majin-blob", branch = "main" }
+# starknet-os = { git = "https://github.com/keep-starknet-strange/snos", branch = "madara-monorepo" }
+# prove_block = { git = "https://github.com/keep-starknet-strange/snos", branch = "madara-monorepo" }
+
+# orchestrator-da-client-interface = { path = "orchestrator/crates/da-clients/da-client-interface" }
+# orchestrator-ethereum-da-client = { path = "orchestrator/crates/da-clients/ethereum" }
+# orchestrator-settlement-client-interface = { path = "orchestrator/crates/settlement-clients/settlement-client-interface" }
+# orchestrator-ethereum-settlement-client = { path = "orchestrator/crates/settlement-clients/ethereum" }
+# orchestrator-starknet-settlement-client = { path = "orchestrator/crates/settlement-clients/starknet" }
+# orchestrator-utils = { path = "orchestrator/crates/utils" }
+# orchestrator-prover-client-interface = { path = "orchestrator/crates/prover-clients/prover-client-interface" }
+# orchestrator-gps-fact-checker = { path = "orchestrator/crates/prover-clients/gps-fact-checker" }
+# orchestrator-sharp-service = { path = "orchestrator/crates/prover-clients/sharp-service" }
+# orchestrator-atlantic-service = { path = "orchestrator/crates/prover-clients/atlantic-service" }
+# orchestrator-core = { path = "orchestrator/crates/orchestrator" }
 
 [patch.crates-io]
 rocksdb = { git = "https://github.com/madara-alliance/rust-rocksdb", branch = "read-options-set-raw-snapshot" }
@@ -400,13 +369,8 @@
 
 starknet-types-core = { git = "https://github.com/kasarlabs/types-rs.git", branch = "feat-deserialize-v0.1.7" }
 
-<<<<<<< HEAD
-# starknet-core = { git = "https://github.com/kasarlabs/starknet-rs.git", branch = "fork" }
-=======
-starknet_api = { git = "https://github.com/Moonsong-Labs/sequencer", branch = "madara-monorepo", features = [
-  "testing",
-] }
-starknet-core = { git = "https://github.com/kasarlabs/starknet-rs.git", branch = "fork" }
-
-cairo-vm = { git = "https://github.com/Moonsong-Labs/cairo-vm", branch = "madara-monorepo" }
->>>>>>> 00b432d0
+# starknet_api = { git = "https://github.com/Moonsong-Labs/sequencer", branch = "madara-monorepo", features = [
+#   "testing",
+# ] }
+
+# cairo-vm = { git = "https://github.com/Moonsong-Labs/cairo-vm", branch = "madara-monorepo" }